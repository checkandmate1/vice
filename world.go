--- conflicted
+++ resolved
@@ -53,10 +53,7 @@
 	}
 
 	ERAMComputers map[string]*ERAMComputer
-<<<<<<< HEAD
-=======
 	NonSortedPlans []*FlightPlan
->>>>>>> 6f78f25a
 
 	// This is all read-only data that we expect other parts of the system
 	// to access directly.
@@ -935,10 +932,7 @@
 	if err := ac.InitializeDeparture(w, ap, departureAirport, dep, runway, exitRoute); err != nil {
 		return nil, nil, err
 	}
-<<<<<<< HEAD
-=======
 	// Add the flight plan to the ERAM computer
->>>>>>> 6f78f25a
 	artcc, stars := w.SafeFacility("")
 	if artcc.FlightPlans == nil {
 		artcc.FlightPlans = map[Squawk]*FlightPlan{}
@@ -946,11 +940,7 @@
 	artcc.FlightPlans[flightPlan.AssignedSquawk] = flightPlan
 
 	// STARS RF Message
-<<<<<<< HEAD
-	stars.RequestFlightPlan(ac.FlightPlan.AssignedSquawk, w.SimTime)
-=======
 	stars.RequestFlightPlan(ac.FlightPlan.AssignedSquawk, simTime)
->>>>>>> 6f78f25a
 
 	return ac, dep, nil
 }
