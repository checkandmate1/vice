// scenario.go
// Copyright(c) 2022 Matt Pharr, licensed under the GNU Public License, Version 3.
// SPDX: GPL-3.0-only

package main

import (
	"bufio"
	"bytes"
	"fmt"
	"io"
	"io/fs"
	"log/slog"
	"os"
	"path/filepath"
	"regexp"
	"slices"
	"sort"
	"strconv"
	"strings"
	"time"

	"github.com/iancoleman/orderedmap"
	"github.com/klauspost/compress/zstd"
)

type ScenarioGroup struct {
	TRACON           string                 `json:"tracon"`
	Name             string                 `json:"name"`
	Airports         map[string]*Airport    `json:"airports"`
	VideoMapFile     string                 `json:"video_map_file"`
	Fixes            map[string]Point2LL    `json:"-"`
	FixesStrings     orderedmap.OrderedMap  `json:"fixes"`
	Scenarios        map[string]*Scenario   `json:"scenarios"`
	DefaultScenario  string                 `json:"default_scenario"`
	ControlPositions map[string]*Controller `json:"control_positions"`
	Scratchpads      map[string]string      `json:"scratchpads"`
	Airspace         Airspace               `json:"airspace"`
	ArrivalGroups    map[string][]Arrival   `json:"arrival_groups"`

	Center           Point2LL              `json:"-"`
	CenterString     string                `json:"center"`
	Range            float32               `json:"range"`
	PrimaryAirport   string                `json:"primary_airport"`
	RadarSites       map[string]*RadarSite `json:"radar_sites"`
	STARSMaps        []STARSMap            `json:"stars_maps"`
	InhibitCAVolumes []AirspaceVolume      `json:"inhibit_ca_volumes"`

	ReportingPointStrings []string         `json:"reporting_points"`
	ReportingPoints       []ReportingPoint // not in JSON

	NmPerLatitude           float32                 // Always 60
	NmPerLongitude          float32                 // Derived from Center
	MagneticVariation       float32                 `json:"magnetic_variation"`
	MagneticAdjustment      float32                 `json:"magnetic_adjustment"`
	STARSFacilityAdaptation STARSFacilityAdaptation `json:"stars_adaptation"`
}

type AirspaceAwareness struct {
	Fix                 []string `json:"fix"`
	AltitudeRange       [2]int   `json:"altitude_range"`
	ReceivingController string   `json:"receiving_controller"`
	ToCenter            bool     `json:"to_center"`
<<<<<<< HEAD
	AircraftType        []string   `json:"aircraft_type"`
=======
	AircraftType        []string `json:"aircraft_type"`
>>>>>>> 2657b5d8
}

type STARSFacilityAdaptation struct {
	AirspaceAwareness []AirspaceAwareness `json:"airspace_awareness"`
	ForceQLToSelf     bool                `json:"force_ql_self"`
	ScratchpadRules   [2]bool             `json:"scratchpad_rules"`
}

type Airspace struct {
	Boundaries map[string][]Point2LL                 `json:"boundaries"`
	Volumes    map[string][]ControllerAirspaceVolume `json:"volumes"`
}

type ControllerAirspaceVolume struct {
	LowerLimit    int          `json:"lower"`
	UpperLimit    int          `json:"upper"`
	Boundaries    [][]Point2LL `json:"boundary_polylines"` // not in JSON
	BoundaryNames []string     `json:"boundaries"`
}

type Scenario struct {
	SoloController      string                `json:"solo_controller"`
	SplitConfigurations SplitConfigurationSet `json:"multi_controllers"`
	DefaultSplit        string                `json:"default_split"`
	Wind                Wind                  `json:"wind"`
	VirtualControllers  []string              `json:"controllers"`

	// Map from arrival group name to map from airport name to default rate...
	ArrivalGroupDefaultRates map[string]map[string]int `json:"arrivals"`

	ApproachAirspace       []ControllerAirspaceVolume `json:"approach_airspace_volumes"`  // not in JSON
	DepartureAirspace      []ControllerAirspaceVolume `json:"departure_airspace_volumes"` // not in JSON
	ApproachAirspaceNames  []string                   `json:"approach_airspace"`
	DepartureAirspaceNames []string                   `json:"departure_airspace"`

	DepartureRunways []ScenarioGroupDepartureRunway `json:"departure_runways,omitempty"`
	ArrivalRunways   []ScenarioGroupArrivalRunway   `json:"arrival_runways,omitempty"`

	Center       Point2LL `json:"-"`
	CenterString string   `json:"center"`
	Range        float32  `json:"range"`
	DefaultMaps  []string `json:"default_maps"`
}

// split -> config
type SplitConfigurationSet map[string]SplitConfiguration

// callsign -> controller contig
type SplitConfiguration map[string]*MultiUserController

type MultiUserController struct {
	Primary          bool     `json:"primary"`
	BackupController string   `json:"backup"`
	Departures       []string `json:"departures"`
	Arrivals         []string `json:"arrivals"`
}

type ScenarioGroupDepartureRunway struct {
	Airport     string `json:"airport"`
	Runway      string `json:"runway"`
	Category    string `json:"category,omitempty"`
	DefaultRate int    `json:"rate"`

	ExitRoutes map[string]ExitRoute // copied from airport's  departure_routes
}

type ScenarioGroupArrivalRunway struct {
	Airport string `json:"airport"`
	Runway  string `json:"runway"`
}

func (s *Scenario) PostDeserialize(sg *ScenarioGroup, e *ErrorLogger) {
	for _, as := range s.ApproachAirspaceNames {
		if vol, ok := sg.Airspace.Volumes[as]; !ok {
			e.ErrorString("unknown approach airspace \"%s\"", as)
		} else {
			s.ApproachAirspace = append(s.ApproachAirspace, vol...)
		}
	}
	for _, as := range s.DepartureAirspaceNames {
		if vol, ok := sg.Airspace.Volumes[as]; !ok {
			e.ErrorString("unknown departure airspace \"%s\"", as)
		} else {
			s.DepartureAirspace = append(s.DepartureAirspace, vol...)
		}
	}

	sort.Slice(s.DepartureRunways, func(i, j int) bool {
		if s.DepartureRunways[i].Airport != s.DepartureRunways[j].Airport {
			return s.DepartureRunways[i].Airport < s.DepartureRunways[j].Airport
		} else if s.DepartureRunways[i].Runway != s.DepartureRunways[j].Runway {
			return s.DepartureRunways[i].Runway < s.DepartureRunways[j].Runway
		} else {
			return s.DepartureRunways[i].Category < s.DepartureRunways[j].Category
		}
	})

	airportExits := make(map[string]map[string]interface{}) // airport -> exit -> is it covered
	for i, rwy := range s.DepartureRunways {
		e.Push("Departure runway " + rwy.Airport + " " + rwy.Runway)

		if airportExits[rwy.Airport] == nil {
			airportExits[rwy.Airport] = make(map[string]interface{})
		}

		if ap, ok := sg.Airports[rwy.Airport]; !ok {
			e.ErrorString("airport not found")
		} else {
			if routes, ok := ap.DepartureRoutes[rwy.Runway]; !ok {
				e.ErrorString("runway departure routes not found")
			} else {
				s.DepartureRunways[i].ExitRoutes = routes
				for exit := range routes {
					// It's fine if multiple active runways cover the exit.
					airportExits[rwy.Airport][exit] = nil
				}
			}

			if rwy.Category != "" {
				found := false
				for _, dep := range ap.Departures {
					if ap.ExitCategories[dep.Exit] == rwy.Category {
						found = true
						break
					}
				}
				if !found {
					e.ErrorString("no departures have exit category \"%s\"", rwy.Category)
				}
			}
		}
		e.Pop()
	}
	for icao, exits := range airportExits {
		// We already gave an error above if the airport is unknown, so
		// don't need to again here..
		if ap, ok := sg.Airports[icao]; ok {
			for _, dep := range ap.Departures {
				if _, ok := exits[dep.Exit]; !ok {
					e.ErrorString("No active runway at %s covers in-use exit \"%s\"", icao, dep.Exit)
				}
			}
		}
	}

	sort.Slice(s.ArrivalRunways, func(i, j int) bool {
		if s.ArrivalRunways[i].Airport == s.ArrivalRunways[j].Airport {
			return s.ArrivalRunways[i].Runway < s.ArrivalRunways[j].Runway
		}
		return s.ArrivalRunways[i].Airport < s.ArrivalRunways[j].Airport
	})

	for _, rwy := range s.ArrivalRunways {
		e.Push("Arrival runway " + rwy.Airport + " " + rwy.Runway)
		if ap, ok := sg.Airports[rwy.Airport]; !ok {
			e.ErrorString("airport not found")
		} else {
			found := false
			for _, appr := range ap.Approaches {
				if appr.Runway == rwy.Runway {
					found = true
					// Add the tower controller to the virtual controller
					// list if it isn't there already.
					if !slices.Contains(s.VirtualControllers, appr.TowerController) {
						s.VirtualControllers = append(s.VirtualControllers, appr.TowerController)
					}
				}
			}

			if !found {
				e.ErrorString("no approach found that reaches this runway")
			}
		}
		e.Pop()
	}

	if _, ok := sg.ControlPositions[s.SoloController]; s.SoloController != "" && !ok {
		e.ErrorString("controller \"%s\" for \"solo_controller\" is unknown", s.SoloController)
	}

	// Figure out which airports/runways and airports/SIDs are used in the scenario.
	activeAirportSIDs := make(map[string]map[string]interface{})
	activeAirportRunways := make(map[string]map[string]interface{})
	for _, rwy := range s.DepartureRunways {
		if ap, ok := sg.Airports[rwy.Airport]; ok && ap.DepartureController != "" {
			// If a virtual controller will take the initial track then
			// we don't need a human-controller to be covering it.
			continue
		}

		ap := sg.Airports[rwy.Airport]
		for fix, route := range rwy.ExitRoutes {
			if rwy.Category == "" || ap.ExitCategories[fix] == rwy.Category {
				if activeAirportSIDs[rwy.Airport] == nil {
					activeAirportSIDs[rwy.Airport] = make(map[string]interface{})
				}
				if activeAirportRunways[rwy.Airport] == nil {
					activeAirportRunways[rwy.Airport] = make(map[string]interface{})
				}
				activeAirportSIDs[rwy.Airport][route.SID] = nil
				activeAirportRunways[rwy.Airport][rwy.Runway] = nil
			}
		}
	}

	// Various multi_controllers validations
	if len(s.SplitConfigurations) > 0 {
		if len(s.SplitConfigurations) == 1 && s.DefaultSplit == "" {
			// Set the default split to be the single specified controller
			// assignment.
			for s.DefaultSplit = range s.SplitConfigurations {
			}
		} else if s.DefaultSplit == "" {
			e.ErrorString("multiple splits specified in \"multi_controllers\" but no \"default_split\" specified")
		} else if _, ok := s.SplitConfigurations[s.DefaultSplit]; !ok {
			e.ErrorString("did not find \"default_split\" \"%s\" in \"multi_controllers\" splits", s.DefaultSplit)
		}
	}
	for name, controllers := range s.SplitConfigurations {
		primaryController := ""
		e.Push("\"multi_controllers\": split \"" + name + "\"")

		haveDepartureSIDSpec, haveDepartureRunwaySpec := false, false

		for callsign, ctrl := range controllers {
			e.Push(callsign)
			if ctrl.Primary {
				if primaryController != "" {
					e.ErrorString("multiple controllers specified as \"primary\": %s %s",
						primaryController, callsign)
				} else {
					primaryController = callsign
				}
			}

			// Make sure any airports claimed for departures are valid
			for _, airportSID := range ctrl.Departures {
				ap, sidRunway, haveSIDRunway := strings.Cut(airportSID, "/")
				if sids, ok := activeAirportSIDs[ap]; !ok {
					e.ErrorString("airport \"%s\" is not departing aircraft in this scenario", ap)
				} else if haveSIDRunway {
					// If there's something after a slash, make sure it's
					// either a valid SID or runway.
					_, okSID := sids[sidRunway]
					_, okRunway := activeAirportRunways[ap][sidRunway]
					if !okSID && !okRunway {
						e.ErrorString("\"%s\" at airport \"%s\" is neither an active runway or SID in this scenario", sidRunway, ap)
					}

					haveDepartureSIDSpec = haveDepartureSIDSpec || okSID
					haveDepartureRunwaySpec = haveDepartureRunwaySpec || okRunway
					if haveDepartureSIDSpec && haveDepartureRunwaySpec {
						e.ErrorString("cannot use both runways and SIDs to specify the departure controller")
					}
				}
			}

			// Make sure all arrivals are valid. Below we make sure all
			// included arrivals have a controller.
			for _, arr := range ctrl.Arrivals {
				if _, ok := s.ArrivalGroupDefaultRates[arr]; !ok {
					e.ErrorString("arrival \"%s\" not found in scenario", arr)
				}
			}
			e.Pop()
		}
		if primaryController == "" {
			e.ErrorString("No controller in \"multi_controllers\" was specified as \"primary\"")
		}

		// Make sure each active departure config (airport and possibly
		// SID) has exactly one controller handling its departures.
		validateDep := func(active map[string]map[string]interface{}, check func(ctrl *MultiUserController, airport, spec string) bool) {
			for airport, specs := range active {
				for spec := range specs {
					controller := ""
					for callsign, ctrl := range controllers {
						if check(ctrl, airport, spec) {
							if controller != "" {
								e.ErrorString("both \"%s\" and \"%s\" expect to handle %s/%s departures",
									controller, callsign, airport, spec)
							}
							controller = callsign
						}
					}
					if controller == "" {
						e.ErrorString("no controller found that is covering %s/%s departures", airport, spec)
					}
				}
			}
		}
		if haveDepartureSIDSpec {
			validateDep(activeAirportSIDs, func(ctrl *MultiUserController, airport, spec string) bool {
				return ctrl.IsDepartureController(airport, "", spec)
			})
		}
		if haveDepartureRunwaySpec {
			validateDep(activeAirportRunways, func(ctrl *MultiUserController, airport, spec string) bool {
				return ctrl.IsDepartureController(airport, spec, "")
			})
		}

		// Make sure all controllers are either the primary or have a path
		// of backup controllers that eventually ends with the primary.
		havePathToPrimary := make(map[string]interface{})
		havePathToPrimary[primaryController] = nil
		var followPathToPrimary func(callsign string, mc *MultiUserController, depth int) bool
		followPathToPrimary = func(callsign string, mc *MultiUserController, depth int) bool {
			if callsign == "" {
				return false
			}
			if _, ok := havePathToPrimary[callsign]; ok {
				return true
			}
			if depth == 0 || mc.BackupController == "" {
				return false
			}

			bmc, ok := controllers[mc.BackupController]
			if !ok {
				e.ErrorString("Backup controller \"%s\" for \"%s\" is unknown",
					mc.BackupController, callsign)
				return false
			}

			if followPathToPrimary(mc.BackupController, bmc, depth-1) {
				havePathToPrimary[callsign] = nil
				return true
			}
			return false
		}
		for callsign, mc := range controllers {
			if !followPathToPrimary(callsign, mc, 25) {
				e.ErrorString("controller \"%s\" doesn't have a valid backup controller", callsign)
			}
		}
		e.Pop()
	}

	for _, name := range SortedMapKeys(s.ArrivalGroupDefaultRates) {
		e.Push("Arrival group " + name)
		// Make sure the arrival group has been defined
		if arrivals, ok := sg.ArrivalGroups[name]; !ok {
			e.ErrorString("arrival group not found")
		} else {
			// Add initial controllers to the controller list, if
			// necessary.
			for _, ar := range arrivals {
				if ar.InitialController != "" &&
					!slices.Contains(s.VirtualControllers, ar.InitialController) {
					s.VirtualControllers = append(s.VirtualControllers, ar.InitialController)
				}
			}

			// Check the airports in it
			for airport := range s.ArrivalGroupDefaultRates[name] {
				e.Push("Airport " + airport)
				if _, ok := sg.Airports[airport]; !ok {
					e.ErrorString("unknown arrival airport")
				} else {
					// Make sure the airport exists in at least one of the
					// arrivals in the group.
					found := false
					for _, ar := range arrivals {
						if _, ok := ar.Airlines[airport]; ok {
							found = true

							// Make sure the airport has at least one
							// active arrival runway.
							if !slices.ContainsFunc(s.ArrivalRunways,
								func(r ScenarioGroupArrivalRunway) bool {
									return r.Airport == airport
								}) {
								e.ErrorString("no runways listed in \"arrival_runways\" for %s even though there are %s arrivals in \"arrivals\"",
									airport, airport)
							}
						}
					}
					if !found {
						e.ErrorString("airport not used for any arrivals")
					}
				}
				e.Pop()
			}

			// For each multi-controller split, sure some controller covers the
			// arrival group.
			for split, controllers := range s.SplitConfigurations {
				e.Push("\"multi_controllers\": split \"" + split + "\"")
				count := 0
				for _, mc := range controllers {
					if slices.Contains(mc.Arrivals, name) {
						count++
					}
				}
				if count == 0 {
					e.ErrorString("no controller in \"multi_controllers\" has this arrival group in their \"arrivals\"")
				} else if count > 1 {
					e.ErrorString("more than one controller in \"multi_controllers\" has this arrival group in their \"arrivals\"")
				}
				e.Pop()
			}
		}
		e.Pop()
	}

	for _, ctrl := range s.VirtualControllers {
		if _, ok := sg.ControlPositions[ctrl]; !ok {
			e.ErrorString("controller \"%s\" unknown", ctrl)
		}
	}

	if s.CenterString != "" {
		if pos, ok := sg.locate(s.CenterString); !ok {
			e.ErrorString("unknown location \"%s\" specified for \"center\"", s.CenterString)
		} else {
			s.Center = pos
		}
	}

	if len(s.DefaultMaps) == 0 {
		e.ErrorString("must specify at least one default video map using \"default_maps\"")
	} else {
		for _, dm := range s.DefaultMaps {
			if !slices.ContainsFunc(sg.STARSMaps, func(m STARSMap) bool { return m.Name == dm }) {
				e.ErrorString("video map \"%s\" not found in \"stars_maps\"", dm)
			}
		}
	}
}

///////////////////////////////////////////////////////////////////////////
// ScenarioGroup

func (sg *ScenarioGroup) locate(s string) (Point2LL, bool) {
	s = strings.ToUpper(s)
	// ScenarioGroup's definitions take precedence...
	if p, ok := sg.Fixes[s]; ok {
		return p, true
	} else if n, ok := database.Navaids[strings.ToUpper(s)]; ok {
		return n.Location, ok
	} else if ap, ok := database.Airports[strings.ToUpper(s)]; ok {
		return ap.Location, ok
	} else if f, ok := database.Fixes[strings.ToUpper(s)]; ok {
		return f.Location, ok
	} else if p, err := ParseLatLong([]byte(s)); err == nil {
		return p, true
	} else if len(s) > 5 && s[0] == 'K' && s[4] == '-' {
		if rwy, ok := LookupRunway(s[:4], s[5:]); ok {
			return rwy.Threshold, true
		}
	}

	return Point2LL{}, false
}

var (
	// "FIX@HDG/DIST"
	reFixHeadingDistance = regexp.MustCompile(`^([\w-]{3,})@([\d]{3})/(\d+(\.\d+)?)$`)
)

func (sg *ScenarioGroup) PostDeserialize(e *ErrorLogger, simConfigurations map[string]map[string]*SimConfiguration) {
	// Do these first!
	if sg.CenterString == "" {
		e.ErrorString("No \"center\" specified")
	} else if pos, ok := sg.locate(sg.CenterString); !ok {
		e.ErrorString("unknown location \"%s\" specified for \"center\"", sg.CenterString)
	} else {
		sg.Center = pos
	}

	sg.NmPerLatitude = 60
	sg.NmPerLongitude = 60 * cos(radians(sg.Center[1]))

	if sg.TRACON == "" {
		e.ErrorString("\"tracon\" must be specified")
	} else if _, ok := database.TRACONs[sg.TRACON]; !ok {
		e.ErrorString("TRACON %s is unknown; it must be a 3-letter identifier listed at "+
			"https://www.faa.gov/about/office_org/headquarters_offices/ato/service_units/air_traffic_services/tracon.",
			sg.TRACON)
	}

	sg.Fixes = make(map[string]Point2LL)
	for _, fix := range sg.FixesStrings.Keys() {
		loc, _ := sg.FixesStrings.Get(fix)
		location, ok := loc.(string)
		if !ok {
			e.ErrorString("location for fix \"%s\" is not a string: %+v", fix, loc)
			continue
		}

		fix := strings.ToUpper(fix)
		e.Push("Fix  " + fix)

		if _, ok := sg.Fixes[fix]; ok {
			e.ErrorString("fix has multiple definitions")
		} else if strs := reFixHeadingDistance.FindStringSubmatch(location); len(strs) >= 4 {
			// "FIX@HDG/DIST"
			//fmt.Printf("A loc %s -> strs %+v\n", location, strs)
			if pll, ok := sg.locate(strs[1]); !ok {
				e.ErrorString("base fix \"" + strs[1] + "\" unknown")
			} else if hdg, err := strconv.Atoi(strs[2]); err != nil {
				e.ErrorString("heading \"%s\": %v", strs[2], err)
			} else if dist, err := strconv.ParseFloat(strs[3], 32); err != nil {
				e.ErrorString("distance \"%s\": %v", strs[3], err)
			} else {
				// Offset along the given heading and distance from the fix.
				p := ll2nm(pll, sg.NmPerLongitude)
				h := radians(float32(hdg))
				v := [2]float32{sin(h), cos(h)}
				v = scale2f(v, float32(dist))
				p = add2f(p, v)
				sg.Fixes[fix] = nm2ll(p, sg.NmPerLongitude)
			}
		} else if pos, ok := sg.locate(location); ok {
			// It's something simple. Check this after FIX@HDG/DIST,
			// though, since the runway matching KJFK-31L discards stuff
			// after the runway and we don't want that to match in that
			// case.
			sg.Fixes[fix] = pos
		} else {
			e.ErrorString("invalid location syntax \"%s\" for fix \"%s\"", location, fix)
		}

		e.Pop()
	}

	for name, volumes := range sg.Airspace.Volumes {
		for i, vol := range volumes {
			e.Push("Airspace volume " + name)
			for _, b := range vol.BoundaryNames {
				if pts, ok := sg.Airspace.Boundaries[b]; !ok {
					e.ErrorString("airspace boundary \"%s\" not found", b)
				} else {
					sg.Airspace.Volumes[name][i].Boundaries = append(sg.Airspace.Volumes[name][i].Boundaries, pts)
				}
			}
			e.Pop()
		}
	}

	if len(sg.Airports) == 0 {
		e.ErrorString("No \"airports\" specified in scenario group")
	}
	for name, ap := range sg.Airports {
		e.Push("Airport " + name)
		ap.PostDeserialize(name, sg, e)
		e.Pop()
	}

	if sg.PrimaryAirport == "" {
		e.ErrorString("\"primary_airport\" not specified")
	} else if ap, ok := database.Airports[sg.PrimaryAirport]; !ok {
		e.ErrorString("\"primary_airport\" \"%s\" unknown", sg.PrimaryAirport)
	} else if mvar, err := database.MagneticGrid.Lookup(ap.Location); err != nil {
		e.ErrorString("%s: unable to find magnetic declination: %v", sg.PrimaryAirport, err)
	} else {
		sg.MagneticVariation = mvar + sg.MagneticAdjustment
	}

	if sg.NmPerLatitude == 0 {
		e.ErrorString("\"nm_per_latitude\" not specified")
	}
	if sg.NmPerLongitude == 0 {
		e.ErrorString("\"nm_per_latitude\" not specified")
	}

	if _, ok := sg.Scenarios[sg.DefaultScenario]; !ok {
		e.ErrorString("default scenario \"%s\" not found in \"scenarios\"", sg.DefaultScenario)
	}

	for callsign, ctrl := range sg.ControlPositions {
		e.Push("Controller " + callsign)

		ctrl.Callsign = callsign

		if ctrl.Frequency < 118000 || ctrl.Frequency > 138000 {
			e.ErrorString("invalid frequency: %6.3f", float32(ctrl.Frequency)/1000)
		}
		if ctrl.SectorId == "" {
			e.ErrorString("no \"sector_id\" specified")
		}
		if ctrl.Scope == "" {
			e.ErrorString("no \"scope_char\" specified")
		}
		if ctrl.FullName == "" {
			e.ErrorString("no \"full_name\" specified")
		}
		e.Pop()
	}

	if sg.Range == 0 {
		sg.Range = 50
	}

	for name, rs := range sg.RadarSites {
		e.Push("Radar site " + name)
		if p, ok := sg.locate(rs.PositionString); rs.PositionString == "" || !ok {
			e.ErrorString("radar site position \"%s\" not found", rs.PositionString)
		} else {
			rs.Position = p
		}
		if rs.Char == "" {
			e.ErrorString("radar site is missing \"char\"")
		}
		if rs.Elevation == 0 {
			e.ErrorString("radar site is missing \"elevation\"")
		}
		e.Pop()
	}

	for name, arrivals := range sg.ArrivalGroups {
		e.Push("Arrival group " + name)
		if len(arrivals) == 0 {
			e.ErrorString("no arrivals in arrival group")
		}

		for i := range arrivals {
			arrivals[i].PostDeserialize(sg, e)
		}
		e.Pop()
	}

	for _, rp := range sg.ReportingPointStrings {
		if loc, ok := sg.locate(rp); !ok {
			e.ErrorString("unknown \"reporting_point\" \"%s\"", rp)
		} else {
			sg.ReportingPoints = append(sg.ReportingPoints, ReportingPoint{Fix: rp, Location: loc})
		}
	}

	// Do after airports!
	if len(sg.Scenarios) == 0 {
		e.ErrorString("No \"scenarios\" specified")
	}
	for name, s := range sg.Scenarios {
		e.Push("Scenario " + name)
		s.PostDeserialize(sg, e)
		e.Pop()
	}

	if len(sg.STARSMaps) == 0 {
		e.ErrorString("No \"stars_maps\" specified")
	}

	initializeSimConfigurations(sg, simConfigurations, *server)
}

func initializeSimConfigurations(sg *ScenarioGroup,
	simConfigurations map[string]map[string]*SimConfiguration, multiController bool) {
	config := &SimConfiguration{
		ScenarioConfigs:  make(map[string]*SimScenarioConfiguration),
		ControlPositions: sg.ControlPositions,
		DefaultScenario:  sg.DefaultScenario,
	}

	for name, scenario := range sg.Scenarios {
		sc := &SimScenarioConfiguration{
			SplitConfigurations: scenario.SplitConfigurations,
			LaunchConfig: MakeLaunchConfig(scenario.DepartureRunways,
				scenario.ArrivalGroupDefaultRates),
			Wind:             scenario.Wind,
			DepartureRunways: scenario.DepartureRunways,
			ArrivalRunways:   scenario.ArrivalRunways,
			PrimaryAirport:   sg.PrimaryAirport,
		}

		if multiController {
			if len(scenario.SplitConfigurations) == 0 {
				// not a multi-controller scenario
				continue
			}
			sc.SelectedController = scenario.SplitConfigurations.GetPrimaryController(scenario.DefaultSplit)
			sc.SelectedSplit = scenario.DefaultSplit
		} else {
			if scenario.SoloController == "" {
				// multi-controller only
				continue
			}
			sc.SelectedController = scenario.SoloController
		}

		config.ScenarioConfigs[name] = sc
	}

	// Skip scenario groups that don't have any single/multi-controller
	// scenarios, as appropriate.
	if len(config.ScenarioConfigs) > 0 {
		// The default scenario may be invalid; e.g. if it's single
		// controller but we're gathering multi-controller here. Pick
		// something valid in that case.
		if _, ok := config.ScenarioConfigs[config.DefaultScenario]; !ok {
			config.DefaultScenario = SortedMapKeys(config.ScenarioConfigs)[0]
		}

		if simConfigurations[sg.TRACON] == nil {
			simConfigurations[sg.TRACON] = make(map[string]*SimConfiguration)
		}
		simConfigurations[sg.TRACON][sg.Name] = config
	}
}

func (sg *ScenarioGroup) InitializeWaypointLocations(waypoints []Waypoint, e *ErrorLogger) {
	var prev Point2LL

	for i, wp := range waypoints {
		if e != nil {
			e.Push("Fix " + wp.Fix)
		}
		if pos, ok := sg.locate(wp.Fix); !ok {
			if e != nil {
				e.ErrorString("unable to locate waypoint")
			}
		} else {
			waypoints[i].Location = pos

			d := nmdistance2ll(prev, waypoints[i].Location)
			if i > 1 && d > 120 && e != nil {
				e.ErrorString("waypoint at %s is suspiciously far from previous one (%s at %s): %f nm",
					waypoints[i].Location.DDString(), waypoints[i-1].Fix, waypoints[i-1].Location.DDString(), d)
			}
			prev = waypoints[i].Location
		}

		if e != nil {
			e.Pop()
		}
	}

	// Do (DME) arcs after wp.Locations have been initialized
	for i, wp := range waypoints {
		if wp.Arc == nil {
			continue
		}

		if e != nil {
			e.Push("Fix " + wp.Fix)
		}

		if i+1 == len(waypoints) {
			if e != nil {
				e.ErrorString("can't have DME arc starting at the final waypoint")
				e.Pop()
			}
			break
		}

		// Which way are we turning as we depart p0? Use either the
		// previous waypoint or the next one after the end of the arc
		// to figure it out.
		var v0, v1 [2]float32
		p0, p1 := ll2nm(wp.Location, sg.NmPerLongitude), ll2nm(waypoints[i+1].Location, sg.NmPerLongitude)
		if i > 0 {
			v0 = sub2f(p0, ll2nm(waypoints[i-1].Location, sg.NmPerLongitude))
			v1 = sub2f(p1, p0)
		} else {
			if i+2 == len(waypoints) {
				if e != nil {
					e.ErrorString("must have at least one waypoint before or after arc to determine its orientation")
					e.Pop()
				}
				continue
			}
			v0 = sub2f(p1, p0)
			v1 = sub2f(ll2nm(waypoints[i+2].Location, sg.NmPerLongitude), p1)
		}
		// cross product
		x := v0[0]*v1[1] - v0[1]*v1[0]
		wp.Arc.Clockwise = x < 0

		if wp.Arc.Fix != "" {
			// Center point was specified
			var ok bool
			if wp.Arc.Center, ok = sg.locate(wp.Arc.Fix); !ok {
				if e != nil {
					e.ErrorString("unable to locate arc center \"" + wp.Arc.Fix + "\"")
					e.Pop()
				}
				continue
			}
		} else {
			// Just the arc length was specified; need to figure out the
			// center and radius of the circle that gives that.
			d := distance2f(p0, p1)
			if d >= wp.Arc.Length {
				if e != nil {
					e.ErrorString("distance between waypoints %.2fnm is greater than specified arc length %.2fnm",
						d, wp.Arc.Length)
					e.Pop()
				}
				continue
			}
			if wp.Arc.Length > d*3.14159 {
				// No circle is possible to give an arc that long
				if e != nil {
					e.ErrorString("no valid circle will give a distance between waypoints %.2fnm", wp.Arc.Length)
					e.Pop()
				}
				continue
			}

			// Now search for a center point of a circle that goes through
			// p0 and p1 and has the desired arc length.  We will search
			// along the line perpendicular to the vector p1-p0 that goes
			// through its center point.

			// There are two possible center points for the circle, one on
			// each side of the line p0-p1.  We will take positive or
			// negative steps in parametric t along the perpendicular line
			// so that we're searching in the right direction to get the
			// clockwise/counter clockwise route we want.
			delta := float32(Select(wp.Arc.Clockwise, -.01, .01))

			// We will search with uniform small steps along the line. Some
			// sort of bisection search would probably be better, but...
			t := delta
			limit := 100 * distance2f(p0, p1) // ad-hoc
			v := normalize2f(sub2f(p1, p0))
			v[0], v[1] = -v[1], v[0] // perp!
			for t < limit {
				center := add2f(mid2f(p0, p1), scale2f(v, t))
				radius := distance2f(center, p0)

				// Angle subtended by p0 and p1 w.r.t. center
				cosTheta := dot(sub2f(p0, center), sub2f(p1, center)) / sqr(radius)
				theta := safeACos(cosTheta)

				arcLength := theta * radius

				if arcLength < wp.Arc.Length {
					wp.Arc.Center = nm2ll(center, sg.NmPerLongitude)
					wp.Arc.Radius = radius
					break
				}

				t += delta
			}

			if t >= limit {
				if e != nil {
					e.ErrorString("unable to find valid circle radius for arc")
					e.Pop()
				}
				continue
			}
		}

		// Heading from the center of the arc to the current fix
		hfix := headingp2ll(wp.Arc.Center, wp.Location,
			sg.NmPerLongitude, sg.MagneticVariation)
		// Then perpendicular to that, depending on the arc's direction
		wp.Arc.InitialHeading = NormalizeHeading(hfix + float32(Select(wp.Arc.Clockwise, 90, -90)))

		if e != nil {
			e.Pop()
		}
	}
}

///////////////////////////////////////////////////////////////////////////
// Airspace

func InAirspace(p Point2LL, alt float32, volumes []ControllerAirspaceVolume) (bool, [][2]int) {
	var altRanges [][2]int
	for _, v := range volumes {
		inside := false
		for _, pts := range v.Boundaries {
			if PointInPolygon2LL(p, pts) {
				inside = !inside
			}
		}
		if inside {
			altRanges = append(altRanges, [2]int{v.LowerLimit, v.UpperLimit})
		}
	}

	// Sort altitude ranges and then merge ones that have 1000 foot separation
	sort.Slice(altRanges, func(i, j int) bool { return altRanges[i][0] < altRanges[j][0] })
	var mergedAlts [][2]int
	i := 0
	inside := false
	for i < len(altRanges) {
		low := altRanges[i][0]
		high := altRanges[i][1]

		for i+1 < len(altRanges) {
			if altRanges[i+1][0]-high <= 1000 {
				// merge
				high = altRanges[i+1][1]
				i++
			} else {
				break
			}
		}

		// 10 feet of slop for rounding error
		inside = inside || (int(alt)+10 >= low && int(alt)-10 <= high)

		mergedAlts = append(mergedAlts, [2]int{low, high})
		i++
	}

	return inside, mergedAlts
}

///////////////////////////////////////////////////////////////////////////
// LoadScenarioGroups

type LoadedVideoMap struct {
	path        string
	commandBufs map[string]CommandBuffer
	err         error
}

func loadVideoMaps(filesystem fs.FS, path string, referencedVideoMaps map[string]map[string]interface{}, result chan LoadedVideoMap) {
	start := time.Now()
	lvm := LoadedVideoMap{path: path}

	fr, err := filesystem.Open(path)
	if err != nil {
		lvm.err = err
		result <- lvm
		return
	}
	defer fr.Close()

	var r io.Reader
	r = fr
	if strings.HasSuffix(strings.ToLower(path), ".zst") {
		r, _ = zstd.NewReader(r, zstd.WithDecoderConcurrency(0))
	}

	if referenced, ok := referencedVideoMaps[path]; ok {
		lvm.commandBufs, err = loadVideoMapFile(r, referenced)
		if err != nil {
			lvm.err = err
			result <- lvm
			return
		}
	}
	lg.Infof("%s: video map loaded in %s\n", path, time.Since(start))

	result <- lvm
}

func loadVideoMapFile(ir io.Reader, referenced map[string]interface{}) (map[string]CommandBuffer, error) {
	r := bufio.NewReader(ir)

	// For debugging, enable check here; the file will also be parsed using
	// encoding/json and the result will be compared to what we get out of
	// our parser.
	check := false
	var checkJSONMaps map[string][]Point2LL
	if check {
		buf, err := io.ReadAll(ir)
		if err != nil {
			panic(err)
		}
		if err := UnmarshalJSON(buf, &checkJSONMaps); err != nil {
			return nil, err
		}
		r = bufio.NewReader(bytes.NewReader(buf))
	}

	cur, err := r.ReadByte()
	if err != nil {
		return nil, err
	}

	eof := false
	advance := func() bool {
		var err error
		cur, err = r.ReadByte()
		eof = err == io.EOF
		return err == nil
	}

	// Custom "just enough" JSON parser below. This expects only vice JSON
	// video map files but is ~2x faster than using encoding/json.
	line := 1
	skipWhitespace := func() {
		for !eof {
			if cur == '\n' {
				line++
			}
			if cur != ' ' && cur != '\n' && cur != '\t' && cur != '\f' && cur != '\r' && cur != '\v' {
				break
			}
			advance()
		}
	}
	// Called when we expect the given character as the next token.
	expect := func(ch byte) error {
		skipWhitespace()
		if !eof && cur == ch {
			advance()
			return nil
		}
		return fmt.Errorf("expected '%s' at line %d, found '%s'", string(ch), line, string(cur))
	}
	// tryQuoted tries to return a quoted string; nil is returned if the
	// first non-whitespace character found is not a quotation mark.
	tryQuoted := func(buf []byte) []byte {
		buf = buf[:0]
		skipWhitespace()
		if !eof && cur != '"' {
			return buf
		}
		advance()

		// Scan ahead to the closing quote
		for !eof && cur != '"' {
			if cur == '\n' {
				panic(fmt.Sprintf("unterminated string at line %d", line))
			}
			buf = append(buf, cur)
			advance()
		}
		if eof {
			panic("unterminated string")
		}
		advance()
		return buf
	}
	// tryChar returns true and advances pos if the next non-whitespace
	// character matches the one given.
	tryChar := func(ch byte) bool {
		skipWhitespace()
		ok := !eof && cur == ch
		if ok {
			advance()
		}
		return ok
	}

	tryNull := func() bool {
		if !tryChar('n') {
			return false
		}
		for _, ch := range []byte{'u', 'l', 'l'} {
			if eof || cur != ch {
				return false
			}
			advance()
		}
		return true
	}

	m := make(map[string]CommandBuffer)

	// Video map JSON files encode a JSON object where members are arrays
	// of strings, where each string encodes a lat-long position.
	if err := expect('{'); err != nil {
		return nil, err
	}
	var nameBuf, ll []byte
	for {
		// Is there another member in the object?
		nameBuf = tryQuoted(nameBuf)
		if len(nameBuf) == 0 {
			break
		}
		// Handle escaped unicode characters \uXXXX
		name, _ := strconv.Unquote(`"` + string(nameBuf) + `"`)

		if err := expect(':'); err != nil {
			return nil, err
		}

		_, doparse := referenced[name]
		doparse = doparse || check

		// Expect an array for its value.
		var segs []Point2LL
		// Allow "null" for an empty array but ignore it
		if tryNull() {
			// don't try to parse the array...
		} else {
			if err := expect('['); err != nil {
				return nil, err
			}

			for {
				// Parse an element of the array, which should be a string
				// representing a position.
				ll = tryQuoted(ll)
				if len(ll) == 0 {
					break
				}

				if doparse {
					// Skip this work if this video map isn't used
					p, err := ParseLatLong(ll)
					if err != nil {
						return nil, err
					}
					segs = append(segs, p)
				}

				// Is there another entry after this one?
				if !tryChar(',') {
					break
				}
			}
			// Array close.
			if err := expect(']'); err != nil {
				return nil, err
			}
		}

		if check {
			// Make sure we have the same number of points and that they
			// are equal to the reference deserialized by encoding/json.
			jsegs, ok := checkJSONMaps[name]
			if !ok {
				return nil, fmt.Errorf("%s: not found in encoding/json deserialized maps", name)
			}
			if len(jsegs) != len(segs) {
				return nil, fmt.Errorf("%s: encoding/json returned %d segments, we found %d", name, len(jsegs), len(segs))
			}
			for i := range jsegs {
				if jsegs[i][0] != segs[i][0] || jsegs[i][1] != segs[i][1] {
					return nil, fmt.Errorf("%s: %d'th point mismatch: encoding/json %v ours %v", name, i, jsegs[i], segs[i])
				}
			}
			delete(checkJSONMaps, name)
		}

		// Generate the command buffer to draw this video map.
		if doparse {
			ld := GetLinesDrawBuilder()

			for i := 0; i < len(segs)/2; i++ {
				ld.AddLine(segs[2*i], segs[2*i+1])
			}
			var cb CommandBuffer
			ld.GenerateCommands(&cb)

			m[name] = cb
			ReturnLinesDrawBuilder(ld)
		}

		// Is there another video map in the object?
		if !tryChar(',') {
			break
		}
	}
	if err := expect('}'); err != nil {
		return nil, err
	}

	if check && len(checkJSONMaps) > 0 {
		var s []string
		for k := range checkJSONMaps {
			s = append(s, k)
		}
		return nil, fmt.Errorf("encoding/json found maps that we did not: %s", strings.Join(s, ", "))
	}

	return m, nil
}

func loadScenarioGroup(filesystem fs.FS, path string, e *ErrorLogger) *ScenarioGroup {
	e.Push("File " + path)
	defer e.Pop()

	contents, err := fs.ReadFile(filesystem, path)
	if err != nil {
		e.Error(err)
		return nil
	}

	CheckJSONVsSchema[ScenarioGroup](contents, e)
	if e.HaveErrors() {
		return nil
	}

	var s ScenarioGroup
	if err := UnmarshalJSON(contents, &s); err != nil {
		e.Error(err)
		return nil
	}
	if s.Name == "" {
		e.ErrorString("scenario group is missing \"name\"")
		return nil
	}
	if s.TRACON == "" {
		e.ErrorString("scenario group is missing \"tracon\"")
		return nil
	}
	return &s
}

type RootFS struct{}

func (r RootFS) Open(filename string) (fs.File, error) {
	return os.Open(filename)
}

// LoadScenarioGroups loads all of the available scenarios, both from the
// scenarios/ directory in the source code distribution as well as,
// optionally, a scenario file provided on the command line.  It doesn't
// try to do any sort of meaningful error handling but it does try to
// continue on in the presence of errors; all errors will be printed and
// the program will exit if there are any.  We'd rather force any errors
// due to invalid scenario definitions to be fixed...
func LoadScenarioGroups(e *ErrorLogger) (map[string]map[string]*ScenarioGroup, map[string]map[string]*SimConfiguration) {
	start := time.Now()

	// First load the scenarios.
	scenarioGroups := make(map[string]map[string]*ScenarioGroup)
	simConfigurations := make(map[string]map[string]*SimConfiguration)
	referencedVideoMaps := make(map[string]map[string]interface{}) // filename -> map name -> used
	err := fs.WalkDir(resourcesFS, "scenarios", func(path string, d fs.DirEntry, err error) error {
		if err != nil {
			lg.Errorf("error walking scenarios/: %v", err)
			return nil
		}

		if d.IsDir() {
			return nil
		}

		if filepath.Ext(path) != ".json" {
			return nil
		}

		lg.Infof("%s: loading scenario", path)
		s := loadScenarioGroup(resourcesFS, path, e)
		if s != nil {
			if _, ok := scenarioGroups[s.TRACON][s.Name]; ok {
				e.ErrorString("%s / %s: scenario redefined", s.TRACON, s.Name)
			} else {
				if scenarioGroups[s.TRACON] == nil {
					scenarioGroups[s.TRACON] = make(map[string]*ScenarioGroup)
				}
				scenarioGroups[s.TRACON][s.Name] = s
			}

			if referencedVideoMaps[s.VideoMapFile] == nil {
				referencedVideoMaps[s.VideoMapFile] = make(map[string]interface{})
			}
			for _, m := range s.STARSMaps {
				referencedVideoMaps[s.VideoMapFile][m.Name] = nil
			}
		}
		return nil
	})
	if err != nil {
		e.Error(err)
	}
	if e.HaveErrors() {
		// Don't keep going since we'll likely crash in the following
		return nil, nil
	}

	// Load the scenario specified on command line, if any.
	if *scenarioFilename != "" {
		fs := func() fs.FS {
			if filepath.IsAbs(*scenarioFilename) {
				return RootFS{}
			} else {
				return os.DirFS(".")
			}
		}()
		s := loadScenarioGroup(fs, *scenarioFilename, e)
		if s != nil {
			// These are allowed to redefine an existing scenario.
			if scenarioGroups[s.TRACON] == nil {
				scenarioGroups[s.TRACON] = make(map[string]*ScenarioGroup)
			}
			scenarioGroups[s.TRACON][s.Name] = s

			// These may have an empty "video_map_file" member, which
			// is automatically patched up here...
			if s.VideoMapFile == "" {
				if *videoMapFilename != "" {
					s.VideoMapFile = *videoMapFilename
				} else {
					e.ErrorString("%s: no \"video_map_file\" in scenario and -videomap not specified",
						*scenarioFilename)
				}
			}

			if referencedVideoMaps[s.VideoMapFile] == nil {
				referencedVideoMaps[s.VideoMapFile] = make(map[string]interface{})
			}
			for _, m := range s.STARSMaps {
				referencedVideoMaps[s.VideoMapFile][m.Name] = nil
			}
		}
	}

	// Next load the video maps.
	videoMapCommandBuffers := make(map[string]map[string]CommandBuffer)
	vmChan := make(chan LoadedVideoMap, 16)
	launches := 0
	err = fs.WalkDir(resourcesFS, "videomaps", func(path string, d fs.DirEntry, err error) error {
		if err != nil {
			lg.Errorf("error walking videomaps: %v", err)
			return nil
		}

		if d.IsDir() {
			return nil
		}

		if filepath.Ext(path) != ".json" && filepath.Ext(path) != ".zst" {
			return nil
		}

		launches++
		go loadVideoMaps(resourcesFS, path, referencedVideoMaps, vmChan)
		return nil
	})
	if err != nil {
		lg.Errorf("error loading videomaps: %v", err)
		os.Exit(1)
	}

	receiveLoadedVideoMap := func() {
		lvm := <-vmChan
		if lvm.err != nil {
			e.Push("File " + lvm.path)
			e.Error(lvm.err)
			e.Pop()
		} else {
			videoMapCommandBuffers[lvm.path] = lvm.commandBufs
		}
	}

	// Get all of the loaded video map command buffers
	for launches > 0 {
		receiveLoadedVideoMap()
		launches--
	}

	lg.Infof("video map load time: %s\n", time.Since(start))

	// Load the video map specified on the command line, if any.
	if *videoMapFilename != "" {
		fs := func() fs.FS {
			if filepath.IsAbs(*videoMapFilename) {
				return RootFS{}
			} else {
				return os.DirFS(".")
			}
		}()
		loadVideoMaps(fs, *videoMapFilename, referencedVideoMaps, vmChan)
		receiveLoadedVideoMap()
	}

	// Final tidying before we return the loaded scenarios.
	for tname, tracon := range scenarioGroups {
		e.Push("TRACON " + tname)

		scenarioNames := make(map[string]string)

		for groupName, sgroup := range tracon {
			e.Push("Scenario group " + groupName)

			// Make sure the same scenario name isn't used in multiple
			// group definitions.
			for scenarioName := range sgroup.Scenarios {
				if other, ok := scenarioNames[scenarioName]; ok {
					e.ErrorString("scenario \"%s\" is also defined in the \"%s\" scenario group",
						scenarioName, other)
				}
				scenarioNames[scenarioName] = groupName
			}

			// Initialize the CommandBuffers in the scenario's STARSMaps.
			if sgroup.VideoMapFile == "" {
				e.ErrorString("no \"video_map_file\" specified")
			} else {
				if bufferMap, ok := videoMapCommandBuffers[sgroup.VideoMapFile]; !ok {
					e.ErrorString("video map file \"%s\" unknown", sgroup.VideoMapFile)
				} else {
					for i, sm := range sgroup.STARSMaps {
						if cb, ok := bufferMap[sm.Name]; !ok {
							e.ErrorString("video map \"%s\" not found", sm.Name)
						} else {
							sgroup.STARSMaps[i].CommandBuffer = cb
						}
					}
				}
			}

			sgroup.PostDeserialize(e, simConfigurations)

			e.Pop()
		}
		e.Pop()
	}

	// Walk all of the scenario groups to get all of the possible departing aircraft
	// types to see where V2 is needed in the performance database..
	acTypes := make(map[string]struct{})

	for _, tracon := range scenarioGroups {
		for _, sg := range tracon {
			for _, ap := range sg.Airports {
				for _, dep := range ap.Departures {
					for _, al := range dep.Airlines {
						fleet := Select(al.Fleet != "", al.Fleet, "default")
						for _, ac := range database.Airlines[al.ICAO].Fleets[fleet] {
							acTypes[ac.ICAO] = struct{}{}
						}
					}
				}
			}
		}
	}
	var missing []string
	for _, t := range SortedMapKeys(acTypes) {
		if database.AircraftPerformance[t].Speed.V2 == 0 {
			missing = append(missing, t)
		}
	}
	lg.Warnf("Missing V2 in performance database: %s", strings.Join(missing, ", "))

	return scenarioGroups, simConfigurations
}

///////////////////////////////////////////////////////////////////////////
// SplitConfigurations

func (sc SplitConfigurationSet) GetConfiguration(split string) SplitConfiguration {
	if len(sc) == 1 {
		// ignore split
		for _, config := range sc {
			return config
		}
	}

	config, ok := sc[split]
	if !ok {
		lg.Error("split not found: \""+split+"\"", slog.Any("splits", sc))
	}
	return config
}

func (sc SplitConfigurationSet) GetPrimaryController(split string) string {
	for callsign, mc := range sc.GetConfiguration(split) {
		if mc.Primary {
			return callsign
		}
	}

	lg.Error("No primary in split: \""+split+"\"", slog.Any("splits", sc))
	return ""
}

func (sc SplitConfigurationSet) Len() int {
	return len(sc)
}

func (sc SplitConfigurationSet) Splits() []string {
	return SortedMapKeys(sc)
}

///////////////////////////////////////////////////////////////////////////
// SplitConfiguration

// ResolveController takes a controller callsign and returns the signed-in
// controller that is responsible for that position (possibly just the
// provided callsign).
func (sc SplitConfiguration) ResolveController(callsign string, active func(callsign string) bool) string {
	i := 0
	for {
		if active(callsign) {
			return callsign
		}

		if ctrl, ok := sc[callsign]; !ok {
			lg.Errorf("%s: failed to find controller in MultiControllers", callsign)
			return ""
		} else {
			callsign = ctrl.BackupController
		}

		i++
		if i == 20 {
			lg.Errorf("%s: unable to find backup for arrival handoff controller", callsign)
			return ""
		}
	}
}

func (sc SplitConfiguration) GetArrivalController(arrivalGroup string) string {
	for callsign, ctrl := range sc {
		if ctrl.IsArrivalController(arrivalGroup) {
			return callsign
		}
	}

	lg.Error(arrivalGroup+": couldn't find arrival controller", slog.Any("config", sc))
	return ""
}

func (sc SplitConfiguration) GetDepartureController(airport, runway, sid string) string {
	for callsign, ctrl := range sc {
		if ctrl.IsDepartureController(airport, runway, sid) {
			return callsign
		}
	}

	lg.Error(airport+"/"+sid+": couldn't find departure controller", slog.Any("config", sc))
	return ""
}

///////////////////////////////////////////////////////////////////////////
// MultiUserController

func (c *MultiUserController) IsDepartureController(ap, rwy, sid string) bool {
	for _, d := range c.Departures {
		depAirport, depSIDRwy, ok := strings.Cut(d, "/")
		if ok { // have a runway or SID
			if ap == depAirport && (rwy == depSIDRwy || sid == depSIDRwy) {
				return true
			}
		} else { // no runway/SID, so only match airport
			if ap == depAirport {
				return true
			}
		}
	}
	return false
}

func (c *MultiUserController) IsArrivalController(arrivalGroup string) bool {
	return slices.Contains(c.Arrivals, arrivalGroup)
}<|MERGE_RESOLUTION|>--- conflicted
+++ resolved
@@ -61,11 +61,7 @@
 	AltitudeRange       [2]int   `json:"altitude_range"`
 	ReceivingController string   `json:"receiving_controller"`
 	ToCenter            bool     `json:"to_center"`
-<<<<<<< HEAD
-	AircraftType        []string   `json:"aircraft_type"`
-=======
 	AircraftType        []string `json:"aircraft_type"`
->>>>>>> 2657b5d8
 }
 
 type STARSFacilityAdaptation struct {
