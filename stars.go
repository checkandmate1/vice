--- conflicted
+++ resolved
@@ -439,6 +439,8 @@
 	ATPALeadAircraftCallsign string
 	POFlashingEndTime        time.Time
 	UNFlashingEndTime        time.Time
+	IFFlashing bool // Will continue to flash unless slewed or a successful handoff
+	NextController string
 
 	// These are only set if a leader line direction was specified for this
 	// aircraft individually:
@@ -1404,6 +1406,7 @@
 					globalConfig.Audio.PlayOnce(AudioHandoffAccepted)
 					state.OutboundHandoffAccepted = true
 					state.OutboundHandoffFlashEnd = time.Now().Add(10 * time.Second)
+					state.NextController = event.ToController
 				}
 			}
 
@@ -1437,6 +1440,13 @@
 			}
 		case ForceQLEvent:
 			sp.ForceQLAircraft = append(sp.ForceQLAircraft, event.Callsign)
+		case DataRejection:
+			state := sp.Aircraft[event.Callsign]
+			state.IFFlashing = true
+			w.CancelHandoff(event.Callsign, nil, nil)
+		case DataAcceptance:
+			state := sp.Aircraft[event.Callsign]
+			state.IFFlashing = false
 		}
 	}
 }
@@ -3657,6 +3667,7 @@
 		switch sp.commandMode {
 		case CommandModeNone:
 			_, stars := ctx.world.SafeFacility("")
+			trk := stars.TrackInformation[ac.Callsign]
 			if cmd == "" {
 				if time.Until(state.RDIndicatorEnd) > 0 {
 					if state.OutboundHandoffAccepted {
@@ -3666,11 +3677,11 @@
 					state.RDIndicatorEnd = time.Time{}
 					status.clear = true
 					return
-				} else if ac.RedirectedHandoff.RedirectedTo == ctx.world.Callsign || ac.RedirectedHandoff.GetLastRedirector() == ctx.world.Callsign {
+				} else if trk != nil && (trk.RedirectedHandoff.RedirectedTo == ctx.world.Callsign || trk.RedirectedHandoff.GetLastRedirector() == ctx.world.Callsign) {
 					sp.acceptRedirectedHandoff(ctx, ac.Callsign)
 					status.clear = true
 					return
-				} else if info := stars.TrackInformation[ac.Callsign]; info != nil && info.HandoffController == ctx.world.Callsign {
+				} else if  trk != nil && trk.HandoffController == ctx.world.Callsign {
 					status.clear = true
 					sp.acceptHandoff(ctx, ac.Callsign)
 					return
@@ -3693,8 +3704,8 @@
 				} else if state.MSAW && !state.MSAWAcknowledged {
 					// Acknowledged a MSAW
 					state.MSAWAcknowledged = true
-				} else if ac.HandoffTrackController != "" && ac.HandoffTrackController != ctx.world.Callsign &&
-					ac.TrackingController == ctx.world.Callsign {
+				} else if trk.HandoffController != "" && trk.HandoffController != ctx.world.Callsign &&
+					trk.TrackOwner == ctx.world.Callsign {
 					// cancel offered handoff offered
 					status.clear = true
 					sp.cancelHandoff(ctx, ac.Callsign)
@@ -3716,6 +3727,9 @@
 					delete(sp.RejectedPointOuts, ac.Callsign)
 					status.clear = true
 					return
+				} else if state.IFFlashing {
+					state.IFFlashing = false
+					return
 				} else if state.OutboundHandoffAccepted {
 					// ack an accepted handoff
 					status.clear = true
@@ -3738,14 +3752,9 @@
 						return
 					}
 				}
-<<<<<<< HEAD
 				_, stars := ctx.world.SafeFacility("")
-				if db := sp.datablockType(ctx, ac); db == LimitedDatablock && time.Until(state.FullLDB) <= 0 {
-					state.FullLDB = time.Now().Add(10 * time.Second)
-=======
 				if db := sp.datablockType(ctx, ac); db == LimitedDatablock && state.FullLDBEndTime.Before(ctx.now) {
-					state.FullLDBEndTime = ctx.now.Add(5 * time.Second)
->>>>>>> 4f52a73f
+					state.FullLDBEndTime = ctx.now.Add(10 * time.Second)
 					// do not collapse datablock if user is tracking the aircraft
 				} else if db == FullDatablock && stars.TrackInformation[ac.Callsign].TrackOwner != ctx.world.Callsign {
 					state.DatablockType = PartialDatablock
@@ -5165,7 +5174,6 @@
 		}
 	}
 
-<<<<<<< HEAD
 	if ps.VFRList.Visible { // TODO
 
 		// vfr := make(map[int]*Aircraft)
@@ -5175,308 +5183,278 @@
 		// 		vfr[sp.getAircraftIndex(ac)] = ac
 		// 	}
 		// }
-=======
-	var text strings.Builder
-	if ps.VFRList.Visible {
-		text.Reset()
-		vfr := make(map[int]*Aircraft)
-		// Find all untracked VFR aircraft
-		for _, ac := range aircraft {
-			if ac.Squawk == Squawk(0o1200) && ac.TrackingController == "" {
-				vfr[sp.getAircraftIndex(ac)] = ac
-			}
-		}
-
-		text.WriteString("VFR LIST\n")
-		if len(vfr) > ps.VFRList.Lines {
-			text.WriteString(fmt.Sprintf("MORE: %d/%d\n", ps.VFRList.Lines, len(vfr)))
-		}
-		for i, acIdx := range SortedMapKeys(vfr) {
-			ac := vfr[acIdx]
-			text.WriteString(fmt.Sprintf("%2d %-7s VFR\n", acIdx, ac.Callsign))
->>>>>>> 4f52a73f
-
-		text := "VFR LIST\n"
-		// if len(vfr) > ps.VFRList.Lines {
-		// 	text += fmt.Sprintf("MORE: %d/%d\n", ps.VFRList.Lines, len(vfr))
-		// }
-		// for i, acIdx := range SortedMapKeys(vfr) {
-		// 	ac := vfr[acIdx]
-		// 	text += fmt.Sprintf("%2d %-7s VFR\n", acIdx, ac.Callsign)
-
-		// 	// Limit to the user limit
-		// 	if i == ps.VFRList.Lines {
-		// 		break
-		// 	}
-		// }
-
-		drawList(text.String(), ps.VFRList.Position)
-	}
-
-	if ps.TABList.Visible {
-<<<<<<< HEAD
-		plans := []*STARSFlightPlan{}
-		// Plans that are stored, but aren't associated to a track
-		_, stars := ctx.world.SafeFacility("")
-
-		for _, idt := range SortedMapKeys(stars.ContainedPlans) {
-			if stars.ContainedPlans != nil {
-				plan := stars.ContainedPlans[idt]
-				plans = append(plans, plan)
-=======
-		text.Reset()
-		dep := make(map[int]*Aircraft)
-		// Untracked departures departing from one of our airports
-		for _, ac := range aircraft {
-			if fp := ac.FlightPlan; fp != nil && ac.TrackingController == "" {
-				if ap := ctx.world.DepartureAirports[fp.DepartureAirport]; ap != nil {
-					dep[sp.getAircraftIndex(ac)] = ac
+		var text strings.Builder
+		if ps.VFRList.Visible { // TODO: This is *tracked* VFR aircraft.
+			// text.Reset()
+			// vfr := make(map[int]*Aircraft)
+			// // Find all untracked VFR aircraft
+			// for _, ac := range aircraft {
+			// 	if ac.Squawk == Squawk(0o1200) && ac.TrackingController == "" {
+			// 		vfr[sp.getAircraftIndex(ac)] = ac
+			// 	}
+			// }
+
+			text.WriteString("VFR LIST\n")
+			// if len(vfr) > ps.VFRList.Lines {
+			// 	text.WriteString(fmt.Sprintf("MORE: %d/%d\n", ps.VFRList.Lines, len(vfr)))
+			// }
+			// for i, acIdx := range SortedMapKeys(vfr) {
+			// 	ac := vfr[acIdx]
+			// 	text.WriteString(fmt.Sprintf("%2d %-7s VFR\n", acIdx, ac.Callsign))
+
+			// 	// Limit to the user limit
+			// 	if i == ps.VFRList.Lines {
+			// 		break
+			// 	}
+			// }
+
+			drawList(text.String(), ps.VFRList.Position)
+		}
+
+		if ps.TABList.Visible {
+			text.Reset()
+			plans := []*STARSFlightPlan{}
+			// Plans that are stored, but aren't associated to a track
+			_, stars := ctx.world.SafeFacility("")
+
+			for _, idt := range SortedMapKeys(stars.ContainedPlans) {
+				if stars.ContainedPlans != nil {
+					plan := stars.ContainedPlans[idt]
+					plans = append(plans, plan)
+				}
+
+			}
+
+			text.WriteString("FLIGHT PLAN\n")
+			if len(plans) > ps.TABList.Lines {
+				text.WriteString(fmt.Sprintf("MORE: %d/%d\n", ps.TABList.Lines, len(plans)))
+			}
+			for i, plan := range plans {
+				text.WriteString(fmt.Sprintf("%2d %-7s %s\n", i, plan.Callsign, plan.AssignedSquawk.String()))
+
+				// Limit to the user limit
+				if i == ps.TABList.Lines {
 					break
 				}
->>>>>>> 4f52a73f
-			}
-
-		}
-
-<<<<<<< HEAD
-		text := "FLIGHT PLAN\n"
-		if len(plans) > ps.TABList.Lines {
-			text += fmt.Sprintf("MORE: %d/%d\n", ps.TABList.Lines, len(plans))
-		}
-		for i, plan := range plans {
-			text += fmt.Sprintf("%2d %-7s %s\n", i, plan.Callsign, plan.AssignedSquawk.String())
-=======
-		text.WriteString("FLIGHT PLAN\n")
-		if len(dep) > ps.TABList.Lines {
-			text.WriteString(fmt.Sprintf("MORE: %d/%d\n", ps.TABList.Lines, len(dep)))
-		}
-		for i, acIdx := range SortedMapKeys(dep) {
-			ac := dep[acIdx]
-			text.WriteString(fmt.Sprintf("%2d %-7s %s\n", acIdx, ac.Callsign, ac.Squawk.String()))
->>>>>>> 4f52a73f
-
-			// Limit to the user limit
-			if i == ps.TABList.Lines {
-				break
-			}
-		}
-
-		drawList(text.String(), ps.TABList.Position)
-	}
-
-	if ps.AlertList.Visible {
-		text.Reset()
-		var lists []string
-		n := 0 // total number of aircraft in the mix
-		if !ps.DisableMSAW {
-			lists = append(lists, "LA")
-			for _, ac := range aircraft {
-				if sp.Aircraft[ac.Callsign].MSAW {
-					n++
-				}
-			}
-		}
-		if !ps.DisableCAWarnings {
-			lists = append(lists, "CA")
-			n += len(sp.CAAircraft)
-		}
-
-		if len(lists) > 0 {
-			text.WriteString(strings.Join(lists, "/") + "\n")
-			if n > ps.AlertList.Lines {
-				text.WriteString(fmt.Sprintf("MORE: %d/%d\n", ps.AlertList.Lines, n))
-			}
-
-			// LA
+			}
+
+			drawList(text.String(), ps.TABList.Position)
+		}
+
+		if ps.AlertList.Visible {
+			text.Reset()
+			var lists []string
+			n := 0 // total number of aircraft in the mix
 			if !ps.DisableMSAW {
+				lists = append(lists, "LA")
 				for _, ac := range aircraft {
-					if n == 0 {
-						break
+					if sp.Aircraft[ac.Callsign].MSAW {
+						n++
 					}
-					if sp.Aircraft[ac.Callsign].MSAW {
-						text.WriteString(fmt.Sprintf("%-14s%03d LA\n", ac.Callsign, int((ac.Altitude()+50)/100)))
+				}
+			}
+			if !ps.DisableCAWarnings {
+				lists = append(lists, "CA")
+				n += len(sp.CAAircraft)
+			}
+
+			if len(lists) > 0 {
+				text.WriteString(strings.Join(lists, "/") + "\n")
+				if n > ps.AlertList.Lines {
+					text.WriteString(fmt.Sprintf("MORE: %d/%d\n", ps.AlertList.Lines, n))
+				}
+
+				// LA
+				if !ps.DisableMSAW {
+					for _, ac := range aircraft {
+						if n == 0 {
+							break
+						}
+						if sp.Aircraft[ac.Callsign].MSAW {
+							text.WriteString(fmt.Sprintf("%-14s%03d LA\n", ac.Callsign, int((ac.Altitude()+50)/100)))
+							n--
+						}
+					}
+				}
+
+				// CA
+				if !ps.DisableCAWarnings {
+					for _, pair := range sp.CAAircraft {
+						if n == 0 {
+							break
+						}
+
+						text.WriteString(fmt.Sprintf("%-17s CA\n", pair.Callsigns[0]+"*"+pair.Callsigns[1]))
 						n--
 					}
 				}
-			}
-
-			// CA
-			if !ps.DisableCAWarnings {
-				for _, pair := range sp.CAAircraft {
-					if n == 0 {
-						break
+
+				drawList(text.String(), ps.AlertList.Position)
+			}
+		}
+
+		if ps.CoastList.Visible {
+			text := "COAST/SUSPEND"
+			// TODO
+			drawList(text, ps.CoastList.Position)
+		}
+
+		if ps.VideoMapsList.Visible {
+			text.Reset()
+			format := func(m STARSMap, i int, vis bool) {
+				text.WriteString(Select(vis, ">", " ") + " ")
+				text.WriteString(fmt.Sprintf("%3d ", i))
+				text.WriteString(fmt.Sprintf("%8s ", strings.ToUpper(m.Label)))
+				text.WriteString(strings.ToUpper(m.Name) + "\n")
+			}
+			if ps.VideoMapsList.Selection == VideoMapsGroupGeo {
+				text.WriteString("GEOGRAPHIC MAPS\n")
+				videoMaps, _ := ctx.world.GetVideoMaps()
+				for i, m := range videoMaps {
+					format(m, m.Id, ps.DisplayVideoMap[i])
+				}
+			} else if ps.VideoMapsList.Selection == VideoMapsGroupSysProc {
+				text.WriteString("PROCESSING AREAS\n")
+				for _, index := range SortedMapKeys(sp.systemMaps) {
+					_, vis := ps.SystemMapVisible[index]
+					format(*sp.systemMaps[index], index, vis)
+				}
+			} else if ps.VideoMapsList.Selection == VideoMapsGroupCurrent {
+				text.WriteString("MAPS\n")
+				videoMaps, _ := ctx.world.GetVideoMaps()
+				for i, vis := range ps.DisplayVideoMap {
+					if vis {
+						format(videoMaps[i], videoMaps[i].Id, vis)
 					}
-
-					text.WriteString(fmt.Sprintf("%-17s CA\n", pair.Callsigns[0]+"*"+pair.Callsigns[1]))
-					n--
-				}
-			}
-
-			drawList(text.String(), ps.AlertList.Position)
-		}
-	}
-
-	if ps.CoastList.Visible {
-		text := "COAST/SUSPEND"
-		// TODO
-		drawList(text, ps.CoastList.Position)
-	}
-
-	if ps.VideoMapsList.Visible {
-		text.Reset()
-		format := func(m STARSMap, i int, vis bool) {
-			text.WriteString(Select(vis, ">", " ") + " ")
-			text.WriteString(fmt.Sprintf("%3d ", i))
-			text.WriteString(fmt.Sprintf("%8s ", strings.ToUpper(m.Label)))
-			text.WriteString(strings.ToUpper(m.Name) + "\n")
-		}
-		if ps.VideoMapsList.Selection == VideoMapsGroupGeo {
-			text.WriteString("GEOGRAPHIC MAPS\n")
-			videoMaps, _ := ctx.world.GetVideoMaps()
-			for i, m := range videoMaps {
-				format(m, m.Id, ps.DisplayVideoMap[i])
-			}
-		} else if ps.VideoMapsList.Selection == VideoMapsGroupSysProc {
-			text.WriteString("PROCESSING AREAS\n")
-			for _, index := range SortedMapKeys(sp.systemMaps) {
-				_, vis := ps.SystemMapVisible[index]
-				format(*sp.systemMaps[index], index, vis)
-			}
-		} else if ps.VideoMapsList.Selection == VideoMapsGroupCurrent {
-			text.WriteString("MAPS\n")
-			videoMaps, _ := ctx.world.GetVideoMaps()
-			for i, vis := range ps.DisplayVideoMap {
-				if vis {
-					format(videoMaps[i], videoMaps[i].Id, vis)
-				}
-			}
-		} else {
-			lg.Errorf("%d: unhandled VideoMapsList.Selection", ps.VideoMapsList.Selection)
-		}
-
-		drawList(text.String(), ps.VideoMapsList.Position)
-	}
-
-	if ps.CRDAStatusList.Visible {
-		text.Reset()
-		text.WriteString("CRDA STATUS\n")
-		pairIndex := 0 // reset for each new airport
-		currentAirport := ""
-		var line strings.Builder
-		for i, crda := range ps.CRDA.RunwayPairState {
-			line.Reset()
-			if !crda.Enabled {
-				line.WriteString(" ")
+				}
 			} else {
-				line.WriteString(Select(crda.Mode == CRDAModeStagger, "S", "T"))
-			}
-
-			pair := sp.ConvergingRunways[i]
-			ap := pair.Airport
-			if ap != currentAirport {
-				currentAirport = ap
-				pairIndex = 1
-			}
-
-			line.WriteString(strconv.Itoa(pairIndex))
-			line.WriteByte(' ')
-			pairIndex++
-			line.WriteString(ap + " ")
-			line.WriteString(pair.getRunwaysString())
-			if crda.Enabled {
-				for line.Len() < 16 {
-					line.WriteByte(' ')
-				}
-				ctrl := ctx.world.Controllers[ctx.world.Callsign]
-				line.WriteString(ctrl.SectorId)
-			}
-			line.WriteByte('\n')
-			text.WriteString(line.String())
-		}
-		drawList(text.String(), ps.CRDAStatusList.Position)
-	}
-
-	// Figure out airport<-->tower list assignments. Sort the airports
-	// according to their TowerListIndex, putting zero (i.e., unassigned)
-	// indices at the end. Break ties alphabetically by airport name. The
-	// first three then are assigned to the corresponding tower list.
-	towerListAirports := SortedMapKeys(ctx.world.ArrivalAirports)
-	sort.Slice(towerListAirports, func(a, b int) bool {
-		ai := ctx.world.ArrivalAirports[towerListAirports[a]].TowerListIndex
-		if ai == 0 {
-			ai = 1000
-		}
-		bi := ctx.world.ArrivalAirports[towerListAirports[b]].TowerListIndex
-		if bi == 0 {
-			bi = 1000
-		}
-		if ai == bi {
-			return a < b
-		}
-		return ai < bi
-	})
-
-	for i, tl := range ps.TowerLists {
-		if !tl.Visible || i >= len(towerListAirports) {
-			continue
-		}
-
-		text.Reset()
-		ap := towerListAirports[i]
-		loc := ctx.world.ArrivalAirports[ap].Location
-		text.WriteString(stripK(ap) + " TOWER\n")
-		m := make(map[float32]string)
-		for _, ac := range aircraft {
-			if ac.FlightPlan != nil && ac.FlightPlan.ArrivalAirport == ap {
-				dist := nmdistance2ll(loc, sp.Aircraft[ac.Callsign].TrackPosition())
-				actype := ac.FlightPlan.TypeWithoutSuffix()
-				actype = strings.TrimPrefix(actype, "H/")
-				actype = strings.TrimPrefix(actype, "S/")
-				// We'll punt on the chance that two aircraft have the
-				// exact same distance to the airport...
-				m[dist] = fmt.Sprintf("%-7s %s", ac.Callsign, actype)
-			}
-		}
-
-		k := SortedMapKeys(m)
-		if len(k) > tl.Lines {
-			k = k[:tl.Lines]
-		}
-
-		for _, key := range k {
-			text.WriteString(m[key] + "\n")
-		}
-		drawList(text.String(), tl.Position)
-	}
-
-	if ps.SignOnList.Visible {
-		text.Reset()
-		format := func(ctrl *Controller) {
-			id := ctrl.SectorId
-			if ctrl.FacilityIdentifier != "" && !ctrl.ERAMFacility {
-				id = STARSTriangleCharacter + ctrl.FacilityIdentifier + id
-			}
-			text.WriteString(fmt.Sprintf("%4s", id) + " " + ctrl.Frequency.String() + " " +
-				ctrl.Callsign + Select(ctrl.IsHuman, "*", "") + "\n")
-		}
-
-		// User first
-		userCtrl := ctx.world.GetControllerByCallsign(ctx.world.Callsign)
-		if userCtrl != nil {
-			format(userCtrl)
-		}
-
-		for _, callsign := range SortedMapKeys(ctx.world.GetAllControllers()) {
-			ctrl := ctx.world.GetControllerByCallsign(callsign)
-			if ctrl != userCtrl {
-				format(ctrl)
-			}
-		}
-
-		drawList(text.String(), ps.SignOnList.Position)
-	}
-
-	td.GenerateCommands(cb)
+				lg.Errorf("%d: unhandled VideoMapsList.Selection", ps.VideoMapsList.Selection)
+			}
+
+			drawList(text.String(), ps.VideoMapsList.Position)
+		}
+
+		if ps.CRDAStatusList.Visible {
+			text.Reset()
+			text.WriteString("CRDA STATUS\n")
+			pairIndex := 0 // reset for each new airport
+			currentAirport := ""
+			var line strings.Builder
+			for i, crda := range ps.CRDA.RunwayPairState {
+				line.Reset()
+				if !crda.Enabled {
+					line.WriteString(" ")
+				} else {
+					line.WriteString(Select(crda.Mode == CRDAModeStagger, "S", "T"))
+				}
+
+				pair := sp.ConvergingRunways[i]
+				ap := pair.Airport
+				if ap != currentAirport {
+					currentAirport = ap
+					pairIndex = 1
+				}
+
+				line.WriteString(strconv.Itoa(pairIndex))
+				line.WriteByte(' ')
+				pairIndex++
+				line.WriteString(ap + " ")
+				line.WriteString(pair.getRunwaysString())
+				if crda.Enabled {
+					for line.Len() < 16 {
+						line.WriteByte(' ')
+					}
+					ctrl := ctx.world.Controllers[ctx.world.Callsign]
+					line.WriteString(ctrl.SectorId)
+				}
+				line.WriteByte('\n')
+				text.WriteString(line.String())
+			}
+			drawList(text.String(), ps.CRDAStatusList.Position)
+		}
+
+		// Figure out airport<-->tower list assignments. Sort the airports
+		// according to their TowerListIndex, putting zero (i.e., unassigned)
+		// indices at the end. Break ties alphabetically by airport name. The
+		// first three then are assigned to the corresponding tower list.
+		towerListAirports := SortedMapKeys(ctx.world.ArrivalAirports)
+		sort.Slice(towerListAirports, func(a, b int) bool {
+			ai := ctx.world.ArrivalAirports[towerListAirports[a]].TowerListIndex
+			if ai == 0 {
+				ai = 1000
+			}
+			bi := ctx.world.ArrivalAirports[towerListAirports[b]].TowerListIndex
+			if bi == 0 {
+				bi = 1000
+			}
+			if ai == bi {
+				return a < b
+			}
+			return ai < bi
+		})
+
+		for i, tl := range ps.TowerLists {
+			if !tl.Visible || i >= len(towerListAirports) {
+				continue
+			}
+
+			text.Reset()
+			ap := towerListAirports[i]
+			loc := ctx.world.ArrivalAirports[ap].Location
+			text.WriteString(stripK(ap) + " TOWER\n")
+			m := make(map[float32]string)
+			for _, ac := range aircraft {
+				if ac.FlightPlan != nil && ac.FlightPlan.ArrivalAirport == ap {
+					dist := nmdistance2ll(loc, sp.Aircraft[ac.Callsign].TrackPosition())
+					actype := ac.FlightPlan.TypeWithoutSuffix()
+					actype = strings.TrimPrefix(actype, "H/")
+					actype = strings.TrimPrefix(actype, "S/")
+					// We'll punt on the chance that two aircraft have the
+					// exact same distance to the airport...
+					m[dist] = fmt.Sprintf("%-7s %s", ac.Callsign, actype)
+				}
+			}
+
+			k := SortedMapKeys(m)
+			if len(k) > tl.Lines {
+				k = k[:tl.Lines]
+			}
+
+			for _, key := range k {
+				text.WriteString(m[key] + "\n")
+			}
+			drawList(text.String(), tl.Position)
+		}
+
+		if ps.SignOnList.Visible {
+			text.Reset()
+			format := func(ctrl *Controller) {
+				id := ctrl.SectorId
+				if ctrl.FacilityIdentifier != "" && !ctrl.ERAMFacility {
+					id = STARSTriangleCharacter + ctrl.FacilityIdentifier + id
+				}
+				text.WriteString(fmt.Sprintf("%4s", id) + " " + ctrl.Frequency.String() + " " +
+					ctrl.Callsign + Select(ctrl.IsHuman, "*", "") + "\n")
+			}
+
+			// User first
+			userCtrl := ctx.world.GetControllerByCallsign(ctx.world.Callsign)
+			if userCtrl != nil {
+				format(userCtrl)
+			}
+
+			for _, callsign := range SortedMapKeys(ctx.world.GetAllControllers()) {
+				ctrl := ctx.world.GetControllerByCallsign(callsign)
+				if ctrl != userCtrl {
+					format(ctrl)
+				}
+			}
+
+			drawList(text.String(), ps.SignOnList.Position)
+		}
+
+		td.GenerateCommands(cb)
+	}
 }
 
 func (sp *STARSPane) drawCRDARegions(ctx *PaneContext, transforms ScopeTransformations, cb *CommandBuffer) {
@@ -5562,18 +5540,12 @@
 			dt = FullDatablock
 		}
 
-<<<<<<< HEAD
 		if trk.HandoffController == w.Callsign {
 			// it's being handed off to us
 			dt = FullDatablock
 		}
-=======
-	if sp.haveActiveWarnings(ctx, ac) {
-		dt = FullDatablock
-	}
->>>>>>> 4f52a73f
-
-		if len(sp.getWarnings(ctx, ac)) > 0 {
+
+		if sp.haveActiveWarnings(ctx, ac) {
 			dt = FullDatablock
 		}
 
@@ -6505,17 +6477,13 @@
 	case LimitedDatablock:
 		db := baseDB.Duplicate()
 		db.Lines[2].Text = fmt.Sprintf("%03d", (state.TrackAltitude()+50)/100)
-<<<<<<< HEAD
 		if f1 {
 			db.Lines[1].Text = fmt.Sprintf("%v", Select(f1, ac.Callsign, ac.Squawk.String()))
 		}
-		if time.Until(state.FullLDB) > 0 {
+		if state.FullLDBEndTime.After(ctx.now) {
 			if !f1 {
 				db.Lines[1].Text = fmt.Sprintf("%v", ac.Squawk.String())
 			}
-=======
-		if state.FullLDBEndTime.After(ctx.now) {
->>>>>>> 4f52a73f
 			db.Lines[2].Text += fmt.Sprintf(" %02d", (state.TrackGroundspeed()+5)/10)
 		}
 
@@ -6711,7 +6679,9 @@
 		}
 
 		speed := fmt.Sprintf("%02d", (state.TrackGroundspeed()+5)/10)
-
+		if state.IFFlashing {
+			speed = "IF"
+		}
 		field5 := []string{} // alternate speed and aircraft type
 		var line5FieldColors *STARSDatablockFieldColors
 		if state.Ident(ctx.now) {
@@ -6724,6 +6694,13 @@
 				Start: len(speed) + 1,
 				End:   len(speed) + 3,
 				Color: color.Scale(0.3),
+			}
+			if speed == "IF" {
+				line5FieldColors = &STARSDatablockFieldColors{
+					Start: len(speed) - 2,
+					End:   len(speed) + 3,
+					Color: color.Scale(0.3),
+				}
 			}
 		} else {
 			acCategory := ""
@@ -6869,13 +6846,7 @@
 	}
 
 	// Handle cases where it should flash
-<<<<<<< HEAD
-
-	now := time.Now()
-	if now.Second()&1 == 0 { // one second cycle
-=======
 	if ctx.now.Second()&1 == 0 { // one second cycle
->>>>>>> 4f52a73f
 		if _, pointOut := sp.InboundPointOuts[ac.Callsign]; pointOut {
 			// point out
 			brightness /= 3
@@ -6950,7 +6921,7 @@
 		baseColor, brightness := sp.datablockColor(ctx, ac)
 		pac := transforms.WindowFromLatLongP(state.TrackPosition())
 		v := sp.getLeaderLineVector(sp.getLeaderLineDirection(ac, ctx.world))
-		if typ == LimitedDatablock && !f1 && time.Until(state.FullLDB) <= 0 {
+		if typ == LimitedDatablock && !f1 && time.Until(state.FullLDBEndTime) <= 0 {
 			v = scale2f(v, 0.5)
 		}
 		ld.AddLine(pac, add2f(pac, v), brightness.ScaleRGB(baseColor))
