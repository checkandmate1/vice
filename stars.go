// stars.go
// Copyright(c) 2022 Matt Pharr, licensed under the GNU Public License, Version 3.
// SPDX: GPL-3.0-only

// Main missing features:
// Altitude alerts

package main

import (
	"fmt"
	"runtime"
	"slices"
	"sort"
	"strconv"
	"strings"
	"time"
	"unicode"

	"github.com/mmp/imgui-go/v4"
)

// IFR TRACON separation requirements
const LateralMinimum = 3
const VerticalMinimum = 1000

// STARS ∆ is character 0x80 in the font
const STARSTriangleCharacter = string(rune(0x80))

var (
	STARSBackgroundColor    = RGB{.2, .2, .2} // at 100 contrast
	STARSListColor          = RGB{.1, .9, .1}
	STARSTextAlertColor     = RGB{1, 0, 0}
	STARSMapColor           = RGB{.55, .55, .55}
	STARSCompassColor       = RGB{.55, .55, .55}
	STARSRangeRingColor     = RGB{.55, .55, .55}
	STARSTrackBlockColor    = RGB{0.12, 0.48, 1}
	STARSTrackHistoryColors = [5]RGB{
		RGB{.12, .31, .78},
		RGB{.28, .28, .67},
		RGB{.2, .2, .51},
		RGB{.16, .16, .43},
		RGB{.12, .12, .35},
	}
	STARSJRingConeColor         = RGB{.5, .5, 1}
	STARSTrackedAircraftColor   = RGB{1, 1, 1}
	STARSUntrackedAircraftColor = RGB{0, 1, 0}
	STARSInboundPointOutColor   = RGB{1, 1, 0}
	STARSGhostColor             = RGB{1, 1, 0}
	STARSSelectedAircraftColor  = RGB{0, 1, 1}

	STARSATPAWarningColor = RGB{1, 1, 0}
	STARSATPAAlertColor   = RGB{1, .215, 0}

	STARSDCBButtonColor         = RGB{0, .4, 0}
	STARSDCBActiveButtonColor   = RGB{0, .8, 0}
	STARSDCBTextColor           = RGB{1, 1, 1}
	STARSDCBTextSelectedColor   = RGB{1, 1, 0}
	STARSDCBDisabledButtonColor = RGB{.4, .4, .4}
	STARSDCBDisabledTextColor   = RGB{.8, .8, .8}
)

const NumSTARSPreferenceSets = 32
const NumSTARSMaps = 38

type STARSPane struct {
	CurrentPreferenceSet  STARSPreferenceSet
	SelectedPreferenceSet int
	PreferenceSets        []STARSPreferenceSet

	systemMaps map[int]*STARSMap

	weatherRadar WeatherRadar

	systemFont        [6]*Font
	systemOutlineFont [6]*Font
	dcbFont           [3]*Font // 0, 1, 2 only

	events *EventsSubscription

	// All of the aircraft in the world, each with additional information
	// carried along in an STARSAircraftState.
	Aircraft map[string]*STARSAircraftState

	AircraftToIndex map[string]int // for use in lists
	IndexToAircraft map[int]string // map is sort of wasteful since it's dense, but...

	// explicit JSON name to avoid errors during config deserialization for
	// backwards compatibility, since this used to be a
	// map[string]interface{}.
	AutoTrackDepartures bool `json:"autotrack_departures"`
	LockDisplay         bool
	AirspaceAwareness   struct {
		Interfacility bool
		Intrafacility bool
	}

	// callsign -> controller id
	InboundPointOuts  map[string]string
	OutboundPointOuts map[string]string
	RejectedPointOuts map[string]interface{}

	queryUnassociated *TransientMap[string, interface{}]

	RangeBearingLines []STARSRangeBearingLine
	MinSepAircraft    [2]string

	CAAircraft []CAAircraft

	// For CRDA
	ConvergingRunways []STARSConvergingRunways

	// Various UI state
	scopeClickHandler   func(pw [2]float32, transforms ScopeTransformations) STARSCommandStatus
	activeDCBMenu       int
	selectedPlaceButton string

	dwellAircraft     string
	drawRouteAircraft string

	commandMode       CommandMode
	multiFuncPrefix   string
	previewAreaOutput string
	previewAreaInput  string

	HavePlayedSPCAlertSound map[string]interface{}

	lastTrackUpdate        time.Time
	lastHistoryTrackUpdate time.Time
	discardTracks          bool

	drawApproachAirspace  bool
	drawDepartureAirspace bool

	// The start of a RBL--one click received, waiting for the second.
	wipRBL *STARSRangeBearingLine
}

type STARSRangeBearingLine struct {
	P [2]struct {
		// If callsign is given, use that aircraft's position;
		// otherwise we have a fixed position.
		Loc      Point2LL
		Callsign string
	}
}

func (rbl STARSRangeBearingLine) GetPoints(ctx *PaneContext, aircraft []*Aircraft, sp *STARSPane) (p0, p1 Point2LL) {
	// Each line endpoint may be specified either by an aircraft's
	// position or by a fixed position. We'll start with the fixed
	// position and then override it if there's a valid *Aircraft.
	p0, p1 = rbl.P[0].Loc, rbl.P[1].Loc
	if ac := ctx.world.Aircraft[rbl.P[0].Callsign]; ac != nil {
		state, ok := sp.Aircraft[ac.Callsign]
		if ok && !state.LostTrack(ctx.world.CurrentTime()) && slices.Contains(aircraft, ac) {
			p0 = state.TrackPosition()
		}
	}
	if ac := ctx.world.Aircraft[rbl.P[1].Callsign]; ac != nil {
		state, ok := sp.Aircraft[ac.Callsign]
		if ok && !state.LostTrack(ctx.world.CurrentTime()) && slices.Contains(aircraft, ac) {
			p1 = state.TrackPosition()
		}
	}
	return
}

type CAAircraft struct {
	Callsigns    [2]string // sorted alphabetically
	Acknowledged bool
	SoundEnd     time.Time
}

type QuickLookPosition struct {
	Callsign string
	Id       string
	Plus     bool
}

func (sp *STARSPane) parseQuickLookPositions(ctx *PaneContext, s string) ([]QuickLookPosition, string, error) {
	var positions []QuickLookPosition

	// per 6-94, this is "fun"
	// - in general the string is a list of TCPs / sector ids.
	// - each may have a plus at the end
	// - if a single character id is entered, then we prepend the number for
	//   the current controller's sector id. in that case a space is required
	//   before the next one, if any
	ids := strings.Fields(s)
	for i, id := range ids {
		plus := len(id) > 1 && id[len(id)-1] == '+'
		id = strings.TrimRight(id, "+")

		control := sp.lookupControllerForId(ctx, id, "")
		if control == nil || control.FacilityIdentifier != "" || control.Callsign == ctx.world.Callsign {
			return positions, strings.Join(ids[i:], " "), ErrSTARSCommandFormat
		} else {
			positions = append(positions, QuickLookPosition{
				Callsign: control.Callsign,
				Id:       control.SectorId,
				Plus:     plus,
			})
		}
	}

	return positions, "", nil
}

type CRDAMode int

const (
	CRDAModeStagger = iota
	CRDAModeTie
)

// this is read-only, stored in STARSPane for convenience
type STARSConvergingRunways struct {
	ConvergingRunways
	ApproachRegions [2]*ApproachRegion
	Airport         string
	Index           int
}

type STARSDatablockFieldColors struct {
	Start, End int
	Color      RGB
}

type STARSDatablockLine struct {
	Text   string
	Colors []STARSDatablockFieldColors
}

func (s *STARSDatablockLine) RightJustify(n int) {
	if n > len(s.Text) {
		delta := n - len(s.Text)
		s.Text = fmt.Sprintf("%*c", delta, ' ') + s.Text
		// Keep the formatting aligned.
		for i := range s.Colors {
			s.Colors[i].Start += delta
			s.Colors[i].End += delta
		}
	}
}

type STARSDatablock struct {
	Lines [4]STARSDatablockLine
}

func (s *STARSDatablock) RightJustify(n int) {
	for i := range s.Lines {
		s.Lines[i].RightJustify(n)
	}
}

func (s *STARSDatablock) Duplicate() STARSDatablock {
	var sd STARSDatablock
	for i := range s.Lines {
		sd.Lines[i].Text = s.Lines[i].Text
		sd.Lines[i].Colors = DuplicateSlice(s.Lines[i].Colors)
	}
	return sd
}

func (s *STARSDatablock) BoundText(font *Font) (int, int) {
	text := ""
	for i, l := range s.Lines {
		text += l.Text
		if i+1 < len(s.Lines) {
			text += "\n"
		}
	}
	return font.BoundText(text, 0)
}

func (s *STARSDatablock) DrawText(td *TextDrawBuilder, pt [2]float32, font *Font, baseColor RGB,
	brightness STARSBrightness) {
	style := TextStyle{
		Font:        font,
		Color:       brightness.ScaleRGB(baseColor),
		LineSpacing: 0}

	for _, line := range s.Lines {
		haveFormatting := len(line.Colors) > 0
		if haveFormatting {
			p0 := pt // save starting point

			// Gather spans of characters that have the same color
			spanColor := baseColor
			start, end := 0, 0

			flush := func(newColor RGB) {
				if end > start {
					style := TextStyle{
						Font:        font,
						Color:       brightness.ScaleRGB(spanColor),
						LineSpacing: 0}
					pt = td.AddText(line.Text[start:end], pt, style)
					start = end
				}
				spanColor = newColor
			}

			for ; end < len(line.Text); end++ {
				if line.Text[end] == ' ' {
					// let spaces ride regardless of style
					continue
				}
				// Does this character have a new color?
				chColor := baseColor
				for _, format := range line.Colors {
					if end >= format.Start && end < format.End {
						chColor = format.Color
						break
					}
				}
				if !spanColor.Equals(chColor) {
					flush(chColor)
				}
			}
			flush(spanColor)

			// newline from start so we maintain aligned columns.
			pt = td.AddText("\n", p0, style)
		} else {
			pt = td.AddText(line.Text+"\n", pt, style)
		}
	}
}

type CRDARunwayState struct {
	Enabled                 bool
	LeaderLineDirection     *CardinalOrdinalDirection // nil -> unset
	DrawCourseLines         bool
	DrawQualificationRegion bool
}

// stores the per-preference set state for each STARSConvergingRunways
type CRDARunwayPairState struct {
	Enabled     bool
	Mode        CRDAMode
	RunwayState [2]CRDARunwayState
}

func (c *STARSConvergingRunways) getRunwaysString() string {
	return c.Runways[0] + "/" + c.Runways[1]
}

type CommandMode int

const (
	CommandModeNone = iota
	CommandModeInitiateControl
	CommandModeTerminateControl
	CommandModeHandOff
	CommandModeVFRPlan
	CommandModeMultiFunc
	CommandModeFlightData
	CommandModeCollisionAlert
	CommandModeMin
	CommandModeSavePrefAs
	CommandModeMaps
	CommandModeLDR
	CommandModeRangeRings
	CommandModeRange
	CommandModeSiteMenu
)

const (
	DCBMenuMain = iota
	DCBMenuAux
	DCBMenuMaps
	DCBMenuBrite
	DCBMenuCharSize
	DCBMenuPref
	DCBMenuSite
	DCBMenuSSAFilter
	DCBMenuGITextFilter
	DCBMenuTPA
)

// DCBSpinner is an interface used to manage the various spinner types in
// the DCB menu. Since the various spinners generally have unique
// requirements and expectations about keyboard input, having this
// interface allows collecting all of that in the various implementations
// of the interface.
type DCBSpinner interface {
	// Label returns the text that should be shown in the DCB button.
	Label() string
	// Equal returns true if the provided spinner controls the same value
	// as this spinner.
	Equals(other DCBSpinner) bool
	// MouseWheel is called when the spinner is active and there is mouse
	// wheel input; implementations should update the underlying value
	// accordingly.
	MouseWheel(delta int)
	// KeyboardInput is called if the spinner is active and the user enters
	// text and presses enter; implementations should update the underlying
	// value accordingly.
	KeyboardInput(text string) error
}

type STARSAircraftState struct {
	// Independently of the track history, we store the most recent track
	// from the sensor as well as the previous one. This gives us the
	// freshest possible information for things like calculating headings,
	// rates of altitude change, etc.
	track         RadarTrack
	previousTrack RadarTrack

	// Radar track history is maintained with a ring buffer where
	// historyTracksIndex is the index of the next track to be written.
	// (Thus, historyTracksIndex==0 implies that there are no tracks.)
	// Changing to/from FUSED mode causes tracksIndex to be reset, thus
	// discarding previous tracks.
	historyTracks      [10]RadarTrack
	historyTracksIndex int

	DatablockType            DatablockType
	FullLDB                  time.Time // If the LDB displays the groundspeed. When to stop
	DisplayRequestedAltitude *bool     // nil if unspecified

	IsSelected bool // middle click

	// Only drawn if non-zero
	JRingRadius              float32
	ConeLength               float32
	DisplayTPASize           *bool // unspecified->system default if nil
	DisplayATPAMonitor       *bool // unspecified->system default if nil
	DisplayATPAWarnAlert     *bool // unspecified->system default if nil
	IntrailDistance          float32
	ATPAStatus               ATPAStatus
	MinimumMIT               float32
	ATPALeadAircraftCallsign string
	POFlashingEndTime        time.Time

	// These are only set if a leader line direction was specified for this
	// aircraft individually:
	LeaderLineDirection       *CardinalOrdinalDirection
	GlobalLeaderLineDirection *CardinalOrdinalDirection
	UseGlobalLeaderLine       bool

	Ghost struct {
		PartialDatablock bool
		State            GhostState
	}

	displayPilotAltitude bool
	pilotAltitude        int

	DisplayReportedBeacon bool // note: only for unassociated
	DisplayPTL            bool
	DisableCAWarnings     bool

	MSAW             bool // minimum safe altitude warning
	DisableMSAW      bool
	InhibitMSAW      bool // only applies if in an alert. clear when alert is over?
	MSAWAcknowledged bool
	MSAWSoundEnd     time.Time

	FirstSeen           time.Time
	FirstRadarTrack     time.Time
	HaveEnteredAirspace bool

	IdentStart, IdentEnd    time.Time
	OutboundHandoffAccepted bool
	OutboundHandoffFlashEnd time.Time

	RDIndicatorEnd time.Time

	// This is a little messy: we maintain maps from callsign->sector id
	// for pointouts that track the global state of them. Here we track
	// just inbound pointouts to the current controller so that the first
	// click acks a point out but leaves it yellow and a second clears it
	// entirely.
	PointedOut bool
	ForceQL    bool
}

type ATPAStatus int

const (
	ATPAStatusUnset = iota
	ATPAStatusMonitor
	ATPAStatusWarning
	ATPAStatusAlert
)

type GhostState int

const (
	GhostStateRegular = iota
	GhostStateSuppressed
	GhostStateForced
)

func (s *STARSAircraftState) TrackAltitude() int {
	return s.track.Altitude
}

func (s *STARSAircraftState) TrackDeltaAltitude() int {
	if s.previousTrack.Position.IsZero() {
		// No previous track
		return 0
	}
	return s.track.Altitude - s.previousTrack.Altitude
}

func (s *STARSAircraftState) TrackPosition() Point2LL {
	return s.track.Position
}

func (s *STARSAircraftState) TrackGroundspeed() int {
	return s.track.Groundspeed
}

func (s *STARSAircraftState) HaveHeading() bool {
	return !s.previousTrack.Position.IsZero()
}

// Note that the vector returned by HeadingVector() is along the aircraft's
// extrapolated path.  Thus, it includes the effect of wind.  The returned
// vector is scaled so that it represents where it is expected to be one
// minute in the future.
func (s *STARSAircraftState) HeadingVector(nmPerLongitude, magneticVariation float32) Point2LL {
	if !s.HaveHeading() {
		return Point2LL{}
	}

	p0 := ll2nm(s.track.Position, nmPerLongitude)
	p1 := ll2nm(s.previousTrack.Position, nmPerLongitude)
	v := sub2ll(p0, p1)
	v = normalize2f(v)
	// v's length should be groundspeed / 60 nm.
	v = scale2f(v, float32(s.TrackGroundspeed())/60) // hours to minutes
	return nm2ll(v, nmPerLongitude)
}

func (s *STARSAircraftState) TrackHeading(nmPerLongitude float32) float32 {
	if !s.HaveHeading() {
		return 0
	}
	return headingp2ll(s.previousTrack.Position, s.track.Position, nmPerLongitude, 0)
}

func (s *STARSAircraftState) LostTrack(now time.Time) bool {
	// Only return true if we have at least one valid track from the past
	// but haven't heard from the aircraft recently.
	return !s.track.Position.IsZero() && now.Sub(s.track.Time) > 30*time.Second
}

func (s *STARSAircraftState) Ident() bool {
	now := time.Now()
	return !s.IdentStart.IsZero() && s.IdentStart.Before(now) && s.IdentEnd.After(now)
}

// Note: this should match ViceMapSpec in crc2vice (except for the command buffer)
type STARSMap struct {
	Label         string
	Group         int // 0 -> A, 1 -> B
	Name          string
	Id            int
	Lines         [][]Point2LL
	CommandBuffer CommandBuffer
}

///////////////////////////////////////////////////////////////////////////
// STARSPreferenceSet

type STARSPreferenceSet struct {
	Name string

	DisplayDCB  bool
	DCBPosition int

	Center Point2LL
	Range  float32

	CurrentCenter Point2LL
	OffCenter     bool

	RangeRingsCenter Point2LL
	RangeRingRadius  int

	// TODO? cursor speed

	CurrentATIS string
	GIText      [9]string

	RadarTrackHistory int
	// 4-94: 0.5s increments via trackball but 0.1s increments allowed if
	// keyboard input.
	RadarTrackHistoryRate float32

	DisplayWeatherLevel [6]bool

	// If empty, then then MULTI or FUSED mode, depending on
	// FusedRadarMode.  The custom JSON name is so we don't get errors
	// parsing old configs, which stored this as an array...
	RadarSiteSelected string `json:"RadarSiteSelectedName"`
	FusedRadarMode    bool

	// For tracked by the user
	LeaderLineDirection CardinalOrdinalDirection
	LeaderLineLength    int // 0-7
	// For tracked by other controllers
	ControllerLeaderLineDirections map[string]CardinalOrdinalDirection
	// If not specified in ControllerLeaderLineDirections...
	OtherControllerLeaderLineDirection *CardinalOrdinalDirection
	// Only set if specified by the user (and not used currently...)
	UnassociatedLeaderLineDirection *CardinalOrdinalDirection

	AltitudeFilters struct {
		Unassociated [2]int // low, high
		Associated   [2]int
	}

	QuickLookAll       bool
	QuickLookAllIsPlus bool
	QuickLookPositions []QuickLookPosition

	CRDA struct {
		Disabled bool
		// Has the same size and indexing as corresponding STARSPane
		// STARSConvergingRunways
		RunwayPairState []CRDARunwayPairState
		ForceAllGhosts  bool
	}

	DisplayLDBBeaconCodes bool // TODO: default?
	SelectedBeaconCodes   []string

	// TODO: review--should some of the below not be in prefs but be in STARSPane?

	// DisplayUncorrelatedTargets bool // NOT USED

	DisableCAWarnings bool
	DisableMSAW       bool

	OverflightFullDatablocks bool
	AutomaticFDBOffset       bool

	DisplayTPASize               bool
	DisplayATPAInTrailDist       bool `json:"DisplayATPAIntrailDist"`
	DisplayATPAWarningAlertCones bool
	DisplayATPAMonitorCones      bool

	DisplayVideoMap  [NumSTARSMaps]bool
	SystemMapVisible map[int]interface{}

	PTLLength      float32
	PTLOwn, PTLAll bool

	DisplayRequestedAltitude bool

	DwellMode DwellMode

	TopDownMode     bool
	GroundRangeMode bool

	Bookmarks [10]struct {
		Center      Point2LL
		Range       float32
		TopDownMode bool
	}

	Brightness struct {
		DCB                STARSBrightness
		BackgroundContrast STARSBrightness
		VideoGroupA        STARSBrightness
		VideoGroupB        STARSBrightness
		FullDatablocks     STARSBrightness
		Lists              STARSBrightness
		Positions          STARSBrightness
		LimitedDatablocks  STARSBrightness
		OtherTracks        STARSBrightness
		Lines              STARSBrightness
		RangeRings         STARSBrightness
		Compass            STARSBrightness
		BeaconSymbols      STARSBrightness
		PrimarySymbols     STARSBrightness
		History            STARSBrightness
		Weather            STARSBrightness
		WxContrast         STARSBrightness
	}

	CharSize struct {
		DCB             int
		Datablocks      int
		Lists           int
		Tools           int
		PositionSymbols int
	}

	PreviewAreaPosition [2]float32

	SSAList struct {
		Position [2]float32
		Visible  bool
		Filter   struct {
			All                 bool
			Time                bool
			Altimeter           bool
			Status              bool
			Radar               bool
			Codes               bool
			SpecialPurposeCodes bool
			Range               bool
			PredictedTrackLines bool
			AltitudeFilters     bool
			AirportWeather      bool
			QuickLookPositions  bool
			DisabledTerminal    bool
			ActiveCRDAPairs     bool

			Text struct {
				Main bool
				GI   [9]bool
			}
		}
	}
	VFRList struct {
		Position [2]float32
		Visible  bool
		Lines    int
	}
	TABList struct {
		Position [2]float32
		Visible  bool
		Lines    int
	}
	AlertList struct {
		Position [2]float32
		Visible  bool
		Lines    int
	}
	CoastList struct {
		Position [2]float32
		Visible  bool
		Lines    int
	}
	SignOnList struct {
		Position [2]float32
		Visible  bool
	}
	VideoMapsList struct {
		Position  [2]float32
		Visible   bool
		Selection VideoMapsGroup
	}
	CRDAStatusList struct {
		Position [2]float32
		Visible  bool
	}
	TowerLists [3]struct {
		Position [2]float32
		Visible  bool
		Lines    int
	}
}

type VideoMapsGroup int

const (
	VideoMapsGroupGeo = iota
	VideoMapsGroupSysProc
	VideoMapsGroupCurrent
)

func (ps *STARSPreferenceSet) ResetCRDAState(rwys []STARSConvergingRunways) {
	ps.CRDA.RunwayPairState = nil
	state := CRDARunwayPairState{}
	// The first runway is enabled by default
	state.RunwayState[0].Enabled = true
	for range rwys {
		ps.CRDA.RunwayPairState = append(ps.CRDA.RunwayPairState, state)
	}
}

type DwellMode int

const (
	// Make 0 be "on" so zero-initialization gives "on"
	DwellModeOn = iota
	DwellModeLock
	DwellModeOff
)

func (d DwellMode) String() string {
	switch d {
	case DwellModeOn:
		return "ON"

	case DwellModeLock:
		return "LOCK"

	case DwellModeOff:
		return "OFF"

	default:
		return "unhandled DwellMode"
	}
}

const (
	DCBPositionTop = iota
	DCBPositionLeft
	DCBPositionRight
	DCBPositionBottom
)

func (sp *STARSPane) MakePreferenceSet(name string, w *World) STARSPreferenceSet {
	var ps STARSPreferenceSet

	ps.Name = name

	ps.DisplayDCB = true
	ps.DCBPosition = DCBPositionTop

	if w != nil {
		ps.Center = w.GetInitialCenter()
		ps.Range = w.GetInitialRange()
	} else {
		ps.Center = Point2LL{73.475, 40.395} // JFK-ish
		ps.Range = 50
	}

	ps.CurrentCenter = ps.Center

	ps.RangeRingsCenter = ps.Center
	ps.RangeRingRadius = 5

	ps.RadarTrackHistory = 5
	ps.RadarTrackHistoryRate = 4.5

	ps.SystemMapVisible = make(map[int]interface{})

	ps.FusedRadarMode = true

	ps.LeaderLineDirection = North
	ps.LeaderLineLength = 1

	ps.AltitudeFilters.Unassociated = [2]int{100, 60000}
	ps.AltitudeFilters.Associated = [2]int{100, 60000}

	//ps.DisplayUncorrelatedTargets = true

	ps.DisplayTPASize = true
	ps.DisplayATPAWarningAlertCones = true

	ps.PTLLength = 1

	ps.Brightness.DCB = 60
	ps.Brightness.BackgroundContrast = 0
	ps.Brightness.VideoGroupA = 50
	ps.Brightness.VideoGroupB = 40
	ps.Brightness.FullDatablocks = 80
	ps.Brightness.Lists = 80
	ps.Brightness.Positions = 80
	ps.Brightness.LimitedDatablocks = 80
	ps.Brightness.OtherTracks = 80
	ps.Brightness.Lines = 40
	ps.Brightness.RangeRings = 20
	ps.Brightness.Compass = 40
	ps.Brightness.BeaconSymbols = 55
	ps.Brightness.PrimarySymbols = 80
	ps.Brightness.History = 60
	ps.Brightness.Weather = 30
	ps.Brightness.WxContrast = 30

	for i := range ps.DisplayWeatherLevel {
		ps.DisplayWeatherLevel[i] = true
	}

	ps.CharSize.DCB = 1
	ps.CharSize.Datablocks = 1
	ps.CharSize.Lists = 1
	ps.CharSize.Tools = 1
	ps.CharSize.PositionSymbols = 0

	ps.PreviewAreaPosition = [2]float32{.05, .75}

	ps.SSAList.Position = [2]float32{.05, .9}
	ps.SSAList.Visible = true
	ps.SSAList.Filter.All = true

	ps.TABList.Position = [2]float32{.05, .65}
	ps.TABList.Lines = 5
	ps.TABList.Visible = true

	ps.VFRList.Position = [2]float32{.05, .2}
	ps.VFRList.Lines = 5
	ps.VFRList.Visible = true

	ps.AlertList.Position = [2]float32{.8, .25}
	ps.AlertList.Lines = 5
	ps.AlertList.Visible = true

	ps.CoastList.Position = [2]float32{.8, .65}
	ps.CoastList.Lines = 5
	ps.CoastList.Visible = false

	ps.SignOnList.Position = [2]float32{.8, .9}
	ps.SignOnList.Visible = true

	ps.VideoMapsList.Position = [2]float32{.85, .5}
	ps.VideoMapsList.Visible = false

	ps.CRDAStatusList.Position = [2]float32{.05, .7}

	ps.TowerLists[0].Position = [2]float32{.05, .5}
	ps.TowerLists[0].Lines = 5
	ps.TowerLists[0].Visible = true

	ps.TowerLists[1].Position = [2]float32{.05, .8}
	ps.TowerLists[1].Lines = 5

	ps.TowerLists[2].Position = [2]float32{.05, .9}
	ps.TowerLists[2].Lines = 5

	ps.ResetCRDAState(sp.ConvergingRunways)

	return ps
}

func (ps *STARSPreferenceSet) Duplicate() STARSPreferenceSet {
	dupe := *ps
	dupe.SelectedBeaconCodes = DuplicateSlice(ps.SelectedBeaconCodes)
	dupe.CRDA.RunwayPairState = DuplicateSlice(ps.CRDA.RunwayPairState)
	dupe.SystemMapVisible = DuplicateMap(ps.SystemMapVisible)
	return dupe
}

func (ps *STARSPreferenceSet) Activate(w *World, sp *STARSPane) {
	// It should only take integer values but it's a float32 and we
	// previously didn't enforce this...
	ps.Range = float32(int(ps.Range))

	if ps.PTLAll { // both can't be set; we didn't enforce this previously...
		ps.PTLOwn = false
	}

	if ps.RadarTrackHistoryRate == 0 {
		ps.RadarTrackHistoryRate = 4.5 // upgrade from old
	}

	// Brightness goes in steps of 5 (similarly not enforced previously...)
	remapBrightness := func(b *STARSBrightness) {
		*b = (*b + 2) / 5 * 5
		*b = clamp(*b, 0, 100)
	}
	remapBrightness(&ps.Brightness.DCB)
	remapBrightness(&ps.Brightness.BackgroundContrast)
	remapBrightness(&ps.Brightness.VideoGroupA)
	remapBrightness(&ps.Brightness.VideoGroupB)
	remapBrightness(&ps.Brightness.FullDatablocks)
	remapBrightness(&ps.Brightness.Lists)
	remapBrightness(&ps.Brightness.Positions)
	remapBrightness(&ps.Brightness.LimitedDatablocks)
	remapBrightness(&ps.Brightness.OtherTracks)
	remapBrightness(&ps.Brightness.Lines)
	remapBrightness(&ps.Brightness.RangeRings)
	remapBrightness(&ps.Brightness.Compass)
	remapBrightness(&ps.Brightness.BeaconSymbols)
	remapBrightness(&ps.Brightness.PrimarySymbols)
	remapBrightness(&ps.Brightness.History)
	remapBrightness(&ps.Brightness.Weather)
	remapBrightness(&ps.Brightness.WxContrast)

	if ps.SystemMapVisible == nil {
		ps.SystemMapVisible = make(map[int]interface{})
	}
}

///////////////////////////////////////////////////////////////////////////
// Utility types and methods

type DatablockType int

const (
	PartialDatablock = iota
	LimitedDatablock
	FullDatablock
)

// In CRC, whenever a tracked aircraft is slewed, it displays the callsign, squawk, and assigned squawk
func slewAircaft(w *World, ac *Aircraft) string {
	return fmt.Sprintf("%v %v %v", ac.Callsign, ac.Squawk, ac.FlightPlan.AssignedSquawk)
}

// See STARS Operators Manual 5-184...
func (sp *STARSPane) flightPlanSTARS(w *World, ac *Aircraft) (string, error) {
	fp := ac.FlightPlan
	if fp == nil {
		return "", ErrSTARSIllegalFlight
	}

	fmtTime := func(t time.Time) string {
		return t.UTC().Format("1504")
	}

	// Common stuff
	owner := ""
	if ctrl := w.GetControllerByCallsign(ac.TrackingController); ctrl != nil {
		owner = ctrl.SectorId
	}

	numType := ""
	if num, ok := sp.AircraftToIndex[ac.Callsign]; ok {
		numType += fmt.Sprintf("%d/", num)
	}
	numType += fp.AircraftType

	state := sp.Aircraft[ac.Callsign]

	result := ac.Callsign + " " // all start with aricraft id
	if ac.IsDeparture() {
		if state.FirstRadarTrack.IsZero() {
			// Proposed departure
			result += numType + " "
			result += ac.FlightPlan.AssignedSquawk.String() + " " + owner + "\n"

			if len(fp.DepartureAirport) > 0 {
				result += fp.DepartureAirport[1:] + " "
			}
			result += ac.Scratchpad + " "
			result += "P" + fmtTime(state.FirstSeen) + " "
			result += "R" + fmt.Sprintf("%03d", fp.Altitude/100)
		} else {
			// Active departure
			result += ac.FlightPlan.AssignedSquawk.String() + " "
			if len(fp.DepartureAirport) > 0 {
				result += fp.DepartureAirport[1:] + " "
			}
			result += "D" + fmtTime(state.FirstRadarTrack) + " "
			result += fmt.Sprintf("%03d", int(ac.Altitude())/100) + "\n"

			result += ac.Scratchpad + " "
			result += "R" + fmt.Sprintf("%03d", fp.Altitude/100) + " "

			result += numType
		}
	} else {
		// Format it as an arrival (we don't do overflights...)
		result += numType + " "
		result += ac.FlightPlan.AssignedSquawk.String() + " "
		result += owner + " "
		result += fmt.Sprintf("%03d", int(ac.Altitude())/100) + "\n"

		// Use the last item in the route for the entry fix
		routeFields := strings.Fields(fp.Route)
		if n := len(routeFields); n > 0 {
			result += routeFields[n-1] + " "
		}
		result += "A" + fmtTime(state.FirstRadarTrack) + " "
		if len(fp.ArrivalAirport) > 0 {
			result += fp.ArrivalAirport[1:] + " "
		}
	}

	return result, nil
}

type STARSCommandStatus struct {
	clear  bool
	output string
	err    error
}

type STARSBrightness int

func (b STARSBrightness) RGB() RGB {
	v := float32(b) / 100
	return RGB{v, v, v}
}

func (b STARSBrightness) ScaleRGB(r RGB) RGB {
	return r.Scale(float32(b) / 100)
}

///////////////////////////////////////////////////////////////////////////
// STARSPane proper

func NewSTARSPane(w *World) *STARSPane {
	sp := &STARSPane{
		SelectedPreferenceSet: -1,
	}
	sp.CurrentPreferenceSet = sp.MakePreferenceSet("", w)
	return sp
}

func (sp *STARSPane) Name() string { return "STARS" }

func (sp *STARSPane) Activate(w *World, r Renderer, eventStream *EventStream) {
	if sp.CurrentPreferenceSet.Range == 0 || sp.CurrentPreferenceSet.Center.IsZero() {
		// First launch after switching over to serializing the CurrentPreferenceSet...
		sp.CurrentPreferenceSet = sp.MakePreferenceSet("", w)
	}
	sp.CurrentPreferenceSet.Activate(w, sp)

	if sp.HavePlayedSPCAlertSound == nil {
		sp.HavePlayedSPCAlertSound = make(map[string]interface{})
	}
	if sp.InboundPointOuts == nil {
		sp.InboundPointOuts = make(map[string]string)
	}
	if sp.OutboundPointOuts == nil {
		sp.OutboundPointOuts = make(map[string]string)
	}
	if sp.RejectedPointOuts == nil {
		sp.RejectedPointOuts = make(map[string]interface{})
	}
	if sp.queryUnassociated == nil {
		sp.queryUnassociated = NewTransientMap[string, interface{}]()
	}

	sp.initializeFonts()

	if w != nil {
		sp.systemMaps = sp.makeSystemMaps(w)
	}

	if sp.Aircraft == nil {
		sp.Aircraft = make(map[string]*STARSAircraftState)
	}

	if sp.AircraftToIndex == nil {
		sp.AircraftToIndex = make(map[string]int)
	}
	if sp.IndexToAircraft == nil {
		sp.IndexToAircraft = make(map[int]string)
	}

	sp.events = eventStream.Subscribe()

	ps := sp.CurrentPreferenceSet
	if ps.Brightness.Weather != 0 {
		sp.weatherRadar.Activate(ps.Center, r)
	}

	sp.lastTrackUpdate = time.Time{} // force immediate update at start
}

func (sp *STARSPane) Deactivate() {
	// Drop all of them
	sp.Aircraft = nil

	sp.events.Unsubscribe()
	sp.events = nil

	sp.weatherRadar.Deactivate()
}

func (sp *STARSPane) ResetWorld(w *World) {
	ps := &sp.CurrentPreferenceSet

	ps.Center = w.GetInitialCenter()
	ps.Range = w.GetInitialRange()
	ps.CurrentCenter = ps.Center
	ps.RangeRingsCenter = ps.Center

	videoMaps, defaultVideoMaps := w.GetVideoMaps()
	clear(ps.DisplayVideoMap[:])
	// Make the scenario's default video maps visible
	for _, dm := range defaultVideoMaps {
		if idx := slices.IndexFunc(videoMaps, func(m STARSMap) bool { return m.Name == dm }); idx != -1 {
			ps.DisplayVideoMap[idx] = true
		} else {
			lg.Errorf("%s: \"default_map\" not found in \"stars_maps\"", dm)
		}
	}
	ps.SystemMapVisible = make(map[int]interface{})

	sp.systemMaps = sp.makeSystemMaps(w)

	ps.CurrentATIS = ""
	for i := range ps.GIText {
		ps.GIText[i] = ""
	}
	ps.RadarSiteSelected = ""

	sp.ConvergingRunways = nil
	for _, name := range SortedMapKeys(w.Airports) {
		ap := w.Airports[name]
		for idx, pair := range ap.ConvergingRunways {
			sp.ConvergingRunways = append(sp.ConvergingRunways, STARSConvergingRunways{
				ConvergingRunways: pair,
				ApproachRegions: [2]*ApproachRegion{ap.ApproachRegions[pair.Runways[0]],
					ap.ApproachRegions[pair.Runways[1]]},
				Airport: name[1:], // drop the leading "K"
				Index:   idx + 1,  // 1-based
			})
		}
	}

	ps.ResetCRDAState(sp.ConvergingRunways)
	for i := range sp.PreferenceSets {
		sp.PreferenceSets[i].ResetCRDAState(sp.ConvergingRunways)
	}

	sp.lastTrackUpdate = time.Time{} // force update
}

func (sp *STARSPane) makeSystemMaps(w *World) map[int]*STARSMap {
	maps := make(map[int]*STARSMap)

	// CA suppression filters
	csf := &STARSMap{
		Label: "ALLCASU",
		Name:  "ALL CA SUPPRESSION FILTERS",
	}
	for _, vol := range w.InhibitCAVolumes() {
		vol.GenerateDrawCommands(&csf.CommandBuffer, w.NmPerLongitude)
	}
	maps[700] = csf

	// MVAs
	mvas := &STARSMap{
		Label: w.TRACON + " MVA",
		Name:  "ALL MINIMUM VECTORING ALTITUDES",
	}
	ld := GetLinesDrawBuilder()
	for _, mva := range database.MVAs[w.TRACON] {
		ld.AddLineLoop(mva.ExteriorRing)
		p := Extent2DFromPoints(mva.ExteriorRing).Center()
		ld.AddNumber(p, 0.005, fmt.Sprintf("%d", mva.MinimumLimit/100))
	}
	ld.GenerateCommands(&mvas.CommandBuffer)
	ReturnLinesDrawBuilder(ld)
	maps[701] = mvas

	// Radar maps
	radarIndex := 801
	for _, name := range SortedMapKeys(w.RadarSites) {
		sm := &STARSMap{
			Label: name + "RCM",
			Name:  name + " RADAR COVERAGE MAP",
		}

		site := w.RadarSites[name]
		ld := GetLinesDrawBuilder()
		ld.AddLatLongCircle(site.Position, w.NmPerLongitude, float32(site.PrimaryRange), 360)
		ld.AddLatLongCircle(site.Position, w.NmPerLongitude, float32(site.SecondaryRange), 360)
		ld.GenerateCommands(&sm.CommandBuffer)
		maps[radarIndex] = sm

		radarIndex++
		ReturnLinesDrawBuilder(ld)
	}

	// ATPA approach volumes
	atpaIndex := 901
	for _, name := range SortedMapKeys(w.ArrivalAirports) {
		ap := w.ArrivalAirports[name]
		for _, rwy := range SortedMapKeys(ap.ATPAVolumes) {
			vol := ap.ATPAVolumes[rwy]

			sm := &STARSMap{
				Label: name + rwy + " VOL",
				Name:  name + rwy + " ATPA APPROACH VOLUME",
			}

			ld := GetLinesDrawBuilder()
			rect := vol.GetRect(w.NmPerLongitude, w.MagneticVariation)
			for i := range rect {
				ld.AddLine(rect[i], rect[(i+1)%len(rect)])
			}
			ld.GenerateCommands(&sm.CommandBuffer)

			maps[atpaIndex] = sm
			atpaIndex++
			ReturnLinesDrawBuilder(ld)
		}
	}

	return maps
}

func (sp *STARSPane) DrawUI() {
	imgui.Checkbox("Auto track departures", &sp.AutoTrackDepartures)
	imgui.Checkbox("Lock display", &sp.LockDisplay)
}

func (sp *STARSPane) CanTakeKeyboardFocus() bool { return true }

func (sp *STARSPane) processEvents(w *World) {
	// First handle changes in world.Aircraft
	for callsign, ac := range w.Aircraft {
		if _, ok := sp.Aircraft[callsign]; !ok {
			// First we've seen it; create the *STARSAircraftState for it
			sa := &STARSAircraftState{}
			if ac.TrackingController == w.Callsign || ac.ControllingController == w.Callsign {
				sa.DatablockType = FullDatablock
			}
			sa.GlobalLeaderLineDirection = ac.GlobalLeaderLineDirection
			sa.UseGlobalLeaderLine = sa.GlobalLeaderLineDirection != nil
			sa.FirstSeen = w.CurrentTime()

			sp.Aircraft[callsign] = sa
		}

		if ok, _ := SquawkIsSPC(ac.Squawk); ok {
			if _, ok := sp.HavePlayedSPCAlertSound[ac.Callsign]; !ok {
				sp.HavePlayedSPCAlertSound[ac.Callsign] = nil
				//globalConfig.AudioSettings.HandleEvent(AudioEventAlert)
			}
		}
	}

	// See if any aircraft we have state for have been removed
	for callsign := range sp.Aircraft {
		if _, ok := w.Aircraft[callsign]; !ok {
			delete(sp.Aircraft, callsign)
		}
	}

	// See if there are any MVA issues
	mvas := database.MVAs[w.TRACON]
	for callsign, ac := range w.Aircraft {
		state := sp.Aircraft[callsign]
		if !ac.MVAsApply() {
			state.MSAW = false
			continue
		}

		warn := slices.ContainsFunc(mvas, func(mva MVA) bool {
			return mva.Inside(ac.Position()) && ac.Altitude() < float32(mva.MinimumLimit)
		})

		if !warn && state.InhibitMSAW {
			// The warning has cleared, so the inhibit is disabled (p.7-25)
			state.InhibitMSAW = false
		}
		if warn && !state.MSAW {
			// It's a new alert
			state.MSAWAcknowledged = false
			state.MSAWSoundEnd = time.Now().Add(5 * time.Second)
		}
		state.MSAW = warn
	}

	// Filter out any removed aircraft from the CA list
	sp.CAAircraft = FilterSlice(sp.CAAircraft, func(ca CAAircraft) bool {
		_, a := w.Aircraft[ca.Callsigns[0]]
		_, b := w.Aircraft[ca.Callsigns[1]]
		return a && b
	})

	for _, event := range sp.events.Get() {
		switch event.Type {
		case PointOutEvent:
			if event.ToController == w.Callsign {
				if ctrl := w.GetControllerByCallsign(event.FromController); ctrl != nil {
					sp.InboundPointOuts[event.Callsign] = ctrl.SectorId
				} else {
					sp.InboundPointOuts[event.Callsign] = ""
				}
				sp.Aircraft[event.Callsign].DatablockType = FullDatablock
			}
			if event.FromController == w.Callsign {
				if ctrl := w.GetControllerByCallsign(event.ToController); ctrl != nil {
					sp.OutboundPointOuts[event.Callsign] = ctrl.SectorId
				} else {
					sp.OutboundPointOuts[event.Callsign] = ""
				}
				sp.Aircraft[event.Callsign].DatablockType = FullDatablock
			}

		case AcknowledgedPointOutEvent:
			if id, ok := sp.OutboundPointOuts[event.Callsign]; ok {
				if ctrl := w.GetControllerByCallsign(event.FromController); ctrl != nil && ctrl.SectorId == id {
					delete(sp.OutboundPointOuts, event.Callsign)
				}
			}
			if id, ok := sp.InboundPointOuts[event.Callsign]; ok {
				if ctrl := w.GetControllerByCallsign(event.ToController); ctrl != nil && ctrl.SectorId == id {
					delete(sp.InboundPointOuts, event.Callsign)
					sp.Aircraft[event.Callsign].PointedOut = true
					sp.Aircraft[event.Callsign].POFlashingEndTime = time.Now().Add(5 * time.Second)
				}
			}

		case RejectedPointOutEvent:
			if id, ok := sp.OutboundPointOuts[event.Callsign]; ok {
				if ctrl := w.GetControllerByCallsign(event.FromController); ctrl != nil && ctrl.SectorId == id {
					delete(sp.OutboundPointOuts, event.Callsign)
					sp.RejectedPointOuts[event.Callsign] = nil
				}
			}
			if id, ok := sp.InboundPointOuts[event.Callsign]; ok {
				if ctrl := w.GetControllerByCallsign(event.ToController); ctrl != nil && ctrl.SectorId == id {
					delete(sp.InboundPointOuts, event.Callsign)
				}
			}

		case InitiatedTrackEvent:
			if event.ToController == w.Callsign {
				state := sp.Aircraft[event.Callsign]
				state.DatablockType = FullDatablock
			}

		case OfferedHandoffEvent:
			if event.ToController == w.Callsign {
				globalConfig.Audio.PlayOnce(AudioInboundHandoff)
			}

		case AcceptedHandoffEvent:
			if event.FromController == w.Callsign && event.ToController != w.Callsign {
				if state, ok := sp.Aircraft[event.Callsign]; !ok {
					lg.Errorf("%s: have AcceptedHandoffEvent but missing STARS state?", event.Callsign)
				} else {
					globalConfig.Audio.PlayOnce(AudioHandoffAccepted)
					state.OutboundHandoffAccepted = true
					state.OutboundHandoffFlashEnd = time.Now().Add(10 * time.Second)
				}
			}

		case AcceptedRedirectedHandoffEvent:
			if event.FromController == w.Callsign && event.ToController != w.Callsign {
				if state, ok := sp.Aircraft[event.Callsign]; !ok {
					lg.Errorf("%s: have AcceptedRedirectedHandoffEvent but missing STARS state?", event.Callsign)
				} else {
					globalConfig.Audio.PlayOnce(AudioHandoffAccepted)
					state.OutboundHandoffAccepted = true
					state.OutboundHandoffFlashEnd = time.Now().Add(10 * time.Second)
					state.RDIndicatorEnd = time.Now().Add(30 * time.Second)
					state.DatablockType = FullDatablock
				}
			}

		case IdentEvent:
			if state, ok := sp.Aircraft[event.Callsign]; !ok {
				lg.Errorf("%s: have IdentEvent but missing STARS state?", event.Callsign)
			} else {
				state.IdentStart = time.Now().Add(time.Duration(2+rand.Intn(3)) * time.Second)
				state.IdentEnd = state.IdentStart.Add(10 * time.Second)
			}

		case SetGlobalLeaderLineEvent:
			if state, ok := sp.Aircraft[event.Callsign]; !ok {
				lg.Errorf("%s: have SetGlobalLeaderLineEvent but missing STARS state?", event.Callsign)
			} else {
				state.GlobalLeaderLineDirection = event.LeaderLineDirection
				state.UseGlobalLeaderLine = state.GlobalLeaderLineDirection != nil
			}
		}
	}
}

func (sp *STARSPane) Upgrade(from, to int) {
	if from < 8 {
		sp.CurrentPreferenceSet.Brightness.DCB = 60
		sp.CurrentPreferenceSet.CharSize.DCB = 1
		for i := range sp.PreferenceSets {
			sp.PreferenceSets[i].Brightness.DCB = 60
			sp.PreferenceSets[i].CharSize.DCB = 1
		}
	}
	if from < 9 {
		remap := func(b *STARSBrightness) {
			*b = STARSBrightness(min(*b*2, 100))
		}
		remap(&sp.CurrentPreferenceSet.Brightness.VideoGroupA)
		remap(&sp.CurrentPreferenceSet.Brightness.VideoGroupB)
		remap(&sp.CurrentPreferenceSet.Brightness.RangeRings)
		remap(&sp.CurrentPreferenceSet.Brightness.Compass)
		for i := range sp.PreferenceSets {
			remap(&sp.PreferenceSets[i].Brightness.VideoGroupA)
			remap(&sp.PreferenceSets[i].Brightness.VideoGroupB)
			remap(&sp.PreferenceSets[i].Brightness.RangeRings)
			remap(&sp.PreferenceSets[i].Brightness.Compass)
		}
	}
	if from < 12 {
		if sp.CurrentPreferenceSet.Brightness.DCB == 0 {
			sp.CurrentPreferenceSet.Brightness.DCB = 60
		}
		for i := range sp.PreferenceSets {
			if sp.PreferenceSets[i].Brightness.DCB == 0 {
				sp.PreferenceSets[i].Brightness.DCB = 60
			}
		}
	}
	if from < 17 {
		// Added DisplayWeatherLevel
		for i := range sp.CurrentPreferenceSet.DisplayWeatherLevel {
			sp.CurrentPreferenceSet.DisplayWeatherLevel[i] = true
		}
		for i := range sp.PreferenceSets {
			for j := range sp.PreferenceSets[i].DisplayWeatherLevel {
				sp.PreferenceSets[i].DisplayWeatherLevel[j] = true
			}
		}
	}
	if from < 18 {
		// ATPA; set defaults
		sp.CurrentPreferenceSet.DisplayATPAInTrailDist = true
		sp.CurrentPreferenceSet.DisplayATPAWarningAlertCones = true
		for i := range sp.PreferenceSets {
			sp.PreferenceSets[i].DisplayATPAInTrailDist = true
			sp.PreferenceSets[i].DisplayATPAWarningAlertCones = true
		}
	}
	if from < 21 {
		// System list offsets changed from updated handling of
		// transformation matrices with and without the DCB visible.
		update := func(ps *STARSPreferenceSet) {
			ps.CharSize.DCB = max(0, ps.CharSize.DCB-1)
			ps.CharSize.Datablocks = max(0, ps.CharSize.Datablocks-1)
			ps.CharSize.Lists = max(0, ps.CharSize.Lists-1)
			ps.CharSize.Tools = max(0, ps.CharSize.Tools-1)
			ps.CharSize.PositionSymbols = max(0, ps.CharSize.PositionSymbols-1)

			if ps.DisplayDCB && ps.DCBPosition == DCBPositionTop {
				shift := func(y *float32) {
					*y = max(0, *y-.05)
				}
				shift(&ps.SSAList.Position[1])
				shift(&ps.VFRList.Position[1])
				shift(&ps.TABList.Position[1])
				shift(&ps.AlertList.Position[1])
				shift(&ps.CoastList.Position[1])
				shift(&ps.SignOnList.Position[1])
				shift(&ps.VideoMapsList.Position[1])
				shift(&ps.CRDAStatusList.Position[1])
				for i := range ps.TowerLists {
					shift(&ps.TowerLists[i].Position[1])
				}
			}
		}
		update(&sp.CurrentPreferenceSet)
		for i := range sp.PreferenceSets {
			update(&sp.PreferenceSets[i])
		}
	}
	if from < 23 {
		// This should have been in the from < 21 case...
		update := func(ps *STARSPreferenceSet) {
			if ps.PreviewAreaPosition[0] == .05 && ps.PreviewAreaPosition[1] == .8 {
				ps.PreviewAreaPosition = [2]float32{.05, .75}
			}
		}
		update(&sp.CurrentPreferenceSet)
		for i := range sp.PreferenceSets {
			update(&sp.PreferenceSets[i])
		}
	}
}

func (sp *STARSPane) Draw(ctx *PaneContext, cb *CommandBuffer) {
	sp.processEvents(ctx.world)
	sp.updateRadarTracks(ctx.world)

	ps := sp.CurrentPreferenceSet

	// Clear to background color
	cb.ClearRGB(ps.Brightness.BackgroundContrast.ScaleRGB(STARSBackgroundColor))

	sp.processKeyboardInput(ctx)

	transforms := GetScopeTransformations(ctx.paneExtent, ctx.world.MagneticVariation, ctx.world.NmPerLongitude,
		ps.CurrentCenter, float32(ps.Range), 0)

	paneExtent := ctx.paneExtent
	if ps.DisplayDCB {
		paneExtent = sp.DrawDCB(ctx, transforms, cb)

		// Update scissor for what's left and to protect the DCB (even
		// though this is apparently unrealistic, at least as far as radar
		// tracks go...)
		cb.SetScissorBounds(paneExtent)

		if ctx.mouse != nil {
			// The mouse position is provided in Pane coordinates, so that needs to be updated unless
			// the DCB is at the top, in which case it's unchanged.
			ms := *ctx.mouse
			ctx.mouse = &ms
			ctx.mouse.Pos[0] += ctx.paneExtent.p0[0] - paneExtent.p0[0]
			ctx.mouse.Pos[1] += ctx.paneExtent.p0[1] - paneExtent.p0[1]
		}
	}

	weatherBrightness := float32(ps.Brightness.Weather) / float32(100)
	weatherContrast := float32(ps.Brightness.WxContrast) / float32(100)
	sp.weatherRadar.Draw(ctx, weatherBrightness, weatherContrast, ps.DisplayWeatherLevel,
		transforms, cb)

	if ps.Brightness.RangeRings > 0 {
		color := ps.Brightness.RangeRings.ScaleRGB(STARSRangeRingColor)
		cb.LineWidth(1)
		DrawRangeRings(ctx, ps.RangeRingsCenter, float32(ps.RangeRingRadius), color, transforms, cb)
	}

	transforms.LoadWindowViewingMatrices(cb)

	// Maps
	cb.LineWidth(1)
	videoMaps, _ := ctx.world.GetVideoMaps()
	for i, disp := range ps.DisplayVideoMap {
		if !disp {
			continue
		}

		vmap := videoMaps[i]
		color := ps.Brightness.VideoGroupA.ScaleRGB(STARSMapColor)
		if vmap.Group == 1 {
			color = ps.Brightness.VideoGroupB.ScaleRGB(STARSMapColor)
		}
		cb.SetRGB(color)
		transforms.LoadLatLongViewingMatrices(cb)
		cb.Call(vmap.CommandBuffer)
	}

	for _, idx := range SortedMapKeys(ps.SystemMapVisible) {
		color := ps.Brightness.VideoGroupA.ScaleRGB(STARSMapColor)
		cb.SetRGB(color)
		transforms.LoadLatLongViewingMatrices(cb)
		cb.Call(sp.systemMaps[idx].CommandBuffer)
	}

	ctx.world.DrawScenarioRoutes(transforms, sp.systemFont[ps.CharSize.Tools],
		ps.Brightness.Lists.ScaleRGB(STARSListColor), cb)

	sp.drawCRDARegions(ctx, transforms, cb)
	sp.drawSelectedRoute(ctx, transforms, cb)

	transforms.LoadWindowViewingMatrices(cb)

	if ps.Brightness.Compass > 0 {
		cb.LineWidth(1)
		cbright := ps.Brightness.Compass.ScaleRGB(STARSCompassColor)
		font := sp.systemFont[ps.CharSize.Tools]
		DrawCompass(ps.CurrentCenter, ctx, 0, font, cbright, paneExtent, transforms, cb)
	}

	// Per-aircraft stuff: tracks, datablocks, vector lines, range rings, ...
	// Sort the aircraft so that they are always drawn in the same order
	// (go's map iterator randomization otherwise randomizes the order,
	// which can cause shimmering when datablocks overlap (especially if
	// one is selected). We'll go with alphabetical by callsign, with the
	// selected aircraft, if any, always drawn last.
	aircraft := sp.visibleAircraft(ctx.world)
	sort.Slice(aircraft, func(i, j int) bool {
		return aircraft[i].Callsign < aircraft[j].Callsign
	})

	sp.drawSystemLists(aircraft, ctx, ctx.paneExtent, transforms, cb)

	// Tools before datablocks
	sp.drawPTLs(aircraft, ctx, transforms, cb)
	sp.drawRingsAndCones(aircraft, ctx, transforms, cb)
	sp.drawRBLs(aircraft, ctx, transforms, cb)
	sp.drawMinSep(ctx, transforms, cb)
	sp.drawAirspace(ctx, transforms, cb)

	DrawHighlighted(ctx, transforms, cb)

	sp.drawLeaderLines(aircraft, ctx, transforms, cb)
	sp.drawTracks(aircraft, ctx, transforms, cb)
	sp.drawDatablocks(aircraft, ctx, transforms, cb)

	ghosts := sp.getGhostAircraft(aircraft, ctx)
	sp.drawGhosts(ghosts, ctx, transforms, cb)
	sp.consumeMouseEvents(ctx, ghosts, transforms, cb)
	sp.drawMouseCursor(ctx, paneExtent, transforms, cb)

	// Play the CA sound if any CAs or MSAWs are unacknowledged
	now := time.Now()
	playAlertSound := !ps.DisableCAWarnings && slices.ContainsFunc(sp.CAAircraft,
		func(ca CAAircraft) bool {
			return !ca.Acknowledged && !sp.Aircraft[ca.Callsigns[0]].DisableCAWarnings &&
				!sp.Aircraft[ca.Callsigns[1]].DisableCAWarnings && now.Before(ca.SoundEnd)
		})
	if !ps.DisableMSAW {
		for _, ac := range aircraft {
			state := sp.Aircraft[ac.Callsign]
			if state.MSAW && !state.MSAWAcknowledged && !state.InhibitMSAW && !state.DisableMSAW &&
				now.Before(state.MSAWSoundEnd) {
				playAlertSound = true
				break
			}
		}
	}
	if playAlertSound {
		globalConfig.Audio.StartPlayContinuous(AudioConflictAlert)
	} else {
		globalConfig.Audio.StopPlayContinuous(AudioConflictAlert)
	}

	// Do this at the end of drawing so that we hold on to the tracks we
	// have for rendering the current frame.
	if sp.discardTracks {
		for _, state := range sp.Aircraft {
			state.historyTracksIndex = 0
		}
		sp.lastTrackUpdate = time.Time{} // force update
		sp.discardTracks = false
	}
}

func (sp *STARSPane) updateRadarTracks(w *World) {
	// FIXME: all aircraft radar tracks are updated at the same time.
	now := w.CurrentTime()
	if sp.radarMode(w) == RadarModeFused {
		if now.Sub(sp.lastTrackUpdate) < 1*time.Second {
			return
		}
	} else {
		if now.Sub(sp.lastTrackUpdate) < 5*time.Second {
			return
		}
	}
	sp.lastTrackUpdate = now

	for callsign, state := range sp.Aircraft {
		ac, ok := w.Aircraft[callsign]
		if !ok {
			lg.Errorf("%s: not found in World Aircraft?", callsign)
			continue
		}

		state.previousTrack = state.track
		state.track = RadarTrack{
			Position:    ac.Position(),
			Altitude:    int(ac.Altitude()),
			Groundspeed: int(ac.Nav.FlightState.GS),
			Time:        now,
		}
		// Associate the flight plans.
		_, stars := w.SafeFacility("")
		if trackInfo, ok := stars.TrackInformation[ac.Squawk]; ok { // Someone is tracking this
			if trackInfo.FlightPlan != nil {
				if trackInfo.FlightPlan.AssignedSquawk == ac.Squawk && ac.inDropArea(w) {
					w.DropTrack(trackInfo.FlightPlan.Callsign, nil, nil)
				}
			} else {
				lg.Errorf("%s: no flight plan for squawk %d\n", ac.Callsign, ac.Squawk)
			}

		}

		for sq, info := range stars.ContainedPlans { // auto associate
			if sp.AutoTrackDepartures && sq == ac.Squawk && ac.inAcquisitionArea(w) && w.DepartureController(ac) == w.Callsign {
				w.InitiateTrack(ac.Callsign, info, nil, nil)
			}
		}
	}

	// History tracks are updated after a radar track update, only if
	// H_RATE seconds have elapsed (4-94).
	ps := &sp.CurrentPreferenceSet
	if now.Sub(sp.lastHistoryTrackUpdate).Seconds() >= float64(ps.RadarTrackHistoryRate) {
		sp.lastHistoryTrackUpdate = now
		for _, state := range sp.Aircraft {
			idx := state.historyTracksIndex % len(state.historyTracks)
			state.historyTracks[idx] = state.track
			state.historyTracksIndex++
		}
	}

	aircraft := sp.visibleAircraft(w)
	sort.Slice(aircraft, func(i, j int) bool {
		return aircraft[i].Callsign < aircraft[j].Callsign
	})

	sp.updateCAAircraft(w, aircraft)
	sp.updateInTrailDistance(aircraft, w)
}

func (sp *STARSPane) processKeyboardInput(ctx *PaneContext) {
	if !ctx.haveFocus || ctx.keyboard == nil {
		return
	}

	if ctx.keyboard.IsPressed(KeyTab) {
		// focus back to the MessagesPane
		globalConfig.DisplayRoot.VisitPanes(func(pane Pane) {
			if mp, ok := pane.(*MessagesPane); ok {
				wmTakeKeyboardFocus(mp, false)
				delete(ctx.keyboard.Pressed, KeyTab) // prevent cycling back and forth
			}
		})
	}

	input := strings.ToUpper(ctx.keyboard.Input)
	if sp.commandMode == CommandModeMultiFunc && sp.multiFuncPrefix == "" && len(input) > 0 {
		sp.multiFuncPrefix = string(input[0])
		input = input[1:]
	}
	sp.previewAreaInput += strings.Replace(input, "`", STARSTriangleCharacter, -1)

	ps := &sp.CurrentPreferenceSet

	if ctx.keyboard.IsPressed(KeyControl) && len(input) == 1 && unicode.IsDigit(rune(input[0])) {
		idx := byte(input[0]) - '0'
		// This test should be redundant given the IsDigit check, but just to be safe...
		if int(idx) < len(ps.Bookmarks) {
			if ctx.keyboard.IsPressed(KeyAlt) {
				// Record bookmark
				ps.Bookmarks[idx].Center = ps.CurrentCenter
				ps.Bookmarks[idx].Range = ps.Range
				ps.Bookmarks[idx].TopDownMode = ps.TopDownMode
			} else {
				// Recall bookmark
				ps.Center = ps.Bookmarks[idx].Center
				ps.CurrentCenter = ps.Bookmarks[idx].Center
				ps.Range = ps.Bookmarks[idx].Range
				ps.TopDownMode = ps.Bookmarks[idx].TopDownMode
			}
		}
	}

	for key := range ctx.keyboard.Pressed {
		switch key {
		case KeyBackspace:
			if len(sp.previewAreaInput) > 0 {
				// We need to be careful to deal with UTF8 for the triangle...
				r := []rune(sp.previewAreaInput)
				sp.previewAreaInput = string(r[:len(r)-1])
			} else {
				sp.multiFuncPrefix = ""
			}

		case KeyEnd:
			sp.resetInputState()
			sp.commandMode = CommandModeMin

		case KeyEnter:
			if status := sp.executeSTARSCommand(sp.previewAreaInput, ctx); status.err != nil {
				sp.displayError(status.err)
			} else {
				if status.clear {
					sp.resetInputState()
				}
				sp.previewAreaOutput = status.output
			}

		case KeyEscape:
			sp.resetInputState()
			sp.activeDCBMenu = DCBMenuMain
			// Also disable any mouse capture from spinners, just in case
			// the user is mashing escape to get out of one.
			sp.disableMenuSpinner(ctx)
			sp.wipRBL = nil

		case KeyF1:
			if ctx.keyboard.IsPressed(KeyControl) {
				// Recenter
				ps.Center = ctx.world.GetInitialCenter()
				ps.CurrentCenter = ps.Center
			}

		case KeyF2:
			if ctx.keyboard.IsPressed(KeyControl) {
				if ps.DisplayDCB {
					sp.disableMenuSpinner(ctx)
					sp.activeDCBMenu = DCBMenuMaps
				}
				sp.resetInputState()
				sp.commandMode = CommandModeMaps
			}

		case KeyF3:
			if ctx.keyboard.IsPressed(KeyControl) && ps.DisplayDCB {
				sp.disableMenuSpinner(ctx)
				sp.activeDCBMenu = DCBMenuBrite
			} else {
				sp.resetInputState()
				sp.commandMode = CommandModeInitiateControl
			}

		case KeyF4:
			if ctx.keyboard.IsPressed(KeyControl) && ps.DisplayDCB {
				sp.activeDCBMenu = DCBMenuMain
				sp.activateMenuSpinner(MakeLeaderLineLengthSpinner(&ps.LeaderLineLength))
				sp.resetInputState()
				sp.commandMode = CommandModeLDR
			} else {
				sp.resetInputState()
				sp.commandMode = CommandModeTerminateControl
			}

		case KeyF5:
			if ctx.keyboard.IsPressed(KeyControl) && ps.DisplayDCB {
				sp.disableMenuSpinner(ctx)
				sp.activeDCBMenu = DCBMenuCharSize
			} else {
				sp.resetInputState()
				sp.commandMode = CommandModeHandOff
			}

		case KeyF6:
			sp.resetInputState()
			sp.commandMode = CommandModeFlightData

		case KeyF7:
			if ctx.keyboard.IsPressed(KeyControl) && ps.DisplayDCB {
				sp.disableMenuSpinner(ctx)
				if sp.activeDCBMenu == DCBMenuMain {
					sp.activeDCBMenu = DCBMenuAux
				} else {
					sp.activeDCBMenu = DCBMenuMain
				}
			} else {
				sp.resetInputState()
				sp.commandMode = CommandModeMultiFunc
			}

		case KeyF8:
			if ctx.keyboard.IsPressed(KeyControl) {
				sp.disableMenuSpinner(ctx)
				ps.DisplayDCB = !ps.DisplayDCB
			}

		case KeyF9:
			if ctx.keyboard.IsPressed(KeyControl) && ps.DisplayDCB {
				sp.disableMenuSpinner(ctx)
				sp.activateMenuSpinner(MakeRangeRingRadiusSpinner(&ps.RangeRingRadius))
				sp.resetInputState()
				sp.commandMode = CommandModeRangeRings
			} else {
				sp.resetInputState()
				sp.commandMode = CommandModeVFRPlan
			}

		case KeyF10:
			if ctx.keyboard.IsPressed(KeyControl) && ps.DisplayDCB {
				sp.disableMenuSpinner(ctx)
				sp.activateMenuSpinner(MakeRadarRangeSpinner(&ps.Range))
				sp.resetInputState()
				sp.commandMode = CommandModeRange
			}

		case KeyF11:
			if ctx.keyboard.IsPressed(KeyControl) && ps.DisplayDCB {
				sp.disableMenuSpinner(ctx)
				sp.activeDCBMenu = DCBMenuSite
			} else {
				sp.resetInputState()
				sp.commandMode = CommandModeCollisionAlert
			}
		}
	}
}

func (sp *STARSPane) disableMenuSpinner(ctx *PaneContext) {
	activeSpinner = nil
	ctx.platform.EndCaptureMouse()
	sp.commandMode = CommandModeNone
}

func (sp *STARSPane) activateMenuSpinner(spinner DCBSpinner) {
	activeSpinner = spinner
}

func (sp *STARSPane) getAircraftIndex(plan *STARSFlightPlan) int {
	if idx, ok := sp.AircraftToIndex[plan.Callsign]; ok {
		return idx
	} else {
		idx := len(sp.AircraftToIndex) + 1
		sp.AircraftToIndex[plan.Callsign] = idx
		sp.IndexToAircraft[idx] = plan.Callsign
		return idx
	}
}

func (sp *STARSPane) executeSTARSCommand(cmd string, ctx *PaneContext) (status STARSCommandStatus) {
	// If there's an active spinner, it gets keyboard input.
	if activeSpinner != nil {
		if err := activeSpinner.KeyboardInput(cmd); err != nil {
			status.err = err
		} else {
			// Clear the input area and disable the spinner's mouse capture
			// on success.
			status.clear = true
			sp.disableMenuSpinner(ctx)
		}
		return
	}

	lookupAircraft := func(callsign string, abbreviated bool) *Aircraft {
		if ac := ctx.world.GetAircraft(callsign, abbreviated); ac != nil {
			return ac
		}

		// try to match squawk code
		for _, ac := range sp.visibleAircraft(ctx.world) {
			if ac.Squawk.String() == callsign {
				return ac
			}
		}

		if idx, err := strconv.Atoi(callsign); err == nil {
			if callsign, ok := sp.IndexToAircraft[idx]; ok {
				return ctx.world.Aircraft[callsign]
			}
		}

		return nil
	}
	lookupCallsign := func(callsign string, abbreivated bool) string {
		ac := lookupAircraft(callsign, abbreivated)
		if ac != nil {
			return ac.Callsign
		}
		return callsign
	}

	ps := &sp.CurrentPreferenceSet
	switch sp.commandMode {
	case CommandModeNone:
		switch cmd {
		case "*AE":
			// Enable ATPA warning/alert cones
			ps.DisplayATPAWarningAlertCones = true
			status.clear = true
			return

		case "*AI":
			// Inhibit ATPA warning/alert cones
			ps.DisplayATPAWarningAlertCones = false
			status.clear = true
			return

		case "*BE":
			// Enable ATPA monitor cones
			ps.DisplayATPAMonitorCones = true
			status.clear = true
			return

		case "*BI":
			// Inhibit ATPA monitor cones
			ps.DisplayATPAMonitorCones = false
			status.clear = true
			return

		case "*DE":
			// Enable ATPA in-trail distances
			ps.DisplayATPAInTrailDist = true
			status.clear = true
			return

		case "*DI":
			// Inhibit ATPA in-trail distances
			ps.DisplayATPAInTrailDist = false
			status.clear = true
			return

		case "*D+":
			// Toggle
			ps.DisplayTPASize = !ps.DisplayTPASize
			for _, state := range sp.Aircraft {
				state.DisplayTPASize = nil
			}
			status.output = Select(ps.DisplayTPASize, "TPA SIZE ON", "TPA SIZE OFF")
			status.clear = true
			return

		case "*D+E":
			// Enable
			ps.DisplayTPASize = true
			for _, state := range sp.Aircraft {
				state.DisplayTPASize = nil
			}
			status.clear = true
			status.output = "TPA SIZE ON"
			return
		case "?":
			printERAMComputerMap(ctx.world.ERAMComputers)
			status.clear = true
		case "*D+I":
			// Inhibit
			ps.DisplayTPASize = false
			for _, state := range sp.Aircraft {
				state.DisplayTPASize = nil
			}
			status.clear = true
			status.output = "TPA SIZE OFF"
			return

		case "**J":
			// remove all j-rings
			for _, state := range sp.Aircraft {
				state.JRingRadius = 0
			}
			status.clear = true
			return

		case "**P":
			// remove all cones
			for _, state := range sp.Aircraft {
				state.ConeLength = 0
			}
			status.clear = true
			return

		case "DA":
			sp.drawApproachAirspace = !sp.drawApproachAirspace
			status.clear = true
			return

		case "DD":
			sp.drawDepartureAirspace = !sp.drawDepartureAirspace
			status.clear = true
			return

		case ".ROUTE":
			sp.drawRouteAircraft = ""
			status.clear = true
			return
		}

		if len(cmd) > 5 && cmd[:2] == "**" { // Force QL
			// Manual 6-69
			cmd = cmd[2:]

			callsign, tcps, _ := strings.Cut(cmd, " ")
			aircraft := lookupAircraft(callsign, false)
			if aircraft == nil {
				status.err = ErrSTARSNoFlight
			} else {
				for _, tcp := range strings.Split(tcps, " ") {
					if tcp == "ALL" {
						var fac string
						for _, control := range ctx.world.Controllers {
							if control.Callsign == ctx.world.Callsign {
								fac = control.FacilityIdentifier
							}
						}
						for _, control := range ctx.world.Controllers {
							if !control.ERAMFacility && control.FacilityIdentifier == fac {
								sp.forceQL(ctx, aircraft.Callsign, control.Callsign)
							}
						}
					} else {
						control := sp.lookupControllerForId(ctx, tcp, aircraft.Callsign)
						if control == nil {
							status.err = ErrSTARSIllegalPosition
							return
						}
						sp.forceQL(ctx, aircraft.Callsign, control.Callsign)
					}
				}
				status.clear = true
				return
			}
		}

		if len(cmd) >= 2 && cmd[:2] == "*T" {
			suffix := cmd[2:]
			if suffix == "" {
				// Remove all RBLs
				sp.wipRBL = nil
				sp.RangeBearingLines = nil
				status.clear = true
			} else if idx, err := strconv.Atoi(cmd[2:]); err == nil {
				// Delete specified rbl
				idx--
				if idx >= 0 && idx < len(sp.RangeBearingLines) {
					sp.RangeBearingLines = DeleteSliceElement(sp.RangeBearingLines, idx)
					status.clear = true
				} else {
					status.err = ErrSTARSIllegalParam
				}
			} else if p, ok := ctx.world.Locate(suffix); ok {
				// Fix name for first or second point of RBL
				if rbl := sp.wipRBL; rbl != nil {
					rbl.P[1].Loc = p
					sp.RangeBearingLines = append(sp.RangeBearingLines, *rbl)
					sp.wipRBL = nil
					status.clear = true
				} else {
					sp.wipRBL = &STARSRangeBearingLine{}
					sp.wipRBL.P[0].Loc = p
					sp.scopeClickHandler = rblSecondClickHandler(ctx, sp)
					sp.previewAreaInput = "*T" // set up for the second point
				}
			} else {
				status.err = ErrSTARSIllegalFix
			}
			return
		}

		f := strings.Fields(cmd)
		if len(f) > 1 {
			if f[0] == ".AUTOTRACK" && len(f) == 2 {
				if f[1] == "NONE" {
					sp.AutoTrackDepartures = false
					status.clear = true
					return
				} else if f[1] == "ALL" {
					sp.AutoTrackDepartures = true
					status.clear = true
					return
				}
			} else if f[0] == ".FIND" {
				if pos, ok := ctx.world.Locate(f[1]); ok {
					globalConfig.highlightedLocation = pos
					globalConfig.highlightedLocationEndTime = time.Now().Add(5 * time.Second)
					status.clear = true
					return
				} else {
					status.err = ErrSTARSIllegalFix
					return
				}
			}
		}
		if len(cmd) > 0 {
			if cmd == "ALL" {
				if ps.QuickLookAll && ps.QuickLookAllIsPlus {
					ps.QuickLookAllIsPlus = false
				} else {
					ps.QuickLookAll = !ps.QuickLookAll
					ps.QuickLookAllIsPlus = false
					ps.QuickLookPositions = nil
				}
				status.clear = true
				return
			} else if cmd == "ALL+" {
				if ps.QuickLookAll && !ps.QuickLookAllIsPlus {
					ps.QuickLookAllIsPlus = true
				} else {
					ps.QuickLookAll = !ps.QuickLookAll
					ps.QuickLookAllIsPlus = false
					ps.QuickLookPositions = nil
				}
				status.clear = true
				return
			} else {
				status.clear, sp.previewAreaInput, status.err = sp.updateQL(ctx, cmd)
				return
			}
		}

	case CommandModeInitiateControl:
		if ac := lookupAircraft(cmd, false); ac == nil {
			status.err = ErrSTARSNoFlight
		} else {
			err := sp.initiateTrack(ctx, ac, ac.Callsign)
			if err != nil {
				status.err = err
			} else {
				status.clear = true
			}
			fmt.Println(ac.Callsign, 2)

		}
		return

	case CommandModeTerminateControl:
		if cmd == "ALL" {
			for callsign, ac := range ctx.world.Aircraft {
				if ac.TrackingController == ctx.world.Callsign {
					err := sp.dropTrack(ctx, callsign)
					if err != nil {
						status.err = err
					}
				}
			}
			status.clear = true
			return
		} else {
			err := sp.dropTrack(ctx, lookupCallsign(cmd, false))
			if err != nil {
				status.err = err
			}
			return
		}

	case CommandModeHandOff:
		if cmd != "" && string(cmd[0]) == "C" { // Enabling/ disabling automatic handoff processing
			// Manual 4-30
			if string(cmd[1]) == "X" {
				if string(cmd[2]) == "E" {
					sp.AirspaceAwareness.Interfacility = true
				} else if string(cmd[2]) == "I" {
					sp.AirspaceAwareness.Interfacility = false
				}
			} else if string(cmd[1]) == "T" {
				if string(cmd[2]) == "E" {
					sp.AirspaceAwareness.Intrafacility = true
				} else if string(cmd[2]) == "I" {
					sp.AirspaceAwareness.Intrafacility = false
				}
			}
			if string(cmd[1]) == "E" {
				sp.AirspaceAwareness.Intrafacility = true
				sp.AirspaceAwareness.Interfacility = true
			} else if string(cmd[1]) == "I" {
				sp.AirspaceAwareness.Intrafacility = false
				sp.AirspaceAwareness.Interfacility = false
			}
		}
		f := strings.Fields(cmd)
		switch len(f) {
		case 0:
			// Accept hand off of target closest to range rings center
			var closest *Aircraft
			var closestDistance float32
			for _, ac := range sp.visibleAircraft(ctx.world) {
				if ac.HandoffTrackController != ctx.world.Callsign {
					continue
				}

				state := sp.Aircraft[ac.Callsign]
				d := nmdistance2ll(ps.RangeRingsCenter, state.TrackPosition())
				if closest == nil || d < closestDistance {
					closest = ac
					closestDistance = d
				}
			}

			if closest != nil {
				sp.acceptHandoff(ctx, closest.Callsign)
			}
			status.clear = true
			return
		case 1:
			sp.cancelHandoff(ctx, lookupCallsign(f[0], false))
			status.clear = true
			return
		case 2:
			if err := sp.handoffTrack(ctx, lookupCallsign(f[1], false), f[0]); err != nil {
				status.err = err
			} else {
				status.clear = true
			}
			return
		}

	case CommandModeVFRPlan:
		// TODO
		status.err = ErrSTARSCommandFormat
		return

	case CommandModeMultiFunc:
		switch sp.multiFuncPrefix {
		case "B":
			validBeacon := func(s string) bool {
				for ch := range s {
					if !(ch == '0' || ch == '1' || ch == '2' || ch == '3' ||
						ch == '4' || ch == '5' || ch == '6' || ch == '7') {
						return false
					}
				}
				return true
			}
			toggleBeacon := func(code string) {
				sfilt := FilterSlice(ps.SelectedBeaconCodes,
					func(c string) bool { return c == code })
				if len(sfilt) < len(ps.SelectedBeaconCodes) {
					// it was in there, so we'll toggle it off
					ps.SelectedBeaconCodes = sfilt
				} else {
					ps.SelectedBeaconCodes = append(ps.SelectedBeaconCodes, code)
				}
			}

			if cmd == "" {
				// B -> for unassociated track, toggle display of beacon code in LDB
				ps.DisplayLDBBeaconCodes = !ps.DisplayLDBBeaconCodes
				status.clear = true
				return
			} else if cmd == "E" {
				// BE -> enable display of beacon code in ldbs
				ps.DisplayLDBBeaconCodes = true
				status.clear = true
				return
			} else if cmd == "I" {
				// BI -> inhibit display of beacon code in ldbs
				ps.DisplayLDBBeaconCodes = false
				status.clear = true
				return
			} else if len(cmd) == 2 && validBeacon(cmd) {
				// B[0-7][0-7] -> toggle select beacon code block
				toggleBeacon(cmd)
				status.clear = true
				return
			} else if len(cmd) == 4 && validBeacon(cmd) {
				// B[0-7][0-7][0-7][0-7] -> toggle select discrete beacon code
				toggleBeacon(cmd)
				status.clear = true
				return
			}

		case "D":
			if cmd == "E" {
				ps.DwellMode = DwellModeOn
				status.clear = true
			} else if cmd == "L" {
				ps.DwellMode = DwellModeLock
				status.clear = true
			} else if cmd == "I" { // inhibit
				ps.DwellMode = DwellModeOff
				status.clear = true
			} else if len(cmd) == 1 {
				// illegal value for dwell
				status.err = ErrSTARSIllegalValue
			} else if ac := lookupAircraft(cmd, false); ac != nil {
				// D(callsign)
				// Display flight plan
				status.output, status.err = sp.flightPlanSTARS(ctx.world, ac)
				if status.err == nil {
					status.clear = true
				}
			} else {
				status.err = ErrSTARSNoFlight
			}
			return

		case "E":
			if cmd == "" {
				ps.OverflightFullDatablocks = !ps.OverflightFullDatablocks
				status.clear = true
				return
			}

		case "F":
			// altitude filters
			af := &ps.AltitudeFilters
			if cmd == "" {
				// F -> display current in preview area
				status.output = fmt.Sprintf("%03d %03d\n%03d %03d",
					af.Unassociated[0]/100, af.Unassociated[1]/100,
					af.Associated[0]/100, af.Associated[1]/100)
				status.clear = true
				return
			} else if cmd[0] == 'C' {
				// FC(low associated)(high associated)
				if len(cmd[1:]) != 6 {
					status.err = ErrSTARSCommandFormat
				} else if digits, err := strconv.Atoi(cmd[1:]); err == nil {
					// TODO: validation?
					// The first three digits give the low altitude in 100s of feet
					af.Associated[0] = (digits / 1000) * 100
					// And the last three give the high altitude in 100s of feet
					af.Associated[1] = (digits % 1000) * 100
				} else {
					status.err = ErrSTARSIllegalParam
				}
				status.clear = true
				return
			} else {
				// F(low unassociated)(high unassociated) (low associated)(high associated)
				if len(cmd) != 13 {
					status.err = ErrSTARSCommandFormat
				} else {
					unassoc, assoc := cmd[0:6], cmd[7:13]
					if digits, err := strconv.Atoi(unassoc); err == nil {
						// TODO: more validation?
						af.Unassociated[0] = (digits / 1000) * 100
						// And the last three give the high altitude in 100s of feet
						af.Unassociated[1] = (digits % 1000) * 100

						if digits, err := strconv.Atoi(assoc); err == nil {
							// TODO: more validation?
							af.Associated[0] = (digits / 1000) * 100
							// And the last three give the high altitude in 100s of feet
							af.Associated[1] = (digits % 1000) * 100
						} else {
							status.err = ErrSTARSIllegalParam
						}
					} else {
						status.err = ErrSTARSIllegalParam
					}
				}
				status.clear = true
				return
			}

		case "I":
			if cmd == "*" {
				// I* clears the status area(?!)
				status.clear = true
				return
			}

		case "L":
			// leader lines
			if l := len(cmd); l == 1 {
				if dir, ok := numpadToDirection(cmd[0]); ok && dir != nil {
					// 4-97: tracked by me, '5' not allowed
					ps.LeaderLineDirection = *dir
					status.clear = true
				} else {
					status.err = ErrSTARSCommandFormat
				}
			} else if l == 2 {
				if dir, ok := numpadToDirection(cmd[0]); ok && dir != nil && cmd[1] == 'U' {
					// 4-101: unassociated tracks; '5' is not allowed here.
					ps.UnassociatedLeaderLineDirection = dir
					status.clear = true
				} else if ok && cmd[1] == '*' {
					// 4-98: tracked by other controllers
					ps.OtherControllerLeaderLineDirection = dir
					// This also clears out any controller-specific assignments (4-98)
					clear(ps.ControllerLeaderLineDirections)
					status.clear = true
				} else if cmd == "5*" {
					// Remove setting for other controllers
					ps.OtherControllerLeaderLineDirection = nil
					status.clear = true
				} else {
					status.err = ErrSTARSCommandFormat
				}
			} else if len(cmd) >= 3 {
				// 4-99: track owned by a specific TCP: L(tcp)(dir),(where
				// tcp has a space if it's given as a single character).
				tcp := strings.TrimSuffix(cmd[:2], " ")
				if controller := sp.lookupControllerForId(ctx, tcp, ""); controller != nil {
					if dir, ok := numpadToDirection(cmd[2]); ok {
						// Per-controller leaderline
						if ps.ControllerLeaderLineDirections == nil {
							ps.ControllerLeaderLineDirections = make(map[string]CardinalOrdinalDirection)
						}
						if dir != nil {
							ps.ControllerLeaderLineDirections[controller.Callsign] = *dir
						} else {
							delete(ps.ControllerLeaderLineDirections, controller.Callsign)
						}
						status.clear = true
						return
					}
				} else if num, acid, ok := strings.Cut(cmd, " "); ok {
					// L(#) (ACID) or L(##) (ACID)
					if ac := lookupAircraft(acid, false); ac != nil {
						if err := sp.setLeaderLine(ctx, ac, num); err != nil {
							status.err = err
						} else {
							status.clear = true
						}
					} else {
						status.err = ErrSTARSNoFlight
					}
				} else {
					status.err = ErrSTARSIllegalPosition
				}
			} else {
				status.err = ErrSTARSCommandFormat
			}
			return

		case "N":
			// CRDA...
			if len(sp.ConvergingRunways) == 0 {
				// These are all illegal if there are no CRDA runway pairs
				status.err = ErrSTARSIllegalFunction
				return
			}
			if cmd == "" {
				// Toggle CRDA processing (on by default). Note that when
				// it is disabled we still hold on to CRDARunwayPairState array so
				// that we're back where we started if CRDA is reenabled.
				ps.CRDA.Disabled = !ps.CRDA.Disabled
				status.clear = true
				return
			} else if cmd == "*ALL" {
				ps.CRDA.ForceAllGhosts = !ps.CRDA.ForceAllGhosts
				status.clear = true
				return
			} else {
				// Given a string that starts with a runway identifier and then possibly has some extra text,
				// return the runway and the text as separate strings.
				getRunway := func(s string) (string, string) {
					i := 0
					for i < len(s) {
						ch := s[i]
						if ch >= '0' && ch <= '9' {
							i++
						} else if ch == 'L' || ch == 'R' || ch == 'C' {
							i++
							break
						} else {
							break
						}
					}
					return s[:i], s[i:]
				}

				// This function takes a string of the form "JFK 22LMORE"
				// or "22LMORE" and looks for the associated
				// CRDARunwayPairState and CRDARunwayState for an enabled
				// CRDA runway.  "MORE" represents arbitrary text *that may
				// contain spaces*.  If the airport is not specified, then
				// it must be possible to unambiguously determine the
				// airport given the runway. It returns:
				//
				// airport: the name of the associated airport
				// runway: the runway identifier
				// ps: CRDARunwayPairState for the runway
				// rs: CRDARunwayState for the runway
				// extra: any excess text after the runway identifier
				// err: ErrSTARSIllegalParam if there is no such enabled
				//   runway pair or if more than one matches when only a
				//   runway is specified.
				getRunwayState := func(s string) (airport string, runway string, ps *CRDARunwayPairState,
					rs *CRDARunwayState, extra string, err error) {
					if s[0] >= '0' && s[0] <= '9' {
						// It starts with a runway identifier. (We'll
						// assume CRDA isn't happening for airports
						// with names like '87N'..)
						runway, extra = getRunway(s)

						for i, pair := range sp.ConvergingRunways {
							pairState := &sp.CurrentPreferenceSet.CRDA.RunwayPairState[i]
							if !pairState.Enabled {
								continue
							}
							for j, pairRunway := range pair.Runways {
								if runway != pairRunway {
									continue
								}

								if ps != nil {
									// We found more than one match...
									err = ErrSTARSIllegalParam
									return
								}
								airport = pair.Airport
								ps, rs = pairState, &pairState.RunwayState[j]
							}
						}
						if ps == nil {
							err = ErrSTARSIllegalParam
						}
					} else {
						// Expect airport and then a space.
						var ok bool
						airport, extra, ok = strings.Cut(s, " ")
						if !ok {
							err = ErrSTARSIllegalParam
							return
						}

						runway, extra = getRunway(extra)
						for i, pair := range sp.ConvergingRunways {
							if pair.Airport != airport {
								continue
							}

							pairState := &sp.CurrentPreferenceSet.CRDA.RunwayPairState[i]
							if !pairState.Enabled {
								continue
							}

							for j, pairRunway := range pair.Runways {
								if runway == pairRunway {
									ps, rs = pairState, &pairState.RunwayState[j]
									return
								}
							}
						}
						err = ErrSTARSIllegalParam
					}
					return
				}

				// Check these commands first; if we key off cmd[0]=='L' for example we end up issuing
				// an error if the user actually specified an airport starting with "L"...
				if ap, rwy, _, runwayState, extra, err := getRunwayState(cmd); err == nil {
					if extra == "E" || (extra == "" && !runwayState.Enabled) {
						// 6-23: enable ghosts for runway
						runwayState.Enabled = true
						status.output = ap + " " + rwy + " GHOSTING ENABLED"
						status.clear = true
						return
					} else if extra == "I" || (extra == "" && runwayState.Enabled) {
						// 6-23: disable ghosts for runway
						runwayState.Enabled = false
						status.output = ap + " " + rwy + " GHOSTING INHIBITED"
						// this also disables the runway's visualizations
						runwayState.DrawQualificationRegion = false
						runwayState.DrawCourseLines = false
						status.clear = true
						return
					} else if extra == " B" { // 6-31
						runwayState.DrawQualificationRegion = !runwayState.DrawQualificationRegion
						status.clear = true
						return
					} else if extra == " L" { // 6-32
						runwayState.DrawCourseLines = !runwayState.DrawCourseLines
						status.clear = true
						return
					}
				}
				if cmd[0] == 'L' {
					// 6-26: Set leader line direction: NL(airport) (runway)(1-9)
					// or: NL(runway)(1-9); runway must unambiguously define airport
					if _, _, _, runwayState, num, err := getRunwayState(cmd[1:]); err == nil {
						if len(num) == 1 {
							if dir, ok := numpadToDirection(num[0]); ok {
								runwayState.LeaderLineDirection = dir
								status.clear = true
								return
							}
						}
						status.err = ErrSTARSCommandFormat
						return
					}
				} else if cmd[0] == 'P' {
					// These commands either start with an airport and a
					// space or use the controller's default airport if
					// none is specified. None of the commands otherwise
					// allow spaces, so we can use the presence of a space
					// to determine if an airport was specified.
					airport, extra, ok := strings.Cut(cmd[1:], " ")
					if !ok {
						ctrl := ctx.world.GetControllerByCallsign(ctx.world.Callsign)
						airport = ctrl.DefaultAirport[1:] // drop leading "K"
						extra = cmd[1:]
					}

					if index, err := strconv.Atoi(extra); err == nil {
						// 6-22: toggle ghosts for a runway pair
						// NP(airport )(idx) / NP(idx)
						for i, pair := range sp.ConvergingRunways {
							if pair.Airport == airport && pair.Index == index {
								// TODO: we toggle each independently; is that correct?
								rps := &ps.CRDA.RunwayPairState[i]
								rps.RunwayState[0].Enabled = !rps.RunwayState[0].Enabled
								rps.RunwayState[1].Enabled = !rps.RunwayState[1].Enabled
								status.clear = true
								return
							}
						}
						status.err = ErrSTARSCommandFormat
						return
					} else {
						// 8-11: disable/set stagger or tie mode for a runway pair
						// NP(airport )(idx)(cmd) / NP(idx)(cmd)
						n := len(extra)
						if n < 2 || (extra[n-1] != 'S' && extra[n-1] != 'T' && extra[n-1] != 'D') {
							status.err = ErrSTARSCommandFormat
							return
						}
						index, err := strconv.Atoi(extra[:n-1])
						if err != nil {
							status.err = ErrSTARSIllegalRPC
							return
						}
						for i, pair := range sp.ConvergingRunways {
							if pair.Airport != airport || pair.Index != index {
								continue
							}

							if extra[n-1] == 'D' {
								ps.CRDA.RunwayPairState[i].Enabled = false
								status.clear = true
								status.output = airport + " " + pair.getRunwaysString() + " INHIBITED"
								return
							} else {
								// Make sure neither of the runways involved is already enabled in
								// another pair.
								for j, pairState := range ps.CRDA.RunwayPairState {
									if !pairState.Enabled {
										continue
									}
									if sp.ConvergingRunways[j].Runways[0] == pair.Runways[0] ||
										sp.ConvergingRunways[j].Runways[0] == pair.Runways[1] ||
										sp.ConvergingRunways[j].Runways[1] == pair.Runways[0] ||
										sp.ConvergingRunways[j].Runways[1] == pair.Runways[1] {
										status.err = ErrSTARSIllegalRunway
										return
									}
								}

								if extra[n-1] == 'S' {
									ps.CRDA.RunwayPairState[i].Mode = CRDAModeStagger
								} else {
									ps.CRDA.RunwayPairState[i].Mode = CRDAModeTie
								}
								ps.CRDA.RunwayPairState[i].Enabled = true
								ps.CRDAStatusList.Visible = true
								status.output = airport + " " + pair.getRunwaysString() + " ENABLED"
								status.clear = true
								return
							}
						}
					}
				}
			}
			status.err = ErrSTARSIllegalParam
			return

		case "O":
			if len(cmd) > 2 {
				aircraft := lookupAircraft(cmd, false)
				if aircraft == nil {
					status.err = ErrSTARSCommandFormat
					return
				} else if aircraft.TrackingController == "" {
					status.err = ErrSTARSIllegalTrack
					return
				} else {
					status.output = strings.Join(aircraft.PointOutHistory, " ")
					status.clear = true
					return
				}
			}
			if cmd == "" {
				ps.AutomaticFDBOffset = !ps.AutomaticFDBOffset
				status.clear = true
				return
			} else if cmd == "E" {
				ps.AutomaticFDBOffset = true
				status.clear = true
				return
			} else if cmd == "I" {
				ps.AutomaticFDBOffset = true
				status.clear = true
				return
			}

		case "P":
			updateTowerList := func(idx int) {
				if len(cmd[1:]) == 0 {
					ps.TowerLists[idx].Visible = !ps.TowerLists[idx].Visible
					status.clear = true
				} else {
					if n, err := strconv.Atoi(cmd[1:]); err == nil {
						n = clamp(n, 1, 100)
						ps.TowerLists[idx].Lines = n
					} else {
						status.err = ErrSTARSIllegalParam
					}
					status.clear = true
				}
			}

			if len(cmd) == 1 {
				switch cmd[0] {
				case '1':
					updateTowerList(0)
					return
				case '2':
					updateTowerList(1)
					return
				case '3':
					updateTowerList(2)
					return
				}
			}

		case "Q": // quicklook
			if len(cmd) == 0 {
				// inhibit for all
				ps.QuickLookAll = false
				ps.QuickLookAllIsPlus = false
				ps.QuickLookPositions = nil
				status.clear = true
				return
			} else if cmd == "ALL" {
				if ps.QuickLookAll && ps.QuickLookAllIsPlus {
					ps.QuickLookAllIsPlus = false
				} else {
					ps.QuickLookAll = !ps.QuickLookAll
					ps.QuickLookAllIsPlus = false
					ps.QuickLookPositions = nil
				}
				status.clear = true
				return
			} else if cmd == "ALL+" {
				if ps.QuickLookAll && !ps.QuickLookAllIsPlus {
					ps.QuickLookAllIsPlus = true
				} else {
					ps.QuickLookAll = !ps.QuickLookAll
					ps.QuickLookAllIsPlus = false
					ps.QuickLookPositions = nil
				}
				status.clear = true
				return
			} else {
				status.clear, sp.previewAreaInput, status.err = sp.updateQL(ctx, cmd)
				return
			}

		case "R": // requested altitude: 6-107
			switch cmd {
			case "A": // toggle
				ps.DisplayRequestedAltitude = !ps.DisplayRequestedAltitude
				status.clear = true
				return
			case "AE": // enable
				ps.DisplayRequestedAltitude = true
				status.clear = true
				return
			case "AI": // inhibit
				ps.DisplayRequestedAltitude = false
				status.clear = true
				return
			}

		case "S":
			switch len(cmd) {
			case 0:
				// S -> clear atis, first line of text
				ps.CurrentATIS = ""
				ps.GIText[0] = ""
				status.clear = true
				return

			case 1:
				if cmd[0] == '*' {
					// S* -> clear atis
					ps.CurrentATIS = ""
					status.clear = true
					return
				} else if cmd[0] >= '1' && cmd[0] <= '9' {
					// S[1-9] -> clear corresponding line of text
					idx := cmd[0] - '1'
					ps.GIText[idx] = ""
					status.clear = true
					return
				} else if cmd[0] >= 'A' && cmd[0] <= 'Z' {
					// S(atis) -> set atis code
					ps.CurrentATIS = string(cmd[0])
					status.clear = true
					return
				} else {
					status.err = ErrSTARSIllegalParam
					return
				}

			default:
				if len(cmd) == 2 && cmd[0] >= 'A' && cmd[0] <= 'Z' && cmd[1] == '*' {
					// S(atis)* -> set atis, delete first line of text
					ps.CurrentATIS = string(cmd[0])
					ps.GIText[0] = ""
					status.clear = true
					return
				} else if cmd[0] == '*' {
					// S*(text) -> clear atis, set first line of gi text
					ps.CurrentATIS = ""
					ps.GIText[0] = cmd[1:]
					status.clear = true
					return
				} else if cmd[0] >= '1' && cmd[0] <= '9' && cmd[1] == ' ' {
					// S[1-9](spc)(text) -> set corresponding line of GI text
					idx := cmd[0] - '1'
					ps.GIText[idx] = cmd[2:]
					status.clear = true
					return
				} else if cmd[0] >= 'A' && cmd[0] <= 'Z' {
					// S(atis)(text) -> set atis and first line of GI text
					ps.CurrentATIS = string(cmd[0])
					ps.GIText[0] = cmd[1:]
					status.clear = true
					return
				} else {
					status.err = ErrSTARSIllegalParam
					return
				}

			}

		case "T":
			updateList := func(cmd string, visible *bool, lines *int) {
				if cmd == "" {
					*visible = !*visible
				} else if lines != nil {
					if n, err := strconv.Atoi(cmd); err == nil {
						*lines = clamp(n, 1, 100) // TODO: or error if out of range? (and below..)
					} else {
						status.err = ErrSTARSIllegalParam
					}
				}
				status.clear = true
			}

			if len(cmd) == 0 {
				updateList("", &ps.TABList.Visible, &ps.TABList.Lines)
				return
			} else {
				switch cmd[0] {
				case '0', '1', '2', '3', '4', '5', '6', '7', '8', '9':
					updateList(cmd, &ps.TABList.Visible, &ps.TABList.Lines)
					return
				case 'V':
					updateList(cmd[1:], &ps.VFRList.Visible, &ps.VFRList.Lines)
					return
				case 'M':
					updateList(cmd[1:], &ps.AlertList.Visible, &ps.AlertList.Lines)
					return
				case 'C':
					updateList(cmd[1:], &ps.CoastList.Visible, &ps.CoastList.Lines)
					return
				case 'S':
					updateList(cmd[1:], &ps.SignOnList.Visible, nil)
					return
				case 'X':
					updateList(cmd[1:], &ps.VideoMapsList.Visible, nil)
					return
				case 'N':
					updateList(cmd[1:], &ps.CRDAStatusList.Visible, nil)
					return
				}
			}

		case "V":
			switch cmd {
			case "MI":
				ps.DisableMSAW = true
				status.clear = true
				return
			case "ME":
				ps.DisableMSAW = false
				status.clear = true
				return
			}

		case "Y":
			isSecondary := false
			if len(cmd) > 0 && cmd[0] == '+' {
				isSecondary = true
				cmd = cmd[1:]
			}

			f := strings.Fields(cmd)
			if len(f) == 1 {
				// Y callsign -> clear scratchpad and reported altitude
				// Y+ callsign -> secondary scratchpad..
				callsign := lookupCallsign(f[0], false)
				if state, ok := sp.Aircraft[callsign]; ok {
					state.pilotAltitude = 0
					if err := sp.setScratchpad(ctx, callsign, "", isSecondary, false); err != nil {
						status.err = err
					} else {
						status.clear = true
					}
				}
				return
			} else if len(f) == 2 {
				// Y callsign <space> scratch -> set scatchpad
				// Y callsign <space> ### -> set pilot alt
				// as above, Y+ -> secondary scratchpad

				// Either pilot alt or scratchpad entry
				if ac := lookupAircraft(f[0], false); ac == nil {
					status.err = ErrSTARSNoFlight
				} else if alt, err := strconv.Atoi(f[1]); err == nil {
					sp.Aircraft[ac.Callsign].pilotAltitude = alt * 100
				} else {
					if err := sp.setScratchpad(ctx, ac.Callsign, f[1], isSecondary, false); err != nil {
						status.err = err
					}
				}
				status.clear = true
				return
			}

		case "Z":
			if cmd == "A" {
				// TODO: test audible alarm
				status.clear = true
				return
			}
			status.err = ErrSTARSCommandFormat
			return

		case "9":
			if cmd == "" {
				ps.GroundRangeMode = !ps.GroundRangeMode
			} else {
				status.err = ErrSTARSCommandFormat
			}
			status.clear = true
			return
		}

	case CommandModeFlightData:
		f := strings.Fields(cmd)
		if len(f) == 1 {
			callsign := lookupCallsign(f[0], false)
			status.err = ctx.world.SetSquawkAutomatic(callsign)
		} else if len(f) == 2 {
			if squawk, err := ParseSquawk(f[1]); err == nil {
				callsign := lookupCallsign(f[0], false)
				status.err = ctx.world.SetSquawk(callsign, squawk)
			} else {
				status.err = ErrSTARSIllegalCode
			}
		} else {
			status.err = ErrSTARSCommandFormat
		}
		status.clear = true
		return

	case CommandModeCollisionAlert:
		if len(cmd) > 3 && cmd[:2] == "K " {
			if ac := lookupAircraft(cmd[2:], false); ac != nil {
				state := sp.Aircraft[ac.Callsign]
				state.DisableCAWarnings = !state.DisableCAWarnings
			} else {
				status.err = ErrSTARSNoFlight
			}
			status.clear = true
			return
		} else if cmd == "AI" {
			ps.DisableCAWarnings = true
			status.clear = true
			return
		} else if cmd == "AE" {
			ps.DisableCAWarnings = false
			status.clear = true
			return
		}

	case CommandModeMin:
		if cmd == "" {
			// Clear min sep
			sp.MinSepAircraft[0] = ""
			sp.MinSepAircraft[1] = ""
			status.clear = true
		} else {
			status.err = ErrSTARSCommandFormat
		}
		return

	case CommandModeSavePrefAs:
		psave := sp.CurrentPreferenceSet.Duplicate()
		psave.Name = cmd
		sp.PreferenceSets = append(sp.PreferenceSets, psave)
		sp.SelectedPreferenceSet = len(sp.PreferenceSets) - 1
		status.clear = true
		globalConfig.Save()
		return

	case CommandModeMaps:
		if cmd == "A" {
			// remove all maps
			for i := range ps.DisplayVideoMap {
				ps.DisplayVideoMap[i] = false
			}
			ps.SystemMapVisible = make(map[int]interface{})
			sp.activeDCBMenu = DCBMenuMain
			status.clear = true
			return
		} else if n := len(cmd); n > 0 {
			op := "T"            // toggle by default
			if cmd[n-1] == 'E' { // enable
				op = "E"
				cmd = cmd[:n-1]
			} else if cmd[n-1] == 'I' { // inhibit
				op = "T"
				cmd = cmd[:n-1]
			}

			videoMaps, _ := ctx.world.GetVideoMaps()

			if idx, err := strconv.Atoi(cmd); err != nil {
				status.err = ErrSTARSCommandFormat
			} else if idx <= 0 {
				status.err = ErrSTARSIllegalMap
			} else if mi := slices.IndexFunc(videoMaps, func(m STARSMap) bool { return m.Id == idx }); mi != -1 {
				if (ps.DisplayVideoMap[mi] && op == "T") || op == "I" {
					ps.DisplayVideoMap[mi] = false
				} else if (!ps.DisplayVideoMap[mi] && op == "T") || op == "E" {
					ps.DisplayVideoMap[mi] = true
				}
				sp.activeDCBMenu = DCBMenuMain
				status.clear = true
			} else if _, ok := sp.systemMaps[idx]; ok {
				if _, ok := ps.SystemMapVisible[idx]; (ok && op == "T") || op == "I" {
					delete(ps.SystemMapVisible, idx)
				} else if (!ok && op == "T") || op == "E" {
					ps.SystemMapVisible[idx] = nil
				}
				sp.activeDCBMenu = DCBMenuMain
				status.clear = true
			} else {
				status.err = ErrSTARSIllegalMap
			}
			status.clear = true
			return
		}

	case CommandModeLDR, CommandModeRangeRings, CommandModeRange:
		// There should always be an active spinner in these modes, which
		// is handled at the start of the method...

	case CommandModeSiteMenu:
		if cmd == "~" {
			ps.RadarSiteSelected = ""
			status.clear = true
			return
		} else if len(cmd) > 0 {
			// Index, character id, or name
			if i, err := strconv.Atoi(cmd); err == nil {
				if i < 0 || i >= len(ctx.world.RadarSites) {
					status.err = ErrSTARSIllegalValue
				} else {
					ps.RadarSiteSelected = SortedMapKeys(ctx.world.RadarSites)[i]
					status.clear = true
				}
				return
			}
			for id, rs := range ctx.world.RadarSites {
				if cmd == rs.Char || cmd == id {
					ps.RadarSiteSelected = id
					status.clear = true
				}
				return
			}
			status.clear = true
			status.err = ErrSTARSIllegalParam
			return
		}
	}

	status.err = ErrSTARSCommandFormat
	return
}

func (sp *STARSPane) updateQL(ctx *PaneContext, input string) (ok bool, previewInput string, err error) {
	positions, input, err := sp.parseQuickLookPositions(ctx, input)
	if err != nil {
		ok = false
		previewInput = input
		return
	}

	if len(positions) > 0 {
		ps := &sp.CurrentPreferenceSet
		ps.QuickLookAll = false

		for _, pos := range positions {
			// Toggle
			match := func(q QuickLookPosition) bool { return q.Id == pos.Id && q.Plus == pos.Plus }
			matchId := func(q QuickLookPosition) bool { return q.Id == pos.Id }
			if slices.ContainsFunc(ps.QuickLookPositions, match) {
				nomatch := func(q QuickLookPosition) bool { return !match(q) }
				ps.QuickLookPositions = FilterSlice(ps.QuickLookPositions, nomatch)
			} else if idx := slices.IndexFunc(ps.QuickLookPositions, matchId); idx != -1 {
				// Toggle plus
				ps.QuickLookPositions[idx].Plus = !ps.QuickLookPositions[idx].Plus
			} else {
				ps.QuickLookPositions = append(ps.QuickLookPositions, pos)
			}
		}
		sort.Slice(ps.QuickLookPositions,
			func(i, j int) bool { return ps.QuickLookPositions[i].Id < ps.QuickLookPositions[j].Id })
	}

	if err == nil {
		ok = true
	} else {
		previewInput = input
	}
	return
}

func (sp *STARSPane) setScratchpad(ctx *PaneContext, callsign string, contents string, isSecondary bool, isImplied bool) error {
	lc := len([]rune(contents))

	if ac := ctx.world.GetAircraft(callsign, false); ac != nil && ac.TrackingController == "" {
		return ErrSTARSIllegalTrack /* This is because /OK can be used for associated tracks that are not owned by this TCP. But /OK cannot be used
		for unassociated tracks. So might as well weed them out now. */
	}

	fac := ctx.world.STARSFacilityAdaptation
	if isSecondary {
		// 5-148: secondary is 1 to 3-maybe-4 characters
		if (fac.AllowLongScratchpad[1] && lc > 4) || (!fac.AllowLongScratchpad[1] && lc > 3) {
			return ErrSTARSCommandFormat
		}
	} else {
		// 5-148: primary is 2 to 3-maybe-4 characters
		if lc == 1 || (fac.AllowLongScratchpad[0] && lc > 4) || (!fac.AllowLongScratchpad[0] && lc > 3) {
			return ErrSTARSCommandFormat
		}
	}

	// Make sure it's only allowed characters
	allowedCharacters := "ABCDEFGHIJKLMNOPQRSTUVWXYZ0123456789./*" + STARSTriangleCharacter
	for _, letter := range contents {
		if !strings.ContainsRune(allowedCharacters, letter) {
			return ErrSTARSCommandFormat
		}
	}

	// It can't be three numerals
	if lc == 3 && contents[0] >= '0' && contents[0] <= '9' &&
		contents[1] >= '0' && contents[1] <= '9' &&
		contents[2] >= '0' && contents[2] <= '9' {
		return ErrSTARSCommandFormat
	}

	if !isSecondary && isImplied {
		// For the implied version (i.e., not [multifunc]Y), it also can't
		// match one of the TCPs
		if lc == 2 {
			for _, ctrl := range ctx.world.GetAllControllers() {
				if ctrl.FacilityIdentifier == "" && ctrl.SectorId == contents {
					return ErrSTARSCommandFormat
				}
			}
		}
	}

	// Certain specific strings aren't allowed in the first 3 characters
	illegalScratchpads := []string{"NAT", "CST", "AMB", "RDR", "ADB", "XXX"}
	if lc >= 3 && slices.Contains(illegalScratchpads, contents[:3]) {
		return ErrSTARSIllegalScratchpad
	}

	if isSecondary {
		ctx.world.SetSecondaryScratchpad(callsign, contents, nil,
			func(err error) { sp.displayError(err) })
	} else {
		ctx.world.SetScratchpad(callsign, contents, nil,
			func(err error) { sp.displayError(err) })
	}
	return nil
}

func (sp *STARSPane) setTemporaryAltitude(ctx *PaneContext, callsign string, alt int) {
	ctx.world.SetTemporaryAltitude(callsign, alt, nil,
		func(err error) { sp.displayError(err) })
}

func (sp *STARSPane) setGlobalLeaderLine(ctx *PaneContext, callsign string, dir *CardinalOrdinalDirection) {
	state := sp.Aircraft[callsign]
	state.GlobalLeaderLineDirection = dir // hack for instant update
	state.UseGlobalLeaderLine = dir != nil

	ctx.world.SetGlobalLeaderLine(callsign, dir, nil,
		func(err error) { sp.displayError(err) })
}

func (sp *STARSPane) initiateTrack(ctx *PaneContext, ac *Aircraft, identifier string) error { // identifier can be squawk or callsign
	fmt.Println("stars initiate")
	fp, err := ctx.world.getSTARSFlightPlan(identifier)
	if err != nil {
		return err
	}
	ctx.world.InitiateTrack(ac.Callsign, fp,
		func(any) {
			if state, ok := sp.Aircraft[ac.Callsign]; ok {
				state.DatablockType = FullDatablock
			}
			if ac, ok := ctx.world.Aircraft[ac.Callsign]; ok {
				sp.previewAreaOutput, _ = sp.flightPlanSTARS(ctx.world, ac)
			}
		},
		func(err error) { sp.displayError(err) })
	return nil
}

func (sp *STARSPane) dropTrack(ctx *PaneContext, callsign string) error {
	_, stars := ctx.world.SafeFacility("")
	if info := stars.TrackInformation[ctx.world.GetAircraft(callsign, false).Squawk]; info.TrackOwner == ctx.world.Callsign {
		ctx.world.DropTrack(callsign, nil, func(err error) { sp.displayError(err) })
		return nil
	} else {
		return ErrSTARSIllegalTrack
	}
}

func (sp *STARSPane) acceptHandoff(ctx *PaneContext, callsign string) {
	ctx.world.AcceptHandoff(callsign,
		func(any) {
			if state, ok := sp.Aircraft[callsign]; ok {
				state.DatablockType = FullDatablock
			}
			if ac, ok := ctx.world.Aircraft[callsign]; ok {
				sp.previewAreaOutput, _ = sp.flightPlanSTARS(ctx.world, ac)
			}
			// stars.TrackInformation[w.GetAircraft(callsign, false).Squawk].TrackOwner for recall. whoops
		},
		func(err error) {
			sp.displayError(err)
			lg.Errorf("Error accepting track")
		})
}

func (sp *STARSPane) handoffTrack(ctx *PaneContext, callsign string, controller string) error {
	control := sp.lookupControllerForId(ctx, controller, callsign)
	if control == nil {
		return ErrSTARSIllegalPosition
	}
	fmt.Printf("Handing off %s to %s\n", callsign, control.Callsign)

	ctx.world.HandoffTrack(callsign, control.Callsign, func(a any) {
		w := ctx.world
		_, stars := w.SafeFacility("")
		if control.Facility != "" { // inter-facility
			bcn := w.GetAircraft(callsign, false).Squawk
			msg := stars.TrackInformation[bcn].FlightPlan.Message()
			msg.SourceID = w.FacilityFromController(w.Callsign) + w.SimTime.Format("1504Z")
			info := TrackInformation{
				TrackOwner:        w.Callsign,
				HandoffController: controller,
			}
			msg.TrackInformation = info

			stars.SendTrackInfo(w.FacilityFromController(control.Callsign), msg, w.SimTime, InitiateTransfer)
		} else {
			if entry, ok := stars.TrackInformation[w.GetAircraft(callsign, false).Squawk]; ok {
				entry.HandoffController = controller
				stars.TrackInformation[w.GetAircraft(callsign, false).Squawk] = entry
			}
		}

	},
		func(err error) { sp.displayError(err) })
	w := ctx.world
	_, stars := ctx.world.SafeFacility("")

	if entry, ok := stars.TrackInformation[w.GetAircraft(callsign, false).Squawk]; ok {
		entry.HandoffController = controller
		stars.TrackInformation[w.GetAircraft(callsign, false).Squawk] = entry
	}

	return nil
}

// returns the controller responsible for the aircraft given its altitude
// and route.
func calculateAirspace(ctx *PaneContext, callsign string) (string, error) {
	ac := ctx.world.Aircraft[callsign]
	if ac == nil {
		return "", ErrSTARSIllegalFlight
	}

	for _, rules := range ctx.world.STARSFacilityAdaptation.AirspaceAwareness {
		for _, fix := range rules.Fix {
			// Does the fix in the rules match the route?
			if fix != "ALL" && !ac.RouteIncludesFix(fix) {
				continue
			}

			// Does the final altitude satisfy the altitude range, if specified?
			alt := rules.AltitudeRange
			if !(alt[0] == 0 && alt[1] == 0) /* none specified */ &&
				(ac.FlightPlan.Altitude < alt[0] || ac.FlightPlan.Altitude > alt[1]) {
				continue
			}

			// Finally make sure any aircraft type specified in the rules
			// in the matches.
			aircraftType := ac.AircraftPerformance().Engine.AircraftType
			if len(rules.AircraftType) == 0 || slices.Contains(rules.AircraftType, aircraftType) {
				return rules.ReceivingController, nil
			}
		}
	}

	return "", ErrSTARSIllegalPosition
}

func singleScope(ctx *PaneContext, facilityIdentifier string) *Controller {
	controllers := ctx.world.GetAllControllers()
	var controllersInFacility []*Controller
	for _, controller := range controllers {
		if controller.FacilityIdentifier == facilityIdentifier {
			controllersInFacility = append(controllersInFacility, controller)
		}
	}
	if len(controllersInFacility) == 1 {
		return controllersInFacility[0]
	} else {
		return nil
	}
}

// Given a controller TCP id and optionally an aircraft callsign, returns
// the associated Controller.
func (sp *STARSPane) lookupControllerForId(ctx *PaneContext, id, callsign string) *Controller {
	haveTrianglePrefix := strings.HasPrefix(id, STARSTriangleCharacter)
	id = strings.TrimPrefix(id, STARSTriangleCharacter)

	lc := len(id)
	if lc == 0 {
		return nil
	}

	if haveTrianglePrefix {
		if lc == 1 {
			// Facility id where there's only one controller at that facility.
			return singleScope(ctx, id)
		} else if lc == 3 {
			// ∆N4P for example. Must be a different facility.
			for _, control := range ctx.world.GetAllControllers() {
				if control.SectorId == id[1:] && control.FacilityIdentifier == string(id[0]) {
					return control
				}
			}
		}
	} else if id == "C" {
		// ARTCC airspace-awareness; must have an aircraft callsign
		if callsign == "" {
			return nil
		}

		controlCallsign, err := calculateAirspace(ctx, callsign)
		if err != nil {
			return nil
		}
		control := ctx.world.GetControllerByCallsign(controlCallsign)

		toCenter := control.ERAMFacility
		if control != nil && (toCenter || (id == control.FacilityIdentifier && !toCenter)) {
			return control
		}
	} else {
		// Non ARTCC airspace-awareness handoffs
		if lc == 1 { // Must be a same sector.
			userController := *ctx.world.GetControllerByCallsign(ctx.world.Callsign)

			for _, control := range ctx.world.GetAllControllers() { // If the controller fac/ sector == userControllers fac/ sector its all good!
				if control.FacilityIdentifier == "" && // Same facility? (Facility ID will be "" if they are the same fac)
					control.SectorId[0] == userController.SectorId[0] && // Same Sector?
					string(control.SectorId[1]) == id { // The actual controller
					return control
				}
			}
		} else if lc == 2 {
			// Must be a same sector || same facility.
			for _, control := range ctx.world.GetAllControllers() {
				if control.SectorId == id && control.FacilityIdentifier == "" {
					return control
				}
			}
		}

		for _, control := range ctx.world.Controllers {
			if control.ERAMFacility && control.SectorId == id {
				return control
			}
		}
	}
	return nil
}

func (sp *STARSPane) setLeaderLine(ctx *PaneContext, ac *Aircraft, cmd string) error {
	state := sp.Aircraft[ac.Callsign]
	if len(cmd) == 1 {
		if dir, ok := numpadToDirection(cmd[0]); ok {
			state.LeaderLineDirection = dir
			if dir != nil {
				state.UseGlobalLeaderLine = false
			}
			return nil
		}
	} else if len(cmd) == 2 && cmd[0] == cmd[1] { // Global leader lines
		if ac.TrackingController != ctx.world.Callsign {
			return ErrSTARSIllegalTrack
		} else if dir, ok := numpadToDirection(cmd[0]); ok {
			sp.setGlobalLeaderLine(ctx, ac.Callsign, dir)
			return nil
		}
	}
	return ErrSTARSCommandFormat
}

func (sp *STARSPane) forceQL(ctx *PaneContext, callsign, controller string) {
	ctx.world.ForceQL(callsign, controller, nil, func(err error) { sp.displayError(err) })
}

func (sp *STARSPane) redirectHandoff(ctx *PaneContext, callsign, controller string) {
	ctx.world.RedirectHandoff(callsign, controller, nil,
		func(err error) { sp.displayError(err) })
}

func (sp *STARSPane) acceptRedirectedHandoff(ctx *PaneContext, callsign string) {
	ctx.world.AcceptRedirectedHandoff(callsign, nil,
		func(err error) { sp.displayError(err) })
}

func (sp *STARSPane) RemoveForceQL(ctx *PaneContext, callsign, controller string) {
	ctx.world.RemoveForceQL(callsign, controller, nil, nil) // Just a slew so the slew could be for other things
}

func (sp *STARSPane) pointOut(ctx *PaneContext, callsign string, controller string) {
	ctx.world.PointOut(callsign, controller, nil, func(err error) { sp.displayError(err) })
}

func (sp *STARSPane) acknowledgePointOut(ctx *PaneContext, callsign string) {
	ctx.world.AcknowledgePointOut(callsign, nil, func(err error) { sp.displayError(err) })
}

func (sp *STARSPane) cancelHandoff(ctx *PaneContext, callsign string) {
	ctx.world.CancelHandoff(callsign, nil, func(err error) { sp.displayError(err) })
}

func (sp *STARSPane) executeSTARSClickedCommand(ctx *PaneContext, cmd string, mousePosition [2]float32,
	ghosts []*GhostAircraft, transforms ScopeTransformations) (status STARSCommandStatus) {
	// See if an aircraft was clicked
	ac, acDistance := sp.tryGetClosestAircraft(ctx.world, mousePosition, transforms)
	ghost, ghostDistance := sp.tryGetClosestGhost(ghosts, mousePosition, transforms)

	ps := &sp.CurrentPreferenceSet

	// The only thing that can happen with a ghost is to switch between a full/partial
	// datablock. Note that if we found both an aircraft and a ghost and a command was entered,
	// we don't issue an error for a bad ghost command but
	if ghost != nil && ghostDistance < acDistance {
		if sp.commandMode == CommandModeNone && cmd == "" {
			state := sp.Aircraft[ghost.Callsign]
			state.Ghost.PartialDatablock = !state.Ghost.PartialDatablock
			status.clear = true
			return
		} else if sp.commandMode == CommandModeMultiFunc && sp.multiFuncPrefix == "N" {
			if cmd == "" {
				// Suppress ghost
				state := sp.Aircraft[ghost.Callsign]
				state.Ghost.State = GhostStateSuppressed
				status.clear = true
				return
			} else if cmd == "*" {
				// Display parent aircraft flight plan
				ac := ctx.world.Aircraft[ghost.Callsign]
				status.output, status.err = sp.flightPlanSTARS(ctx.world, ac)
				if status.err == nil {
					status.clear = true
				}
				return
			}
		}
	}

	if ac != nil {
		state := sp.Aircraft[ac.Callsign]

		switch sp.commandMode {
		case CommandModeNone:
			_, stars := ctx.world.SafeFacility("")
			if cmd == "" {
				if time.Until(state.RDIndicatorEnd) > 0 {
					if state.OutboundHandoffAccepted {
						state.OutboundHandoffAccepted = false
						state.OutboundHandoffFlashEnd = time.Now()
					}
					state.RDIndicatorEnd = time.Time{}
					status.clear = true
					return
				} else if ac.RedirectedHandoff.RedirectedTo == ctx.world.Callsign || ac.RedirectedHandoff.GetLastRedirector() == ctx.world.Callsign {
					sp.acceptRedirectedHandoff(ctx, ac.Callsign)
					status.clear = true
					return
				} else if info := stars.TrackInformation[ac.Squawk]; info != nil && info.HandoffController == ctx.world.Callsign {
					status.clear = true
					sp.acceptHandoff(ctx, ac.Callsign)
					fmt.Println("Accept handoff init")
					return
				} else if slices.Contains(ac.ForceQLControllers, ctx.world.Callsign) {
					sp.RemoveForceQL(ctx, ac.Callsign, ctx.world.Callsign)
					status.clear = true
					return
				} else if slices.ContainsFunc(sp.CAAircraft, func(ca CAAircraft) bool {
					return (ca.Callsigns[0] == ac.Callsign || ca.Callsigns[1] == ac.Callsign) &&
						!ca.Acknowledged
				}) {
					// Acknowledged a CA
					for i, ca := range sp.CAAircraft {
						if ca.Callsigns[0] == ac.Callsign || ca.Callsigns[1] == ac.Callsign {
							status.clear = true
							sp.CAAircraft[i].Acknowledged = true
							return
						}
					}
				} else if state.MSAW && !state.MSAWAcknowledged {
					// Acknowledged a MSAW
					state.MSAWAcknowledged = true
				} else if ac.HandoffTrackController != "" && ac.HandoffTrackController != ctx.world.Callsign &&
					ac.TrackingController == ctx.world.Callsign {
					// cancel offered handoff offered
					status.clear = true
					sp.cancelHandoff(ctx, ac.Callsign)
					return
				} else if _, ok := sp.InboundPointOuts[ac.Callsign]; ok {
					// ack point out
					sp.acknowledgePointOut(ctx, ac.Callsign)
					status.clear = true
					return
				} else if state.PointedOut {
					state.PointedOut = false
					status.clear = true
					return
				} else if state.ForceQL {
					state.ForceQL = false
					status.clear = true
				} else if _, ok := sp.RejectedPointOuts[ac.Callsign]; ok {
					// ack rejected point out
					delete(sp.RejectedPointOuts, ac.Callsign)
					status.clear = true
					return
				} else if state.OutboundHandoffAccepted {
					// ack an accepted handoff
					status.clear = true
					state.OutboundHandoffAccepted = false
					state.OutboundHandoffFlashEnd = time.Now()

					return
				} else if ctx.keyboard != nil {
					_, ctrl := ctx.keyboard.Pressed[KeyControl]
					_, shift := ctx.keyboard.Pressed[KeyShift]
					if ctrl && shift {
						// initiate track, CRC style
						status.clear = true
						err := sp.initiateTrack(ctx, ac, ac.Callsign)
						if err != nil {
							status.err = err
						} else {
							status.clear = true
						}
						fmt.Println(ac.Callsign, 3)
						return
					}
				}
				_, stars := ctx.world.SafeFacility("")
				if db := sp.datablockType(ctx, ac); db == LimitedDatablock && time.Until(state.FullLDB) <= 0 {
					state.FullLDB = time.Now().Add(5 * time.Second)
					// do not collapse datablock if user is tracking the aircraft
				} else if db == FullDatablock && stars.TrackInformation[ac.Squawk].TrackOwner != ctx.world.Callsign {
					state.DatablockType = PartialDatablock
				} else {
					state.DatablockType = FullDatablock
				}

				if ac.TrackingController == ctx.world.Callsign {
					status.output = slewAircaft(ctx.world, ac)
				}

			} else if cmd == "." {
				if err := sp.setScratchpad(ctx, ac.Callsign, "", false, true); err != nil {
					status.err = err
				} else {
					status.clear = true
				}
				return
			} else if cmd == "+" {
				if err := sp.setScratchpad(ctx, ac.Callsign, "", true, true); err != nil {
					status.err = err
				} else {
					status.clear = true
				}
				return
			} else if cmd == "*" {
				from := sp.Aircraft[ac.Callsign].TrackPosition()
				sp.scopeClickHandler = func(pw [2]float32, transforms ScopeTransformations) (status STARSCommandStatus) {
					p := transforms.LatLongFromWindowP(pw)
					hdg := headingp2ll(from, p, ac.NmPerLongitude(), ac.MagneticVariation())
					dist := nmdistance2ll(from, p)

					status.output = fmt.Sprintf("%03d/%.2f", int(hdg+.5), dist)
					status.clear = true
					return
				}
				return
			} else if (unicode.IsDigit(rune(cmd[0])) && len(cmd) == 1) ||
				(len(cmd) == 2 && unicode.IsDigit(rune(cmd[1]))) {
				// 6-81: set locally, 6-101: set system wide
				if err := sp.setLeaderLine(ctx, ac, cmd); err != nil {
					status.err = err
				} else {
					status.clear = true
				}
				return
			} else if cmd[0] == '?' {
				// ctx.world.PrintInfo(ac)
				_, stars := ctx.world.SafeFacility("")
				// fmt.Println(stars.TrackInformation)
				// fmt.Println(ac.Nav.distanceAlongRoute(cmd[1:]))

				fmt.Println(stars.TrackInformation)
				status.clear = true
				return
			} else if cmd == "X" {
				ctx.world.DeleteAircraft(ac, func(e error) {
					status.err = ErrSTARSIllegalTrack
				})
				status.clear = true
				return
			} else if cmd == "*J" {
				// remove j-ring for aircraft
				state.JRingRadius = 0
				status.clear = true
				return
			} else if cmd == "*P" {
				// remove cone for aircraft
				state.ConeLength = 0
				status.clear = true
				return
			} else if cmd == "*T" {
				// range bearing line
				sp.wipRBL = &STARSRangeBearingLine{}
				sp.wipRBL.P[0].Callsign = ac.Callsign
				sp.scopeClickHandler = rblSecondClickHandler(ctx, sp)
				// Do not clear the input area to allow entering a fix for the second location
				return
			} else if StringIsSPC(cmd) {
				ctx.world.ToggleSPCOverride(ac.Callsign, cmd, nil,
					func(err error) { sp.displayError(err) })
				status.clear = true
				return
			} else if cmd == "UN" {
				ctx.world.RejectPointOut(ac.Callsign, nil,
					func(err error) { sp.displayError(err) })
				status.clear = true
				return
			} else if lc := len(cmd); lc >= 2 && cmd[0:2] == "**" { // Force QL. You need to specify a TCP unless otherwise specified in STARS config
				// STARS Manual 6-70 (On slew). Cannot go interfacility
				// TODO: Or can be used to accept a pointout as a handoff.

				if cmd == "**" { // Non specified TCP
					if ctx.world.STARSFacilityAdaptation.ForceQLToSelf && ac.TrackingController == ctx.world.Callsign {
						state.ForceQL = true
						status.clear = true
						return
					} else {
						status.err = ErrSTARSIllegalPosition
						return
					}
				} else {
					tcps := strings.Split(cmd[2:], " ")
					if len(tcps) > 0 && tcps[0] == "ALL" {
						// Force QL for all TCP
						// Find user fac
						for _, control := range ctx.world.Controllers {
							if control.Callsign == ctx.world.Callsign && !control.ERAMFacility {
								sp.forceQL(ctx, ac.Callsign, ctx.world.Callsign)
							}
						}
					}
					for _, tcp := range tcps {
						control := sp.lookupControllerForId(ctx, tcp, ac.Callsign)
						if control == nil {
							status.err = ErrSTARSIllegalPosition
							return
						}
						sp.forceQL(ctx, ac.Callsign, control.Callsign)
					}
					status.clear = true
					return
				}

			} else if cmd == "*D+" {
				// TODO: this and the following two should give ILL FNCT if
				// there's no j-ring/[A]TPA cone being displayed for the
				// track (6-173).

				// toggle TPA size display
				if state.DisplayTPASize == nil {
					b := ps.DisplayTPASize // new variable; don't alias ps.DisplayTPASize!
					state.DisplayTPASize = &b
				}
				*state.DisplayTPASize = !*state.DisplayTPASize
				status.clear = true
				return
			} else if cmd == "*D+E" {
				// enable TPA size display
				b := true
				state.DisplayTPASize = &b
				status.clear = true
				return
			} else if cmd == "*D+I" {
				// inhibit TPA size display
				b := false
				state.DisplayTPASize = &b
				status.clear = true
				return
			} else if cmd == "*AE" {
				// Enable ATPA warning/alert cones for the track
				// TODO: for this and *AI and the two *B commands below, we
				// should issue an error if not IFR, not displaying FDB, or
				// not in ATPA approach volume (6-176).
				b := true
				state.DisplayATPAWarnAlert = &b
				status.clear = true
				return
			} else if cmd == "*AI" {
				// Inhibit ATPA warning/alert cones for the track
				b := false
				state.DisplayATPAWarnAlert = &b
				status.clear = true
				return
			} else if cmd == "*BE" {
				// Enable ATPA monitor cones for the track
				b := true
				state.DisplayATPAMonitor = &b
				status.clear = true
				return
			} else if cmd == "*BI" {
				// Inhibit ATPA monitor cones for the track
				b := false
				state.DisplayATPAMonitor = &b
				status.clear = true
				return
			} else if alt, err := strconv.Atoi(cmd); err == nil && len(cmd) == 3 {
				state.pilotAltitude = alt * 100
				status.clear = true
				return
			} else if len(cmd) == 5 && cmd[:2] == "++" {
				if alt, err := strconv.Atoi(cmd[2:]); err == nil {
					status.err = amendFlightPlan(ctx.world, ac.Callsign, func(fp *FlightPlan) {
						fp.Altitude = alt * 100
					})
					status.clear = true
				} else {
					status.err = ErrSTARSCommandFormat
				}
				return
			} else if len(cmd) >= 2 && cmd[0] == '+' {
				if alt, err := strconv.Atoi(cmd[1:]); err == nil {
					sp.setTemporaryAltitude(ctx, ac.Callsign, alt*100)
					status.clear = true
				} else {
					if err := sp.setScratchpad(ctx, ac.Callsign, cmd[1:], true, true); err != nil {
						status.err = err
					} else {
						status.clear = true
					}
				}
				return
			} else if cmd == ".ROUTE" {
				sp.drawRouteAircraft = ac.Callsign
				status.clear = true
				return
			} else if len(cmd) > 2 && cmd[:2] == "*J" {
				if r, err := strconv.Atoi(cmd[2:]); err == nil {
					if r < 1 || r > 30 {
						status.err = ErrSTARSIllegalValue
					} else {
						state.JRingRadius = float32(r)
					}
					status.clear = true
				} else if r, err := strconv.ParseFloat(cmd[2:], 32); err == nil {
					if r < 1 || r > 30 {
						status.err = ErrSTARSIllegalValue
					} else {
						state.JRingRadius = float32(r)
					}
					status.clear = true
				} else {
					status.err = ErrSTARSIllegalParam
				}
				return
			} else if len(cmd) > 2 && cmd[:2] == "*P" {
				if r, err := strconv.Atoi(cmd[2:]); err == nil {
					if r < 1 || r > 30 {
						status.err = ErrSTARSIllegalValue
					} else {
						state.ConeLength = float32(r)
					}
					status.clear = true
				} else if r, err := strconv.ParseFloat(cmd[2:], 32); err == nil {
					if r < 1 || r > 30 {
						status.err = ErrSTARSIllegalValue
					} else {
						state.ConeLength = float32(r)
					}
					status.clear = true
				} else {
					status.err = ErrSTARSIllegalParam
				}
				return
			} else if lc := len(cmd); lc >= 2 && cmd[lc-1] == '*' { // Some sort of pointout
				// First check for errors. (Manual 6-73)

				// Check if arrival
				for _, airport := range ctx.world.ArrivalAirports {
					if airport.Name == ac.FlightPlan.ArrivalAirport {
						status.err = ErrSTARSIllegalTrack
						return
					}
				}
				// Check if being handed off, pointed out or suspended (TODO suspended)
				if sp.OutboundPointOuts[ac.Callsign] != "" || sp.InboundPointOuts[ac.Callsign] != "" ||
					(ac.HandoffTrackController != "" && ac.HandoffTrackController != ctx.world.Callsign) {
					status.err = ErrSTARSIllegalTrack
					return
				}

				control := sp.lookupControllerForId(ctx, strings.TrimSuffix(cmd, "*"), ac.Callsign)
				if control == nil {
					status.err = ErrSTARSIllegalPosition
				} else {
					status.clear = true
					sp.pointOut(ctx, ac.Callsign, control.Callsign)
				}
				return

			} else if len(cmd) > 0 {
				// See if cmd works as a sector id; if so, make it a handoff.
				control := sp.lookupControllerForId(ctx, cmd, ac.Callsign)
				if control != nil {
					if ac.HandoffTrackController == ctx.world.Callsign || ac.RedirectedHandoff.RedirectedTo == ctx.world.Callsign { // Redirect
						if ac.RedirectedHandoff.ShouldFallbackToHandoff(ctx.world.Callsign, control.Callsign) {
							sp.Aircraft[ac.Callsign].DatablockType = PartialDatablock
						} else {
							sp.Aircraft[ac.Callsign].DatablockType = FullDatablock
						}
						sp.redirectHandoff(ctx, ac.Callsign, control.Callsign)
						status.clear = true
					} else if err := sp.handoffTrack(ctx, ac.Callsign, cmd); err == nil {
						status.clear = true
					} else {
						status.err = err
					}
				} else {
					// Try setting the scratchpad
					if err := sp.setScratchpad(ctx, ac.Callsign, cmd, false, true); err != nil {
						status.err = err
					} else {
						status.clear = true
					}
				}
				return
			}

		case CommandModeInitiateControl:
			status.clear = true
			if cmd != "" {
				err := sp.initiateTrack(ctx, ac, cmd)
				if err != nil {
					status.err = err
				} else {
					status.clear = true
				}
			} else {
				status.err = ErrSTARSCommandFormat
			}
			fmt.Println(ac.Callsign, 4)
			return

		case CommandModeTerminateControl:
			status.clear = true
			err := sp.dropTrack(ctx, ac.Callsign)
			if err != nil {
				status.err = err
			}
			return

		case CommandModeHandOff:
			if cmd == "" {
				status.clear = true
				sp.cancelHandoff(ctx, ac.Callsign)
			} else {
				if err := sp.handoffTrack(ctx, ac.Callsign, cmd); err != nil {
					status.err = err
				} else {
					status.clear = true
				}
			}
			return

		case CommandModeVFRPlan:
			// TODO: implement
			status.err = ErrSTARSCommandFormat
			return

		case CommandModeMultiFunc:
			switch sp.multiFuncPrefix {
			case "B":
				if cmd == "" {
					state.DisplayReportedBeacon = !state.DisplayReportedBeacon
					status.clear = true
				} else {
					status.err = ErrSTARSCommandFormat
				}
				return

			case "D":
				if cmd == "" {
					status.output, status.err = sp.flightPlanSTARS(ctx.world, ac)
					if status.err == nil {
						status.clear = true
					}
				} else {
					status.err = ErrSTARSCommandFormat
				}
				return

			case "L": // Leader line
				if err := sp.setLeaderLine(ctx, ac, cmd); err != nil {
					status.err = err
				} else {
					status.clear = true
				}
				return

			case "M":
				if cmd == "" {
					state.displayPilotAltitude = !state.displayPilotAltitude
					status.clear = true
				} else {
					status.err = ErrSTARSCommandFormat
				}
				return

			case "N":
				// CRDA
				if cmd == "" {
					clickedGhost := ghost != nil && ghostDistance < acDistance
					if clickedGhost {
						state.Ghost.State = GhostStateSuppressed
					} else if slices.ContainsFunc(ghosts, func(g *GhostAircraft) bool { return g.Callsign == ac.Callsign }) {
						state.Ghost.State = GhostStateRegular
					} else {
						status.err = ErrSTARSIllegalTrack
					}
				} else if cmd == "*" {
					clickedGhost := ghost != nil && ghostDistance < acDistance
					if clickedGhost {
						// 6-27: display track information in preview area (as an arrival)
						if fp, err := sp.flightPlanSTARS(ctx.world, ac); err != nil {
							status.err = err
						} else {
							status.output = fp
							status.clear = true
						}
					} else {
						// 6-29: force/unforce ghost qualification
						if !slices.ContainsFunc(ghosts, func(g *GhostAircraft) bool { return g.Callsign == ac.Callsign }) {
							status.err = ErrSTARSIllegalTrack
						} else {
							// Is it inside an enabled approach region?
							for i, pairState := range ps.CRDA.RunwayPairState {
								if !pairState.Enabled {
									continue
								}
								for j, rwyState := range pairState.RunwayState {
									if !rwyState.Enabled {
										continue
									}
									region := sp.ConvergingRunways[i].ApproachRegions[j]
									if lat, _ := region.Inside(state.TrackPosition(), float32(state.TrackAltitude()),
										ctx.world.NmPerLongitude, ctx.world.MagneticVariation); lat {
										// All good. Whew
										if state.Ghost.State == GhostStateForced {
											state.Ghost.State = GhostStateRegular
										} else {
											state.Ghost.State = GhostStateForced
										}
										status.clear = true
										return
									}
								}
							}
							status.err = ErrSTARSIllegalTrack
						}
					}
				} else {
					status.err = ErrSTARSCommandFormat
				}
				return

			case "Q":
				if cmd == "" {
					if ac.TrackingController != ctx.world.Callsign && ac.ControllingController != ctx.world.Callsign {
						status.err = ErrSTARSIllegalTrack
					} else {
						status.clear = true
						state.InhibitMSAW = true
					}
				} else {
					status.err = ErrSTARSCommandFormat
				}
				return

			case "R":
				switch cmd {
				case "":
					if ps.PTLAll || (ps.PTLOwn && ac.TrackingController == ctx.world.Callsign) {
						status.err = ErrSTARSIllegalTrack // 6-13
					} else {
						state.DisplayPTL = !state.DisplayPTL
						status.clear = true
					}
					return
				case "A": // toggle requested altitude: 6-108
					if sp.datablockType(ctx, ac) != FullDatablock {
						status.err = ErrSTARSIllegalFunction
					} else {
						if state.DisplayRequestedAltitude == nil {
							b := ps.DisplayRequestedAltitude // inherit from system-wide
							state.DisplayRequestedAltitude = &b
						}
						*state.DisplayRequestedAltitude = !*state.DisplayRequestedAltitude
						status.clear = true
					}
					return
				case "AE": // enable requested altitude: 6-108
					if sp.datablockType(ctx, ac) != FullDatablock {
						status.err = ErrSTARSIllegalFunction
					} else {
						b := true
						state.DisplayRequestedAltitude = &b
						status.clear = true
					}
					return
				case "AI": // inhibit requested altitude: 6-108
					if sp.datablockType(ctx, ac) != FullDatablock {
						status.err = ErrSTARSIllegalFunction
					} else {
						b := false
						state.DisplayRequestedAltitude = &b
						status.clear = true
					}
					return
				}

			case "V":
				if cmd == "" {
					if ac.TrackingController != ctx.world.Callsign && ac.ControllingController != ctx.world.Callsign {
						status.err = ErrSTARSIllegalTrack
					} else {
						state.DisableMSAW = !state.DisableMSAW
						status.clear = true
					}
				} else {
					status.err = ErrSTARSCommandFormat
				}
				return

			case "Y":
				isSecondary := false
				if len(cmd) > 0 && cmd[0] == '+' {
					isSecondary = true
					cmd = cmd[1:]
				}

				if cmd == "" {
					// Clear pilot reported altitude and scratchpad
					state.pilotAltitude = 0
					if err := sp.setScratchpad(ctx, ac.Callsign, "", isSecondary, false); err != nil {
						status.err = err
					} else {
						status.clear = true
					}
					return
				} else {
					// Is it an altitude or a scratchpad update?
					if alt, err := strconv.Atoi(cmd); err == nil && len(cmd) == 3 {
						state.pilotAltitude = alt * 100
						status.clear = true
					} else {
						if err := sp.setScratchpad(ctx, ac.Callsign, cmd, isSecondary, false); err != nil {
							status.err = err
						} else {
							status.clear = true
						}
					}
					return
				}
			case "O": //Pointout history
				if ac.TrackingController != ctx.world.Callsign {
					status.err = ErrSTARSIllegalTrack
					return
				}

				status.output = strings.Join(ac.PointOutHistory, " ")
				status.clear = true
				return
			}

		case CommandModeFlightData:
			if cmd == "" {
				status.clear = true
				status.err = ctx.world.SetSquawkAutomatic(ac.Callsign)
				return
			} else {
				if squawk, err := ParseSquawk(cmd); err == nil {
					status.err = ctx.world.SetSquawk(ac.Callsign, squawk)
				} else {
					status.err = ErrSTARSIllegalParam
				}
				status.clear = true
				return
			}

		case CommandModeCollisionAlert:
			if cmd == "K" {
				state := sp.Aircraft[ac.Callsign]
				state.DisableCAWarnings = !state.DisableCAWarnings
				status.clear = true
				// TODO: check should we set sp.commandMode = CommandMode
				// (applies here and also to others similar...)
				return
			}

		case CommandModeMin:
			if cmd == "" {
				sp.MinSepAircraft[0] = ac.Callsign
				sp.scopeClickHandler = func(pw [2]float32, transforms ScopeTransformations) (status STARSCommandStatus) {
					if ac, _ := sp.tryGetClosestAircraft(ctx.world, pw, transforms); ac != nil {
						sp.MinSepAircraft[1] = ac.Callsign
						status.clear = true
					} else {
						status.err = ErrSTARSNoFlight
					}
					return
				}
			} else {
				status.err = ErrSTARSCommandFormat
				return
			}
		}
	}

	// No aircraft selected
	if sp.commandMode == CommandModeNone {
		if cmd == "*T" {
			sp.wipRBL = &STARSRangeBearingLine{}
			sp.wipRBL.P[0].Loc = transforms.LatLongFromWindowP(mousePosition)
			sp.scopeClickHandler = rblSecondClickHandler(ctx, sp)
			return
		}
	}

	if sp.commandMode == CommandModeMultiFunc {
		cmd = sp.multiFuncPrefix + cmd
		if cmd == "D*" {
			pll := transforms.LatLongFromWindowP(mousePosition)
			format := func(v float32) string {
				v = abs(v)
				d := int(v)
				v = 60 * (v - float32(d))
				return fmt.Sprintf("%d %.2f", d, v)
			}
			status.output = fmt.Sprintf("%s / %s", format(pll.Latitude()), format(pll.Longitude()))
			status.clear = true
			return
		} else if cmd == "P" {
			ps.PreviewAreaPosition = transforms.NormalizedFromWindowP(mousePosition)
			status.clear = true
			return
		} else if cmd == "S" {
			ps.SSAList.Position = transforms.NormalizedFromWindowP(mousePosition)
			ps.SSAList.Visible = true
			status.clear = true
			return
		} else if cmd == "T" {
			ps.TABList.Position = transforms.NormalizedFromWindowP(mousePosition)
			ps.TABList.Visible = true
			status.clear = true
			return
		} else if cmd == "TV" {
			ps.VFRList.Position = transforms.NormalizedFromWindowP(mousePosition)
			ps.VFRList.Visible = true
			status.clear = true
			return
		} else if cmd == "TM" {
			ps.AlertList.Position = transforms.NormalizedFromWindowP(mousePosition)
			ps.AlertList.Visible = true
			status.clear = true
			return
		} else if cmd == "TC" {
			ps.CoastList.Position = transforms.NormalizedFromWindowP(mousePosition)
			ps.CoastList.Visible = true
			status.clear = true
			return
		} else if cmd == "TS" {
			ps.SignOnList.Position = transforms.NormalizedFromWindowP(mousePosition)
			ps.SignOnList.Visible = true
			status.clear = true
			return
		} else if cmd == "TX" {
			ps.VideoMapsList.Position = transforms.NormalizedFromWindowP(mousePosition)
			ps.VideoMapsList.Visible = true
			status.clear = true
			return
		} else if cmd == "TN" {
			ps.CRDAStatusList.Position = transforms.NormalizedFromWindowP(mousePosition)
			ps.CRDAStatusList.Visible = true
			status.clear = true
			return
		} else if len(cmd) == 2 && cmd[0] == 'P' {
			if idx, err := strconv.Atoi(cmd[1:]); err == nil && idx > 0 && idx <= 3 {
				ps.TowerLists[idx-1].Position = transforms.NormalizedFromWindowP(mousePosition)
				ps.TowerLists[idx-1].Visible = true
				status.clear = true
				return
			}
		}
	}

	if cmd != "" {
		status.err = ErrSTARSCommandFormat
	}
	return
}

// Returns the cardinal-ordinal direction associated with the numbpad keys,
// interpreting 5 as the center; (nil, true) is returned for '5' and
// (nil, false) is returned for an invalid key.
func numpadToDirection(key byte) (*CardinalOrdinalDirection, bool) {
	var dir CardinalOrdinalDirection
	switch key {
	case '1':
		dir = CardinalOrdinalDirection(SouthWest)
		return &dir, true
	case '2':
		dir = CardinalOrdinalDirection(South)
		return &dir, true
	case '3':
		dir = CardinalOrdinalDirection(SouthEast)
		return &dir, true
	case '4':
		dir = CardinalOrdinalDirection(West)
		return &dir, true
	case '5':
		return nil, true
	case '6':
		dir = CardinalOrdinalDirection(East)
		return &dir, true
	case '7':
		dir = CardinalOrdinalDirection(NorthWest)
		return &dir, true
	case '8':
		dir = CardinalOrdinalDirection(North)
		return &dir, true
	case '9':
		dir = CardinalOrdinalDirection(NorthEast)
		return &dir, true
	}

	return nil, false
}

func rblSecondClickHandler(ctx *PaneContext, sp *STARSPane) func([2]float32, ScopeTransformations) (status STARSCommandStatus) {
	return func(pw [2]float32, transforms ScopeTransformations) (status STARSCommandStatus) {
		if sp.wipRBL == nil {
			// this shouldn't happen, but let's not crash if it does...
			return
		}

		rbl := *sp.wipRBL
		sp.wipRBL = nil
		if ac, _ := sp.tryGetClosestAircraft(ctx.world, pw, transforms); ac != nil {
			rbl.P[1].Callsign = ac.Callsign
		} else {
			rbl.P[1].Loc = transforms.LatLongFromWindowP(pw)
		}
		sp.RangeBearingLines = append(sp.RangeBearingLines, rbl)
		status.clear = true
		return
	}
}

func (sp *STARSPane) DrawDCB(ctx *PaneContext, transforms ScopeTransformations, cb *CommandBuffer) Extent2D {
	ps := &sp.CurrentPreferenceSet

	// Find a scale factor so that the buttons all fit in the window, if necessary
	const NumDCBSlots = 20
	// Sigh; on windows we want the button size in pixels on high DPI displays
	ds := Select(runtime.GOOS == "windows", ctx.platform.DPIScale(), float32(1))
	var buttonScale float32
	// Scale based on width or height available depending on DCB position
	if ps.DCBPosition == DCBPositionTop || ps.DCBPosition == DCBPositionBottom {
		buttonScale = min(ds, (ds*ctx.paneExtent.Width()-4)/(NumDCBSlots*STARSButtonSize))
	} else {
		buttonScale = min(ds, (ds*ctx.paneExtent.Height()-4)/(NumDCBSlots*STARSButtonSize))
	}

	sp.StartDrawDCB(ctx, buttonScale, transforms, cb)

	switch sp.activeDCBMenu {
	case DCBMenuMain:
		sp.DrawDCBSpinner(ctx, MakeRadarRangeSpinner(&ps.Range), CommandModeRange,
			STARSButtonFull, buttonScale)
		sp.STARSPlaceButton(ctx, "PLACE\nCNTR", STARSButtonHalfVertical, buttonScale,
			func(pw [2]float32, transforms ScopeTransformations) (status STARSCommandStatus) {
				ps.Center = transforms.LatLongFromWindowP(pw)
				ps.CurrentCenter = ps.Center
				sp.weatherRadar.UpdateCenter(ps.Center)
				status.clear = true
				return
			})
		ps.OffCenter = ps.CurrentCenter != ps.Center
		if STARSToggleButton(ctx, "OFF\nCNTR", &ps.OffCenter, STARSButtonHalfVertical, buttonScale) {
			ps.CurrentCenter = ps.Center
		}
		sp.DrawDCBSpinner(ctx, MakeRangeRingRadiusSpinner(&ps.RangeRingRadius), CommandModeRangeRings,
			STARSButtonFull, buttonScale)
		sp.STARSPlaceButton(ctx, "PLACE\nRR", STARSButtonHalfVertical, buttonScale,
			func(pw [2]float32, transforms ScopeTransformations) (status STARSCommandStatus) {
				ps.RangeRingsCenter = transforms.LatLongFromWindowP(pw)
				status.clear = true
				return
			})
		if STARSSelectButton(ctx, "RR\nCNTR", STARSButtonHalfVertical, buttonScale) {
			cw := [2]float32{ctx.paneExtent.Width() / 2, ctx.paneExtent.Height() / 2}
			ps.RangeRingsCenter = transforms.LatLongFromWindowP(cw)
		}
		if STARSSelectButton(ctx, "MAPS", STARSButtonFull, buttonScale) {
			sp.activeDCBMenu = DCBMenuMaps
		}
		videoMaps, _ := ctx.world.GetVideoMaps()
		for i := 0; i < 6; i++ {
			// Maps are given left->right, top->down, but we draw the
			// buttons top->down, left->right, so the indexing is a little
			// funny.
			idx := Select(i&1 == 0, i/2, 3+i/2)
			m := videoMaps[idx]
			text := Select(m.Id == 0, "", fmt.Sprintf("%d\n%s", m.Id, m.Label))
			STARSToggleButton(ctx, text, &ps.DisplayVideoMap[idx], STARSButtonHalfVertical, buttonScale)
		}
		for i := range ps.DisplayWeatherLevel {
			STARSToggleButton(ctx, "WX"+strconv.Itoa(i), &ps.DisplayWeatherLevel[i], STARSButtonHalfHorizontal, buttonScale)
		}
		if STARSSelectButton(ctx, "BRITE", STARSButtonFull, buttonScale) {
			sp.activeDCBMenu = DCBMenuBrite
		}
		sp.DrawDCBSpinner(ctx, MakeLeaderLineDirectionSpinner(&ps.LeaderLineDirection), CommandModeNone,
			STARSButtonHalfVertical, buttonScale)
		sp.DrawDCBSpinner(ctx, MakeLeaderLineLengthSpinner(&ps.LeaderLineLength), CommandModeLDR,
			STARSButtonHalfVertical, buttonScale)

		if STARSSelectButton(ctx, "CHAR\nSIZE", STARSButtonFull, buttonScale) {
			sp.activeDCBMenu = DCBMenuCharSize
		}
		STARSDisabledButton(ctx, "MODE\nFSL", STARSButtonFull, buttonScale)
		if STARSSelectButton(ctx, "PREF\n"+ps.Name, STARSButtonFull, buttonScale) {
			sp.activeDCBMenu = DCBMenuPref
		}

		site := sp.radarSiteId(ctx.world)
		if len(ctx.world.RadarSites) == 0 {
			STARSDisabledButton(ctx, "SITE\n"+site, STARSButtonFull, buttonScale)
		} else {
			if STARSSelectButton(ctx, "SITE\n"+site, STARSButtonFull, buttonScale) {
				sp.activeDCBMenu = DCBMenuSite
			}
		}
		if STARSSelectButton(ctx, "SSA\nFILTER", STARSButtonHalfVertical, buttonScale) {
			sp.activeDCBMenu = DCBMenuSSAFilter
		}
		if STARSSelectButton(ctx, "GI TEXT\nFILTER", STARSButtonHalfVertical, buttonScale) {
			sp.activeDCBMenu = DCBMenuGITextFilter
		}
		if STARSSelectButton(ctx, "SHIFT", STARSButtonFull, buttonScale) {
			sp.activeDCBMenu = DCBMenuAux
		}

	case DCBMenuAux:
		STARSDisabledButton(ctx, "VOL\n10", STARSButtonFull, buttonScale)
		sp.DrawDCBSpinner(ctx, MakeIntegerRangeSpinner("HISTORY\n", &ps.RadarTrackHistory, 0, 10),
			CommandModeNone, STARSButtonHalfVertical, buttonScale)
		sp.DrawDCBSpinner(ctx, MakeHistoryRateSpinner(&ps.RadarTrackHistoryRate),
			CommandModeNone, STARSButtonHalfVertical, buttonScale)
		STARSDisabledButton(ctx, "CURSOR\nHOME", STARSButtonFull, buttonScale)
		STARSDisabledButton(ctx, "CSR SPD\n4", STARSButtonFull, buttonScale)
		STARSDisabledButton(ctx, "MAP\nUNCOR", STARSButtonFull, buttonScale)
		STARSDisabledButton(ctx, "UNCOR", STARSButtonFull, buttonScale)
		STARSDisabledButton(ctx, "BEACON\nMODE-2", STARSButtonFull, buttonScale)
		STARSDisabledButton(ctx, "RTQC", STARSButtonFull, buttonScale)
		STARSDisabledButton(ctx, "MCP", STARSButtonFull, buttonScale)
		top := ps.DCBPosition == DCBPositionTop
		if STARSToggleButton(ctx, "DCB\nTOP", &top, STARSButtonHalfVertical, buttonScale) {
			ps.DCBPosition = DCBPositionTop
		}
		left := ps.DCBPosition == DCBPositionLeft
		if STARSToggleButton(ctx, "DCB\nLEFT", &left, STARSButtonHalfVertical, buttonScale) {
			ps.DCBPosition = DCBPositionLeft
		}
		right := ps.DCBPosition == DCBPositionRight
		if STARSToggleButton(ctx, "DCB\nRIGHT", &right, STARSButtonHalfVertical, buttonScale) {
			ps.DCBPosition = DCBPositionRight
		}
		bottom := ps.DCBPosition == DCBPositionBottom
		if STARSToggleButton(ctx, "DCB\nBOTTOM", &bottom, STARSButtonHalfVertical, buttonScale) {
			ps.DCBPosition = DCBPositionBottom
		}
		sp.DrawDCBSpinner(ctx, MakePTLLengthSpinner(&ps.PTLLength), CommandModeNone, STARSButtonFull, buttonScale)
		if ps.PTLLength > 0 {
			if STARSToggleButton(ctx, "PTL OWN", &ps.PTLOwn, STARSButtonHalfVertical, buttonScale) && ps.PTLOwn {
				ps.PTLAll = false
			}
			if STARSToggleButton(ctx, "PTL ALL", &ps.PTLAll, STARSButtonHalfVertical, buttonScale) && ps.PTLAll {
				ps.PTLOwn = false
			}
		} else {
			STARSDisabledButton(ctx, "PTL OWN", STARSButtonHalfVertical, buttonScale)
			STARSDisabledButton(ctx, "PTL ALL", STARSButtonHalfVertical, buttonScale)

		}
		sp.DrawDCBSpinner(ctx, MakeDwellModeSpinner(&ps.DwellMode), CommandModeNone, STARSButtonFull, buttonScale)
		if STARSSelectButton(ctx, "TPA/\nATPA", STARSButtonFull, buttonScale) {
			sp.activeDCBMenu = DCBMenuTPA
		}
		if STARSSelectButton(ctx, "SHIFT", STARSButtonFull, buttonScale) {
			sp.activeDCBMenu = DCBMenuMain
		}

	case DCBMenuMaps:
		if STARSSelectButton(ctx, "DONE", STARSButtonHalfVertical, buttonScale) {
			sp.activeDCBMenu = DCBMenuMain
		}
		if STARSSelectButton(ctx, "CLR ALL", STARSButtonHalfVertical, buttonScale) {
			for i := range ps.DisplayVideoMap {
				ps.DisplayVideoMap[i] = false
			}
			ps.SystemMapVisible = make(map[int]interface{})
		}
		videoMaps, _ := ctx.world.GetVideoMaps()
		for i := 0; i < NumSTARSMaps-6; i++ {
			// Indexing is tricky both because we are skipping the first 6
			// maps, which are shown in the main DCB, but also because we
			// draw top->down, left->right while the maps are specified
			// left->right, top->down...
			idx := Select(i&1 == 0, 6+i/2, 22+i/2)
			m := videoMaps[idx]
			text := Select(m.Id == 0, "", fmt.Sprintf("%d\n%s", m.Id, m.Label))
			STARSToggleButton(ctx, text, &ps.DisplayVideoMap[idx], STARSButtonHalfVertical, buttonScale)
		}

		geoMapsSelected := ps.VideoMapsList.Selection == VideoMapsGroupGeo && ps.VideoMapsList.Visible
		if STARSToggleButton(ctx, "GEO\nMAPS", &geoMapsSelected, STARSButtonHalfVertical, buttonScale) {
			ps.VideoMapsList.Selection = VideoMapsGroupGeo
			ps.VideoMapsList.Visible = geoMapsSelected
		}
		STARSDisabledButton(ctx, "AIRPORT", STARSButtonHalfVertical, buttonScale)
		sysProcSelected := ps.VideoMapsList.Selection == VideoMapsGroupSysProc && ps.VideoMapsList.Visible
		if STARSToggleButton(ctx, "SYS\nPROC", &sysProcSelected, STARSButtonHalfVertical, buttonScale) {
			ps.VideoMapsList.Selection = VideoMapsGroupSysProc
			ps.VideoMapsList.Visible = sysProcSelected
		}
		currentMapsSelected := ps.VideoMapsList.Selection == VideoMapsGroupCurrent && ps.VideoMapsList.Visible
		if STARSToggleButton(ctx, "CURRENT", &currentMapsSelected, STARSButtonHalfVertical, buttonScale) {
			ps.VideoMapsList.Selection = VideoMapsGroupCurrent
			ps.VideoMapsList.Visible = currentMapsSelected
		}

	case DCBMenuBrite:
		sp.DrawDCBSpinner(ctx, MakeBrightnessSpinner("DCB", &ps.Brightness.DCB, 25, false),
			CommandModeNone, STARSButtonHalfVertical, buttonScale)
		sp.DrawDCBSpinner(ctx, MakeBrightnessSpinner("BKC", &ps.Brightness.BackgroundContrast, 0, false),
			CommandModeNone, STARSButtonHalfVertical, buttonScale)
		sp.DrawDCBSpinner(ctx, MakeBrightnessSpinner("MPA", &ps.Brightness.VideoGroupA, 5, false),
			CommandModeNone, STARSButtonHalfVertical, buttonScale)
		sp.DrawDCBSpinner(ctx, MakeBrightnessSpinner("MPB", &ps.Brightness.VideoGroupB, 5, false),
			CommandModeNone, STARSButtonHalfVertical, buttonScale)
		sp.DrawDCBSpinner(ctx, MakeBrightnessSpinner("FDB", &ps.Brightness.FullDatablocks, 5, true),
			CommandModeNone, STARSButtonHalfVertical, buttonScale)
		sp.DrawDCBSpinner(ctx, MakeBrightnessSpinner("LST", &ps.Brightness.Lists, 25, false),
			CommandModeNone, STARSButtonHalfVertical, buttonScale)
		sp.DrawDCBSpinner(ctx, MakeBrightnessSpinner("POS", &ps.Brightness.Positions, 5, true),
			CommandModeNone, STARSButtonHalfVertical, buttonScale)
		sp.DrawDCBSpinner(ctx, MakeBrightnessSpinner("LDB", &ps.Brightness.LimitedDatablocks, 5, true),
			CommandModeNone, STARSButtonHalfVertical, buttonScale)
		sp.DrawDCBSpinner(ctx, MakeBrightnessSpinner("OTH", &ps.Brightness.OtherTracks, 5, true),
			CommandModeNone, STARSButtonHalfVertical, buttonScale)
		sp.DrawDCBSpinner(ctx, MakeBrightnessSpinner("TLS", &ps.Brightness.Lines, 5, true),
			CommandModeNone, STARSButtonHalfVertical, buttonScale)
		sp.DrawDCBSpinner(ctx, MakeBrightnessSpinner("RR", &ps.Brightness.RangeRings, 5, true),
			CommandModeNone, STARSButtonHalfVertical, buttonScale)
		sp.DrawDCBSpinner(ctx, MakeBrightnessSpinner("CMP", &ps.Brightness.Compass, 5, true),
			CommandModeNone, STARSButtonHalfVertical, buttonScale)
		sp.DrawDCBSpinner(ctx, MakeBrightnessSpinner("BCN", &ps.Brightness.BeaconSymbols, 5, true),
			CommandModeNone, STARSButtonHalfVertical, buttonScale)
		sp.DrawDCBSpinner(ctx, MakeBrightnessSpinner("PRI", &ps.Brightness.PrimarySymbols, 5, true),
			CommandModeNone, STARSButtonHalfVertical, buttonScale)
		sp.DrawDCBSpinner(ctx, MakeBrightnessSpinner("HST", &ps.Brightness.History, 5, true),
			CommandModeNone, STARSButtonHalfVertical, buttonScale)
		// The STARS manual, p.4-74 actually says that weather can't go to OFF... FIXME?
		sp.DrawDCBSpinner(ctx, MakeBrightnessSpinner("WX", &ps.Brightness.Weather, 5, true),
			CommandModeNone, STARSButtonHalfVertical, buttonScale)
		sp.DrawDCBSpinner(ctx, MakeBrightnessSpinner("WXC", &ps.Brightness.WxContrast, 5, false),
			CommandModeNone, STARSButtonHalfVertical, buttonScale)
		if ps.Brightness.Weather != 0 {
			sp.weatherRadar.Activate(sp.CurrentPreferenceSet.Center, ctx.renderer)
		} else {
			// Don't fetch weather maps if they're not going to be displayed.
			sp.weatherRadar.Deactivate()
		}
		if STARSSelectButton(ctx, "DONE", STARSButtonHalfVertical, buttonScale) {
			sp.activeDCBMenu = DCBMenuMain
		}

	case DCBMenuCharSize:
		sp.DrawDCBSpinner(ctx, MakeIntegerRangeSpinner("DATA\nBLOCKS\n", &ps.CharSize.Datablocks, 0, 5),
			CommandModeNone, STARSButtonFull, buttonScale)
		sp.DrawDCBSpinner(ctx, MakeIntegerRangeSpinner("LISTS\n", &ps.CharSize.Lists, 0, 5),
			CommandModeNone, STARSButtonFull, buttonScale)
		sp.DrawDCBSpinner(ctx, MakeIntegerRangeSpinner("DCB\n", &ps.CharSize.DCB, 0, 2),
			CommandModeNone, STARSButtonFull, buttonScale)
		sp.DrawDCBSpinner(ctx, MakeIntegerRangeSpinner("TOOLS\n", &ps.CharSize.Tools, 0, 5),
			CommandModeNone, STARSButtonFull, buttonScale)
		sp.DrawDCBSpinner(ctx, MakeIntegerRangeSpinner("POS\n", &ps.CharSize.PositionSymbols, 0, 5),
			CommandModeNone, STARSButtonFull, buttonScale)
		if STARSSelectButton(ctx, "DONE", STARSButtonFull, buttonScale) {
			sp.activeDCBMenu = DCBMenuMain
		}

	case DCBMenuPref:
		for i := range sp.PreferenceSets {
			text := fmt.Sprintf("%d\n%s", i+1, sp.PreferenceSets[i].Name)
			flags := STARSButtonHalfVertical
			if i == sp.SelectedPreferenceSet {
				flags = flags | STARSButtonSelected
			}
			if STARSSelectButton(ctx, text, flags, buttonScale) {
				// Make this one current
				sp.SelectedPreferenceSet = i
				sp.CurrentPreferenceSet = sp.PreferenceSets[i]
				sp.weatherRadar.Activate(sp.CurrentPreferenceSet.Center, ctx.renderer)
			}
		}
		for i := len(sp.PreferenceSets); i < NumSTARSPreferenceSets; i++ {
			STARSDisabledButton(ctx, fmt.Sprintf("%d\n", i+1), STARSButtonHalfVertical, buttonScale)
		}

		if STARSSelectButton(ctx, "DEFAULT", STARSButtonHalfVertical, buttonScale) {
			sp.CurrentPreferenceSet = sp.MakePreferenceSet("", ctx.world)
		}
		STARSDisabledButton(ctx, "FSSTARS", STARSButtonHalfVertical, buttonScale)
		if STARSSelectButton(ctx, "RESTORE", STARSButtonHalfVertical, buttonScale) {
			// TODO: restore settings in effect when entered the Pref sub-menu
		}

		validSelection := sp.SelectedPreferenceSet != -1 && sp.SelectedPreferenceSet < len(sp.PreferenceSets)
		if validSelection {
			if STARSSelectButton(ctx, "SAVE", STARSButtonHalfVertical, buttonScale) {
				sp.PreferenceSets[sp.SelectedPreferenceSet] = sp.CurrentPreferenceSet
				globalConfig.Save()
			}
		} else {
			STARSDisabledButton(ctx, "SAVE", STARSButtonHalfVertical, buttonScale)
		}
		STARSDisabledButton(ctx, "CHG PIN", STARSButtonHalfVertical, buttonScale)
		if STARSSelectButton(ctx, "SAVE AS", STARSButtonHalfVertical, buttonScale) {
			// A command mode handles prompting for the name and then saves
			// when enter is pressed.
			sp.commandMode = CommandModeSavePrefAs
		}
		if validSelection {
			if STARSSelectButton(ctx, "DELETE", STARSButtonHalfVertical, buttonScale) {
				sp.PreferenceSets = DeleteSliceElement(sp.PreferenceSets, sp.SelectedPreferenceSet)
			}
		} else {
			STARSDisabledButton(ctx, "DELETE", STARSButtonHalfVertical, buttonScale)
		}

		if STARSSelectButton(ctx, "DONE", STARSButtonHalfVertical, buttonScale) {
			sp.activeDCBMenu = DCBMenuMain
		}

	case DCBMenuSite:
		for _, id := range SortedMapKeys(ctx.world.RadarSites) {
			site := ctx.world.RadarSites[id]
			label := " " + site.Char + " " + "\n" + id
			selected := ps.RadarSiteSelected == id
			if STARSToggleButton(ctx, label, &selected, STARSButtonFull, buttonScale) {
				if selected {
					ps.RadarSiteSelected = id
				} else {
					ps.RadarSiteSelected = ""
				}
			}
		}
		// Fill extras with empty disabled buttons
		for i := len(ctx.world.RadarSites); i < 15; i++ {
			STARSDisabledButton(ctx, "", STARSButtonFull, buttonScale)
		}
		multi := sp.radarMode(ctx.world) == RadarModeMulti
		if STARSToggleButton(ctx, "MULTI", &multi, STARSButtonFull, buttonScale) && multi {
			ps.RadarSiteSelected = ""
			if ps.FusedRadarMode {
				sp.discardTracks = true
			}
			ps.FusedRadarMode = false
		}
		fused := sp.radarMode(ctx.world) == RadarModeFused
		if STARSToggleButton(ctx, "FUSED", &fused, STARSButtonFull, buttonScale) && fused {
			ps.RadarSiteSelected = ""
			ps.FusedRadarMode = true
			sp.discardTracks = true
		}
		if STARSSelectButton(ctx, "DONE", STARSButtonFull, buttonScale) {
			sp.activeDCBMenu = DCBMenuMain
		}

	case DCBMenuSSAFilter:
		STARSToggleButton(ctx, "ALL", &ps.SSAList.Filter.All, STARSButtonHalfVertical, buttonScale)
		STARSDisabledButton(ctx, "WX", STARSButtonHalfVertical, buttonScale) // ?? TODO
		STARSToggleButton(ctx, "TIME", &ps.SSAList.Filter.Time, STARSButtonHalfVertical, buttonScale)
		STARSToggleButton(ctx, "ALTSTG", &ps.SSAList.Filter.Altimeter, STARSButtonHalfVertical, buttonScale)
		STARSToggleButton(ctx, "STATUS", &ps.SSAList.Filter.Status, STARSButtonHalfVertical, buttonScale)
		STARSDisabledButton(ctx, "PLAN", STARSButtonHalfVertical, buttonScale) // ?? TODO
		STARSToggleButton(ctx, "RADAR", &ps.SSAList.Filter.Radar, STARSButtonHalfVertical, buttonScale)
		STARSToggleButton(ctx, "CODES", &ps.SSAList.Filter.Codes, STARSButtonHalfVertical, buttonScale)
		STARSToggleButton(ctx, "SPC", &ps.SSAList.Filter.SpecialPurposeCodes, STARSButtonHalfVertical, buttonScale)
		STARSDisabledButton(ctx, "SYS OFF", STARSButtonHalfVertical, buttonScale) // ?? TODO
		STARSToggleButton(ctx, "RANGE", &ps.SSAList.Filter.Range, STARSButtonHalfVertical, buttonScale)
		STARSToggleButton(ctx, "PTL", &ps.SSAList.Filter.PredictedTrackLines, STARSButtonHalfVertical, buttonScale)
		STARSToggleButton(ctx, "ALT FIL", &ps.SSAList.Filter.AltitudeFilters, STARSButtonHalfVertical, buttonScale)
		STARSDisabledButton(ctx, "NAS I/F", STARSButtonHalfVertical, buttonScale) // ?? TODO
		STARSToggleButton(ctx, "AIRPORT", &ps.SSAList.Filter.AirportWeather, STARSButtonHalfVertical, buttonScale)
		STARSDisabledButton(ctx, "OP MODE", STARSButtonHalfVertical, buttonScale) // ?? TODO
		STARSDisabledButton(ctx, "TT", STARSButtonHalfVertical, buttonScale)      // ?? TODO
		STARSDisabledButton(ctx, "WX HIST", STARSButtonHalfVertical, buttonScale) // ?? TODO
		STARSToggleButton(ctx, "QL", &ps.SSAList.Filter.QuickLookPositions, STARSButtonHalfVertical, buttonScale)
		STARSToggleButton(ctx, "TW OFF", &ps.SSAList.Filter.DisabledTerminal, STARSButtonHalfVertical, buttonScale)
		STARSDisabledButton(ctx, "CON/CPL", STARSButtonHalfVertical, buttonScale) // ?? TODO
		STARSDisabledButton(ctx, "OFF IND", STARSButtonHalfVertical, buttonScale) // ?? TODO
		STARSToggleButton(ctx, "CRDA", &ps.SSAList.Filter.ActiveCRDAPairs, STARSButtonHalfVertical, buttonScale)
		STARSDisabledButton(ctx, "", STARSButtonHalfVertical, buttonScale)
		if STARSSelectButton(ctx, "DONE", STARSButtonFull, buttonScale) {
			sp.activeDCBMenu = DCBMenuMain
		}

	case DCBMenuGITextFilter:
		STARSToggleButton(ctx, "MAIN", &ps.SSAList.Filter.Text.Main, STARSButtonHalfVertical, buttonScale)
		for i := range ps.SSAList.Filter.Text.GI {
			STARSToggleButton(ctx, fmt.Sprintf("GI %d", i+1), &ps.SSAList.Filter.Text.GI[i],
				STARSButtonHalfVertical, buttonScale)
		}
		if STARSSelectButton(ctx, "DONE", STARSButtonFull, buttonScale) {
			sp.activeDCBMenu = DCBMenuMain
		}

	case DCBMenuTPA:
		onoff := func(b bool) string { return Select(b, "ENABLED", "INHIBTD") }
		if STARSSelectButton(ctx, "A/TPA\nMILEAGE\n"+onoff(ps.DisplayTPASize), STARSButtonFull, buttonScale) {
			ps.DisplayTPASize = !ps.DisplayTPASize
		}
		if STARSSelectButton(ctx, "INTRAIL\nDIST\n"+onoff(ps.DisplayATPAInTrailDist), STARSButtonFull, buttonScale) {
			ps.DisplayATPAInTrailDist = !ps.DisplayATPAInTrailDist
		}
		if STARSSelectButton(ctx, "ALERT\nCONES\n"+onoff(ps.DisplayATPAWarningAlertCones), STARSButtonFull, buttonScale) {
			ps.DisplayATPAWarningAlertCones = !ps.DisplayATPAWarningAlertCones
		}
		if STARSSelectButton(ctx, "MONITOR\nCONES\n"+onoff(ps.DisplayATPAMonitorCones), STARSButtonFull, buttonScale) {
			ps.DisplayATPAMonitorCones = !ps.DisplayATPAMonitorCones
		}
		if STARSSelectButton(ctx, "DONE", STARSButtonFull, buttonScale) {
			sp.activeDCBMenu = DCBMenuAux
		}
	}

	sp.EndDrawDCB()

	sz := starsButtonSize(STARSButtonFull, buttonScale)
	paneExtent := ctx.paneExtent
	switch ps.DCBPosition {
	case DCBPositionTop:
		paneExtent.p1[1] -= sz[1]

	case DCBPositionLeft:
		paneExtent.p0[0] += sz[0]

	case DCBPositionRight:
		paneExtent.p1[0] -= sz[0]

	case DCBPositionBottom:
		paneExtent.p0[1] += sz[1]
	}

	return paneExtent
}

func (sp *STARSPane) drawSystemLists(aircraft []*Aircraft, ctx *PaneContext, paneExtent Extent2D,
	transforms ScopeTransformations, cb *CommandBuffer) {
	ps := sp.CurrentPreferenceSet

	transforms.LoadWindowViewingMatrices(cb)

	font := sp.systemFont[ps.CharSize.Lists]
	style := TextStyle{
		Font:  font,
		Color: ps.Brightness.Lists.ScaleRGB(STARSListColor),
	}
	alertStyle := TextStyle{
		Font:  font,
		Color: ps.Brightness.Lists.ScaleRGB(STARSTextAlertColor),
	}

	td := GetTextDrawBuilder()
	defer ReturnTextDrawBuilder(td)

	normalizedToWindow := func(p [2]float32) [2]float32 {
		return [2]float32{p[0] * paneExtent.Width(), p[1] * paneExtent.Height()}
	}
	drawList := func(text string, p [2]float32) {
		if text != "" {
			pw := normalizedToWindow(p)
			td.AddText(text, pw, style)
		}
	}

	// Do the preview area while we're at it
	pt := sp.previewAreaOutput + "\n"
	switch sp.commandMode {
	case CommandModeInitiateControl:
		pt += "IC\n"
	case CommandModeTerminateControl:
		pt += "TC\n"
	case CommandModeHandOff:
		pt += "HD\n"
	case CommandModeVFRPlan:
		pt += "VP\n"
	case CommandModeMultiFunc:
		pt += "F" + sp.multiFuncPrefix + "\n"
	case CommandModeFlightData:
		pt += "DA\n"
	case CommandModeCollisionAlert:
		pt += "CA\n"
	case CommandModeMin:
		pt += "MIN\n"
	case CommandModeMaps:
		pt += "MAP\n"
	case CommandModeSavePrefAs:
		pt += "SAVE AS\n"
	case CommandModeLDR:
		pt += "LLL\n"
	case CommandModeRangeRings:
		pt += "RR\n"
	case CommandModeRange:
		pt += "RANGE\n"
	case CommandModeSiteMenu:
		pt += "SITE\n"
	}
	pt += strings.Join(strings.Fields(sp.previewAreaInput), "\n") // spaces are rendered as newlines
	drawList(pt, ps.PreviewAreaPosition)

	stripK := func(airport string) string {
		if len(airport) == 4 && airport[0] == 'K' {
			return airport[1:]
		} else {
			return airport
		}
	}

	formatMETAR := func(ap string, metar *METAR) string {
		alt := strings.TrimPrefix(metar.Altimeter, "A")
		if len(alt) == 4 {
			alt = alt[:2] + "." + alt[2:]
		}
		wind := strings.TrimSuffix(metar.Wind, "KT")
		return stripK(ap) + " " + alt + " " + wind
	}

	if ps.SSAList.Visible {
		pw := normalizedToWindow(ps.SSAList.Position)
		x := pw[0]
		newline := func() {
			pw[0] = x
			pw[1] -= float32(font.size)
		}

		// Inverted red triangle and green box...
		trid := GetColoredTrianglesDrawBuilder()
		defer ReturnColoredTrianglesDrawBuilder(trid)
		ld := GetColoredLinesDrawBuilder()
		defer ReturnColoredLinesDrawBuilder(ld)

		pIndicator := add2f(pw, [2]float32{5, 0})
		tv := EquilateralTriangleVertices(7)
		for i := range tv {
			tv[i] = add2f(pIndicator, scale2f(tv[i], -1))
		}
		trid.AddTriangle(tv[0], tv[1], tv[2], ps.Brightness.Lists.ScaleRGB(STARSTextAlertColor))
		trid.GenerateCommands(cb)

		square := [][2]float32{[2]float32{-5, -5}, [2]float32{5, -5}, [2]float32{5, 5}, [2]float32{-5, 5}}
		square = MapSlice(square, func(p [2]float32) [2]float32 { return add2f(p, pIndicator) })
		ld.AddLineLoop(ps.Brightness.Lists.ScaleRGB(STARSListColor), square)
		ld.GenerateCommands(cb)

		pw[1] -= 10

		filter := ps.SSAList.Filter
		if filter.All || filter.Time || filter.Altimeter {
			text := ""
			if filter.All || filter.Time {
				text += ctx.world.CurrentTime().UTC().Format("1504/05 ")
			}
			if filter.All || filter.Altimeter {
				if metar := ctx.world.GetMETAR(ctx.world.PrimaryAirport); metar != nil {
					text += formatMETAR(ctx.world.PrimaryAirport, metar)
				}
			}
			td.AddText(text, pw, style)
			newline()
		}

		// ATIS and GI text always, apparently
		if ps.CurrentATIS != "" {
			pw = td.AddText(ps.CurrentATIS+" "+ps.GIText[0], pw, style)
			newline()
		} else if ps.GIText[0] != "" {
			pw = td.AddText(ps.GIText[0], pw, style)
			newline()
		}
		for i := 1; i < len(ps.GIText); i++ {
			if txt := ps.GIText[i]; txt != "" {
				pw = td.AddText(txt, pw, style)
				newline()
			}
		}

		if filter.All || filter.Status || filter.Radar {
			if filter.All || filter.Status {
				if ctx.world.Connected() {
					pw = td.AddText("OK/OK/NA ", pw, style)
				} else {
					pw = td.AddText("NA/NA/NA ", pw, alertStyle)
				}
			}
			if filter.All || filter.Radar {
				pw = td.AddText(sp.radarSiteId(ctx.world), pw, style)
			}
			newline()
		}

		if filter.All || filter.Codes {
			if len(ps.SelectedBeaconCodes) > 0 {
				pw = td.AddText(strings.Join(ps.SelectedBeaconCodes, " "), pw, style)
				newline()
			}
		}

		if filter.All || filter.SpecialPurposeCodes {
			// Special purpose codes listed in red, if anyone is squawking
			// those.
			codes := make(map[string]interface{})
			for _, ac := range aircraft {
				for code := range ac.SPCOverrides {
					codes[code] = nil
				}
				if ok, code := SquawkIsSPC(ac.Squawk); ok {
					codes[code] = nil
				}
			}

			if len(codes) > 0 {
				td.AddText(strings.Join(SortedMapKeys(codes), " "), pw, alertStyle)
				newline()
			}
		}

		if filter.All || filter.Range || filter.PredictedTrackLines {
			text := ""
			if filter.All || filter.Range {
				text += fmt.Sprintf("%dNM ", int(ps.Range))
			}
			if (filter.All || filter.PredictedTrackLines) && ps.PTLLength > 0 {
				text += fmt.Sprintf("PTL: %.1f", ps.PTLLength)
			}
			pw = td.AddText(text, pw, style)
			newline()
		}

		if filter.All || filter.AltitudeFilters {
			af := ps.AltitudeFilters
			text := fmt.Sprintf("%03d %03d U %03d %03d A",
				af.Unassociated[0]/100, af.Unassociated[1]/100,
				af.Associated[0]/100, af.Associated[1]/100)
			pw = td.AddText(text, pw, style)
			newline()
		}

		if filter.All || filter.AirportWeather {
			var lines []string
			airports := SortedMapKeys(ctx.world.AllAirports())
			// Sort via 1. primary? 2. tower list index, 3. alphabetic
			sort.Slice(airports, func(i, j int) bool {
				if airports[i] == ctx.world.PrimaryAirport {
					return true
				} else if airports[j] == ctx.world.PrimaryAirport {
					return false
				} else {
					a, b := ctx.world.GetAirport(airports[i]), ctx.world.GetAirport(airports[j])
					ai := Select(a.TowerListIndex != 0, a.TowerListIndex, 1000)
					bi := Select(b.TowerListIndex != 0, b.TowerListIndex, 1000)
					if ai != bi {
						return ai < bi
					}
				}
				return airports[i] < airports[j]
			})

			for _, icao := range airports {
				if metar := ctx.world.GetMETAR(icao); metar != nil {
					lines = append(lines, formatMETAR(icao, metar))
				}
			}
			if len(lines) > 0 {
				pw = td.AddText(strings.Join(lines, "\n"), pw, style)
				newline()
			}
		}

		if (filter.All || filter.QuickLookPositions) && (ps.QuickLookAll || len(ps.QuickLookPositions) > 0) {
			if ps.QuickLookAll {
				if ps.QuickLookAllIsPlus {
					pw = td.AddText("QL: ALL+", pw, style)
				} else {
					pw = td.AddText("QL: ALL", pw, style)
				}
			} else {
				pos := MapSlice(ps.QuickLookPositions,
					func(q QuickLookPosition) string {
						return q.Id + Select(q.Plus, "+", "")
					})
				pw = td.AddText("QL: "+strings.Join(pos, " "), pw, style)
			}
			newline()
		}

		if filter.All || filter.DisabledTerminal {
			var disabled []string
			if ps.DisableCAWarnings {
				disabled = append(disabled, "CA")
			}
			if ps.CRDA.Disabled {
				disabled = append(disabled, "CRDA")
			}
			if ps.DisableMSAW {
				disabled = append(disabled, "MSAW")
			}
			// TODO: others?
			if len(disabled) > 0 {
				text := "TW OFF: " + strings.Join(disabled, " ")
				pw = td.AddText(text, pw, style)
				newline()
			}
		}

		if (filter.All || filter.ActiveCRDAPairs) && !ps.CRDA.Disabled {
			for i, crda := range ps.CRDA.RunwayPairState {
				if !crda.Enabled {
					continue
				}

				text := "*"
				text += Select(crda.Mode == CRDAModeStagger, "S ", "T ")
				text += sp.ConvergingRunways[i].Airport + " "
				text += sp.ConvergingRunways[i].getRunwaysString()

				pw = td.AddText(text, pw, style)
				newline()
			}
		}
	}

	if ps.VFRList.Visible { // TODO

		// vfr := make(map[int]*Aircraft)
		// // Find all untracked VFR aircraft
		// for _, ac := range aircraft {
		// 	if ac.Squawk == Squawk(0o1200) && ac.TrackingController == "" {
		// 		vfr[sp.getAircraftIndex(ac)] = ac
		// 	}
		// }

		text := "VFR LIST\n"
		// if len(vfr) > ps.VFRList.Lines {
		// 	text += fmt.Sprintf("MORE: %d/%d\n", ps.VFRList.Lines, len(vfr))
		// }
		// for i, acIdx := range SortedMapKeys(vfr) {
		// 	ac := vfr[acIdx]
		// 	text += fmt.Sprintf("%2d %-7s VFR\n", acIdx, ac.Callsign)

		// 	// Limit to the user limit
		// 	if i == ps.VFRList.Lines {
		// 		break
		// 	}
		// }

		drawList(text, ps.VFRList.Position)
	}

	if ps.TABList.Visible {
		plans := make(map[int]*STARSFlightPlan)
		// Plans that are stored, but aren't associated to a track
		_, stars := ctx.world.SafeFacility("")

		for _, plan := range stars.ContainedPlans {
			if stars.ContainedPlans != nil {
				plans[sp.getAircraftIndex(plan)] = plan
			}

		}

		text := "FLIGHT PLAN\n"
		if len(plans) > ps.TABList.Lines {
			text += fmt.Sprintf("MORE: %d/%d\n", ps.TABList.Lines, len(plans))
		}
		for i, acIdx := range SortedMapKeys(plans) {
			plan := plans[acIdx]
			text += fmt.Sprintf("%2d %-7s %s\n", acIdx, plan.Callsign, plan.AssignedSquawk.String())

			// Limit to the user limit
			if i == ps.TABList.Lines {
				break
			}
		}

		drawList(text, ps.TABList.Position)
	}

	if ps.AlertList.Visible {
		var lists []string
		n := 0 // total number of aircraft in the mix
		if !ps.DisableMSAW {
			lists = append(lists, "LA")
			for _, ac := range aircraft {
				if sp.Aircraft[ac.Callsign].MSAW {
					n++
				}
			}
		}
		if !ps.DisableCAWarnings {
			lists = append(lists, "CA")
			n += len(sp.CAAircraft)
		}

		if len(lists) > 0 {
			text := strings.Join(lists, "/") + "\n"
			if n > ps.AlertList.Lines {
				text += fmt.Sprintf("MORE: %d/%d\n", ps.AlertList.Lines, n)
			}

			// LA
			if !ps.DisableMSAW {
				for _, ac := range aircraft {
					if n == 0 {
						break
					}
					if sp.Aircraft[ac.Callsign].MSAW {
						text += fmt.Sprintf("%-14s%03d LA\n", ac.Callsign, int((ac.Altitude()+50)/100))
						n--
					}
				}
			}

			// CA
			if !ps.DisableCAWarnings {
				for _, pair := range sp.CAAircraft {
					if n == 0 {
						break
					}

					text += fmt.Sprintf("%-17s CA\n", pair.Callsigns[0]+"*"+pair.Callsigns[1])
					n--
				}
			}

			drawList(text, ps.AlertList.Position)
		}
	}

	if ps.CoastList.Visible {
		text := "COAST/SUSPEND"
		// TODO
		drawList(text, ps.CoastList.Position)
	}

	if ps.VideoMapsList.Visible {
		text := ""
		format := func(m STARSMap, i int, vis bool) string {
			text := Select(vis, ">", " ") + " "
			text += fmt.Sprintf("%3d ", i)
			text += fmt.Sprintf("%8s ", strings.ToUpper(m.Label))
			text += strings.ToUpper(m.Name) + "\n"
			return text
		}
		if ps.VideoMapsList.Selection == VideoMapsGroupGeo {
			text += "GEOGRAPHIC MAPS\n"
			videoMaps, _ := ctx.world.GetVideoMaps()
			for i, m := range videoMaps {
				text += format(m, m.Id, ps.DisplayVideoMap[i])
			}
		} else if ps.VideoMapsList.Selection == VideoMapsGroupSysProc {
			text += "PROCESSING AREAS\n"
			for _, index := range SortedMapKeys(sp.systemMaps) {
				_, vis := ps.SystemMapVisible[index]
				text += format(*sp.systemMaps[index], index, vis)
			}
		} else if ps.VideoMapsList.Selection == VideoMapsGroupCurrent {
			text += "MAPS\n"
			videoMaps, _ := ctx.world.GetVideoMaps()
			for i, vis := range ps.DisplayVideoMap {
				if vis {
					text += format(videoMaps[i], videoMaps[i].Id, vis)
				}
			}
		} else {
			lg.Errorf("%d: unhandled VideoMapsList.Selection", ps.VideoMapsList.Selection)
		}

		drawList(text, ps.VideoMapsList.Position)
	}

	if ps.CRDAStatusList.Visible {
		text := "CRDA STATUS\n"
		pairIndex := 0 // reset for each new airport
		currentAirport := ""
		for i, crda := range ps.CRDA.RunwayPairState {
			line := ""
			if !crda.Enabled {
				line += " "
			} else {
				line += Select(crda.Mode == CRDAModeStagger, "S", "T")
			}

			pair := sp.ConvergingRunways[i]
			ap := pair.Airport
			if ap != currentAirport {
				currentAirport = ap
				pairIndex = 1
			}

			line += fmt.Sprintf("%d ", pairIndex)
			pairIndex++
			line += ap + " "
			line += pair.getRunwaysString()
			if crda.Enabled {
				for len(line) < 16 {
					line += " "
				}
				ctrl := ctx.world.Controllers[ctx.world.Callsign]
				line += ctrl.SectorId
			}
			text += line + "\n"
		}
		drawList(text, ps.CRDAStatusList.Position)
	}

	// Figure out airport<-->tower list assignments. Sort the airports
	// according to their TowerListIndex, putting zero (i.e., unassigned)
	// indices at the end. Break ties alphabetically by airport name. The
	// first three then are assigned to the corresponding tower list.
	towerListAirports := SortedMapKeys(ctx.world.ArrivalAirports)
	sort.Slice(towerListAirports, func(a, b int) bool {
		ai := ctx.world.ArrivalAirports[towerListAirports[a]].TowerListIndex
		if ai == 0 {
			ai = 1000
		}
		bi := ctx.world.ArrivalAirports[towerListAirports[b]].TowerListIndex
		if bi == 0 {
			bi = 1000
		}
		if ai == bi {
			return a < b
		}
		return ai < bi
	})

	for i, tl := range ps.TowerLists {
		if !tl.Visible || i >= len(towerListAirports) {
			continue
		}

		ap := towerListAirports[i]
		loc := ctx.world.ArrivalAirports[ap].Location
		text := stripK(ap) + " TOWER\n"
		m := make(map[float32]string)
		for _, ac := range aircraft {
			if ac.FlightPlan != nil && ac.FlightPlan.ArrivalAirport == ap {
				dist := nmdistance2ll(loc, sp.Aircraft[ac.Callsign].TrackPosition())
				actype := ac.FlightPlan.TypeWithoutSuffix()
				actype = strings.TrimPrefix(actype, "H/")
				actype = strings.TrimPrefix(actype, "S/")
				// We'll punt on the chance that two aircraft have the
				// exact same distance to the airport...
				m[dist] = fmt.Sprintf("%-7s %s", ac.Callsign, actype)
			}
		}

		k := SortedMapKeys(m)
		if len(k) > tl.Lines {
			k = k[:tl.Lines]
		}

		for _, key := range k {
			text += m[key] + "\n"
		}
		drawList(text, tl.Position)
	}

	if ps.SignOnList.Visible {
		format := func(ctrl *Controller) string {
			id := ctrl.SectorId
			if ctrl.FacilityIdentifier != "" && !ctrl.ERAMFacility {
				id = STARSTriangleCharacter + ctrl.FacilityIdentifier + id
			}
			return fmt.Sprintf("%4s", id) + " " + ctrl.Frequency.String() + " " +
				ctrl.Callsign + Select(ctrl.IsHuman, "*", "") + "\n"
		}

		// User first
		text := ""
		userCtrl := ctx.world.GetControllerByCallsign(ctx.world.Callsign)
		if userCtrl != nil {
			text += format(userCtrl)
		}

		for _, callsign := range SortedMapKeys(ctx.world.GetAllControllers()) {
			ctrl := ctx.world.GetControllerByCallsign(callsign)
			if ctrl != userCtrl {
				text += format(ctrl)
			}
		}

		drawList(text, ps.SignOnList.Position)
	}

	td.GenerateCommands(cb)
}

func (sp *STARSPane) drawCRDARegions(ctx *PaneContext, transforms ScopeTransformations, cb *CommandBuffer) {
	transforms.LoadLatLongViewingMatrices(cb)

	ps := sp.CurrentPreferenceSet
	for i, state := range ps.CRDA.RunwayPairState {
		for j, rwyState := range state.RunwayState {
			if rwyState.DrawCourseLines {
				region := sp.ConvergingRunways[i].ApproachRegions[j]
				line, _ := region.GetLateralGeometry(ctx.world.NmPerLongitude, ctx.world.MagneticVariation)

				ld := GetLinesDrawBuilder()
				cb.SetRGB(ps.Brightness.OtherTracks.ScaleRGB(STARSGhostColor))
				ld.AddLine(line[0], line[1])

				ld.GenerateCommands(cb)
				ReturnLinesDrawBuilder(ld)
			}

			if rwyState.DrawQualificationRegion {
				region := sp.ConvergingRunways[i].ApproachRegions[j]
				_, quad := region.GetLateralGeometry(ctx.world.NmPerLongitude, ctx.world.MagneticVariation)

				ld := GetLinesDrawBuilder()
				cb.SetRGB(ps.Brightness.OtherTracks.ScaleRGB(STARSGhostColor))
				ld.AddLineLoop([][2]float32{quad[0], quad[1], quad[2], quad[3]})

				ld.GenerateCommands(cb)
				ReturnLinesDrawBuilder(ld)
			}
		}
	}
}

func (sp *STARSPane) drawSelectedRoute(ctx *PaneContext, transforms ScopeTransformations, cb *CommandBuffer) {
	if sp.drawRouteAircraft == "" {
		return
	}
	ac, ok := ctx.world.Aircraft[sp.drawRouteAircraft]
	if !ok {
		sp.drawRouteAircraft = ""
		return
	}

	ld := GetLinesDrawBuilder()
	defer ReturnLinesDrawBuilder(ld)

	prev := ac.Position()
	for _, wp := range ac.Nav.Waypoints {
		ld.AddLine(prev, wp.Location)
		prev = wp.Location
	}

	ps := sp.CurrentPreferenceSet
	cb.LineWidth(3)
	cb.SetRGB(ps.Brightness.Lines.ScaleRGB(STARSJRingConeColor))
	transforms.LoadLatLongViewingMatrices(cb)
	ld.GenerateCommands(cb)
}

func (sp *STARSPane) datablockType(ctx *PaneContext, ac *Aircraft) DatablockType {
	state := sp.Aircraft[ac.Callsign]
	dt := state.DatablockType
	w := ctx.world

	_, fac := w.SafeFacility("")

	if ac.Squawk != ac.FlightPlan.AssignedSquawk {
		dt = LimitedDatablock
	}

<<<<<<< HEAD
	trackInfo, ok := fac.TrackInformation[ac.Squawk]
=======
	w := ctx.world
	if ac.TrackingController == w.Callsign {
		// it's under our control
		dt = FullDatablock
	}
	if ac.ForceQLControllers != nil && slices.Contains(ac.ForceQLControllers, w.Callsign) {
		dt = FullDatablock
	}
>>>>>>> 6a873b63

	if ok { // The track owner is known, so it will be a P/FDB
		if trackInfo.TrackOwner == w.Callsign {
			// it's under our control
			dt = FullDatablock
		}
		if state.OutboundHandoffAccepted {
			dt = FullDatablock
		}
		if ac.ForceQLControllers != nil && slices.Contains(ac.ForceQLControllers, w.Callsign) {
			dt = FullDatablock
		}

		if trackInfo.HandoffController == w.Callsign {
			// it's being handed off to us
			dt = FullDatablock
		}

		if len(sp.getWarnings(ctx, ac)) > 0 {
			dt = FullDatablock
		}

		// Point outs are FDB until acked.
		if _, ok := sp.InboundPointOuts[ac.Callsign]; ok {
			dt = FullDatablock
		}
		if state.PointedOut {
			dt = FullDatablock
		}
		if state.ForceQL {
			dt = FullDatablock
		}
		if len(ac.RedirectedHandoff.Redirector) > 0 {
			if ac.RedirectedHandoff.RedirectedTo == w.Callsign {
				dt = FullDatablock
			}
		}

		if ac.RedirectedHandoff.OriginalOwner == w.Callsign {
			dt = FullDatablock
		}
		if slices.Contains(ac.RedirectedHandoff.Redirector, w.Callsign) {
			dt = FullDatablock
		}

		// Quicklook
		ps := sp.CurrentPreferenceSet
		if ps.QuickLookAll {
			dt = FullDatablock
		} else if slices.ContainsFunc(ps.QuickLookPositions,
			func(q QuickLookPosition) bool { return q.Callsign == ac.TrackingController }) {
			dt = FullDatablock
		}
	} else { // Must be an LDB
		dt = LimitedDatablock
	}

	return dt
}

func (sp *STARSPane) drawTracks(aircraft []*Aircraft, ctx *PaneContext, transforms ScopeTransformations,
	cb *CommandBuffer) {
	td := GetTextDrawBuilder()
	defer ReturnTextDrawBuilder(td)
	trackBuilder := GetColoredTrianglesDrawBuilder()
	defer ReturnColoredTrianglesDrawBuilder(trackBuilder)
	historyBuilder := GetColoredTrianglesDrawBuilder()
	defer ReturnColoredTrianglesDrawBuilder(historyBuilder)
	ld := GetColoredLinesDrawBuilder()
	defer ReturnColoredLinesDrawBuilder(ld)
	trid := GetColoredTrianglesDrawBuilder()
	defer ReturnColoredTrianglesDrawBuilder(trid)
	// TODO: square icon if it's squawking a beacon code we're monitoring

	now := ctx.world.CurrentTime()
	for _, ac := range aircraft {
		state := sp.Aircraft[ac.Callsign]

		if state.LostTrack(now) {
			continue
		}

		/* TODO: Having the scope char reflect who STARS thinks is tracking the target. This will probably take something like a map[string]struct{}
		in the World struct, which will contain all of the facility specific information. This is where local flight plans will be stored, and any other
		local information that a STARS facility may contain
		*/

		trackId := "*"
		w := ctx.world

		_, stars := w.SafeFacility("")

		if info := stars.TrackInformation[ac.Squawk]; info != nil && info.TrackOwner != "" { // If it's being tracked by a same-facility or a position we handed off to
			trackId = "?"
			if ctrl := ctx.world.GetControllerByCallsign(stars.TrackInformation[ac.Squawk].TrackOwner); ctrl != nil {
				trackId = ctrl.Scope
			}
		}

		// "cheat" by using ac.Heading() if we don't yet have two radar tracks to compute the
		// heading with; this makes things look better when we first see a track or when
		// restarting a simulation...
		heading := Select(state.HaveHeading(),
			state.TrackHeading(ac.NmPerLongitude())+ac.MagneticVariation(), ac.Heading())

		sp.drawRadarTrack(ac, state, heading, ctx, transforms, trackId, trackBuilder, historyBuilder,
			ld, trid, td)
	}

	transforms.LoadWindowViewingMatrices(cb)
	historyBuilder.GenerateCommands(cb)
	trackBuilder.GenerateCommands(cb)

	transforms.LoadLatLongViewingMatrices(cb)
	trid.GenerateCommands(cb)
	cb.LineWidth(1)
	ld.GenerateCommands(cb)

	transforms.LoadWindowViewingMatrices(cb)
	td.GenerateCommands(cb)
}

func (sp *STARSPane) getTrackSize(ctx *PaneContext, transforms ScopeTransformations) float32 {
	var size float32 = 13 // base track size
	e := transforms.PixelDistanceNM(ctx.world.NmPerLongitude)
	var distance float32 = 0.3623 // Around 2200 feet in nm
	if distance/e > 13 {
		size = distance / e
	}
	return size
}

func (sp *STARSPane) getGhostAircraft(aircraft []*Aircraft, ctx *PaneContext) []*GhostAircraft {
	var ghosts []*GhostAircraft
	ps := sp.CurrentPreferenceSet
	now := ctx.world.CurrentTime()

	for i, pairState := range ps.CRDA.RunwayPairState {
		if !pairState.Enabled {
			continue
		}
		for j, rwyState := range pairState.RunwayState {
			if !rwyState.Enabled {
				continue
			}

			// Leader line direction comes from the scenario configuration, unless it
			// has been overridden for the runway via <multifunc>NL.
			leaderDirection := sp.ConvergingRunways[i].LeaderDirections[j]
			if rwyState.LeaderLineDirection != nil {
				leaderDirection = *rwyState.LeaderLineDirection
			}

			runwayIntersection := sp.ConvergingRunways[i].RunwayIntersection
			region := sp.ConvergingRunways[i].ApproachRegions[j]
			otherRegion := sp.ConvergingRunways[i].ApproachRegions[(j+1)%2]

			trackId := Select(pairState.Mode == CRDAModeStagger, sp.ConvergingRunways[i].StaggerSymbol,
				sp.ConvergingRunways[i].TieSymbol)
			offset := Select(pairState.Mode == CRDAModeTie, sp.ConvergingRunways[i].TieOffset, float32(0))

			for _, ac := range aircraft {
				state := sp.Aircraft[ac.Callsign]
				if state.LostTrack(now) {
					continue
				}

				// Create a ghost track if appropriate, add it to the
				// ghosts slice, and draw its radar track.
				force := state.Ghost.State == GhostStateForced || ps.CRDA.ForceAllGhosts
				heading := Select(state.HaveHeading(), state.TrackHeading(ac.NmPerLongitude()),
					ac.Heading())
				ghost := region.TryMakeGhost(ac.Callsign, state.track, heading, ac.Scratchpad, force,
					offset, leaderDirection, runwayIntersection, ac.NmPerLongitude(), ac.MagneticVariation(),
					otherRegion)
				if ghost != nil {
					ghost.TrackId = trackId
					ghosts = append(ghosts, ghost)
				}
			}
		}
	}

	return ghosts
}

func (sp *STARSPane) drawGhosts(ghosts []*GhostAircraft, ctx *PaneContext, transforms ScopeTransformations,
	cb *CommandBuffer) {
	td := GetTextDrawBuilder()
	defer ReturnTextDrawBuilder(td)
	ld := GetColoredLinesDrawBuilder()
	defer ReturnColoredLinesDrawBuilder(ld)

	ps := sp.CurrentPreferenceSet
	color := ps.Brightness.OtherTracks.ScaleRGB(STARSGhostColor)
	trackFont := sp.systemFont[ps.CharSize.PositionSymbols]
	trackStyle := TextStyle{Font: trackFont, Color: color, LineSpacing: 0}
	datablockFont := sp.systemFont[ps.CharSize.Datablocks]
	datablockStyle := TextStyle{Font: datablockFont, Color: color, LineSpacing: 0}

	for _, ghost := range ghosts {
		state := sp.Aircraft[ghost.Callsign]

		if state.Ghost.State == GhostStateSuppressed {
			continue
		}

		// The track is just the single character..
		pw := transforms.WindowFromLatLongP(ghost.Position)
		td.AddTextCentered(ghost.TrackId, pw, trackStyle)

		var datablockText string
		if state.Ghost.PartialDatablock {
			// Partial datablock is just airspeed and then aircraft type if it's ~heavy.
			datablockText = fmt.Sprintf("%02d", (ghost.Groundspeed+5)/10)
			ac := ctx.world.Aircraft[ghost.Callsign]
			cwtCategory := getCwtCategory(ac)
			datablockText += cwtCategory
		} else {
			// The full datablock ain't much more...
			datablockText = ghost.Callsign + "\n" + fmt.Sprintf("%02d", (ghost.Groundspeed+5)/10)
		}
		w, h := datablockFont.BoundText(datablockText, datablockStyle.LineSpacing)
		datablockOffset := sp.getDatablockOffset([2]float32{float32(w), float32(h)},
			ghost.LeaderLineDirection)

		// Draw datablock
		pac := transforms.WindowFromLatLongP(ghost.Position)
		pt := add2f(datablockOffset, pac)
		td.AddText(datablockText, pt, datablockStyle)

		// Leader line
		v := sp.getLeaderLineVector(ghost.LeaderLineDirection)
		ld.AddLine(pac, add2f(pac, v), color)
	}

	transforms.LoadWindowViewingMatrices(cb)
	td.GenerateCommands(cb)
	ld.GenerateCommands(cb)
}

func (sp *STARSPane) drawRadarTrack(ac *Aircraft, state *STARSAircraftState, heading float32, ctx *PaneContext,
	transforms ScopeTransformations, trackId string, trackBuilder *ColoredTrianglesDrawBuilder,
	historyBuilder *ColoredTrianglesDrawBuilder, ld *ColoredLinesDrawBuilder,
	trid *ColoredTrianglesDrawBuilder, td *TextDrawBuilder) {
	ps := sp.CurrentPreferenceSet
	// TODO: orient based on radar center if just one radar

	pos := state.TrackPosition()
	pw := transforms.WindowFromLatLongP(pos)
	// On high DPI windows displays we need to scale up the tracks
	scale := Select(runtime.GOOS == "windows", ctx.platform.DPIScale(), float32(1))

	primaryTargetBrightness := ps.Brightness.PrimarySymbols
	if primaryTargetBrightness > 0 {
		switch mode := sp.radarMode(ctx.world); mode {
		case RadarModeSingle:
			site := ctx.world.RadarSites[ps.RadarSiteSelected]
			primary, secondary, dist := site.CheckVisibility(ctx.world, pos, state.TrackAltitude())

			// Orient the box toward the radar
			h := headingp2ll(site.Position, pos, ctx.world.NmPerLongitude, ctx.world.MagneticVariation)
			rot := rotator2f(h)

			// blue box: x +/-9 pixels, y +/-3 pixels
			box := [4][2]float32{[2]float32{-9, -3}, [2]float32{9, -3}, [2]float32{9, 3}, [2]float32{-9, 3}}

			// Scale box based on distance from the radar; TODO: what exactly should this be?
			scale *= float32(clamp(dist/40, .5, 1.5))
			for i := range box {
				box[i] = scale2f(box[i], scale)
				box[i] = add2f(rot(box[i]), pw)
				box[i] = transforms.LatLongFromWindowP(box[i])
			}

			color := primaryTargetBrightness.ScaleRGB(STARSTrackBlockColor)
			if primary {
				// Draw a filled box
				trid.AddQuad(box[0], box[1], box[2], box[3], color)
			} else if secondary {
				// If it's just a secondary return, only draw the box outline.
				// TODO: is this 40nm, or secondary?
				ld.AddLineLoop(color, box[:])
			}

			// green line
			line := [2][2]float32{[2]float32{-16, -3}, [2]float32{16, -3}}
			for i := range line {
				line[i] = add2f(rot(scale2f(line[i], scale)), pw)
				line[i] = transforms.LatLongFromWindowP(line[i])
			}
			ld.AddLine(line[0], line[1], primaryTargetBrightness.ScaleRGB(RGB{R: .1, G: .8, B: .1}))

		case RadarModeMulti:
			primary, secondary, _ := sp.radarVisibility(ctx.world, pos, state.TrackAltitude())
			rot := rotator2f(heading)

			// blue box: x +/-9 pixels, y +/-3 pixels
			box := [4][2]float32{[2]float32{-9, -3}, [2]float32{9, -3}, [2]float32{9, 3}, [2]float32{-9, 3}}
			for i := range box {
				box[i] = scale2f(box[i], scale)
				box[i] = add2f(rot(box[i]), pw)
				box[i] = transforms.LatLongFromWindowP(box[i])
			}

			color := primaryTargetBrightness.ScaleRGB(STARSTrackBlockColor)
			if primary {
				// Draw a filled box
				trid.AddQuad(box[0], box[1], box[2], box[3], color)
			} else if secondary {
				// If it's just a secondary return, only draw the box outline.
				// TODO: is this 40nm, or secondary?
				ld.AddLineLoop(color, box[:])
			}

		case RadarModeFused:
			if ps.Brightness.PrimarySymbols > 0 {
				color := primaryTargetBrightness.ScaleRGB(STARSTrackBlockColor)
				trackSize := sp.getTrackSize(ctx, transforms) // bigger points for fused mode primary tracks
				drawTrack(ctx, trackBuilder, pw, trackSize, color)
			}
		}
	}

	// Draw main track symbol letter
	trackIdBrightness := ps.Brightness.Positions
	if trackIdBrightness > 0 {
		dt := sp.datablockType(ctx, ac)
		color, _ := sp.datablockColor(ctx, ac)
		if dt == PartialDatablock || dt == LimitedDatablock {
			trackIdBrightness = ps.Brightness.LimitedDatablocks
		}
		if trackId != "" {
			font := sp.systemFont[ps.CharSize.PositionSymbols]
			outlineFont := sp.systemOutlineFont[ps.CharSize.PositionSymbols]
			td.AddTextCentered(trackId, pw, TextStyle{Font: outlineFont, Color: RGB{}})
			td.AddTextCentered(trackId, pw, TextStyle{Font: font, Color: trackIdBrightness.ScaleRGB(color)})
		} else {
			// TODO: draw box if in range of squawks we have selected

			// diagonals
			dx := transforms.LatLongFromWindowV([2]float32{1, 0})
			dy := transforms.LatLongFromWindowV([2]float32{0, 1})
			// Returns lat-long point w.r.t. p with a window coordinates vector (x,y) added.
			delta := func(p Point2LL, x, y float32) Point2LL {
				return add2ll(p, add2ll(scale2f(dx, x), scale2f(dy, y)))
			}

			px := float32(3) * scale
			// diagonals
			diagPx := px * 0.707107                                            /* 1/sqrt(2) */
			trackColor := trackIdBrightness.ScaleRGB(RGB{R: .1, G: .7, B: .1}) // TODO make a STARS... constant
			ld.AddLine(delta(pos, -diagPx, -diagPx), delta(pos, diagPx, diagPx), trackColor)
			ld.AddLine(delta(pos, diagPx, -diagPx), delta(pos, -diagPx, diagPx), trackColor)
			// horizontal line
			ld.AddLine(delta(pos, -px, 0), delta(pos, px, 0), trackColor)
			// vertical line
			ld.AddLine(delta(pos, 0, -px), delta(pos, 0, px), trackColor)
		}
	}

	if ps.Brightness.History > 0 { // Don't draw if brightness == 0.
		// Draw history from new to old
		for i := range ps.RadarTrackHistory {
			trackColorNum := min(i, len(STARSTrackHistoryColors)-1)
			trackColor := ps.Brightness.History.ScaleRGB(STARSTrackHistoryColors[trackColorNum])

			if idx := (state.historyTracksIndex - 1 - i) % len(state.historyTracks); idx >= 0 {
				if p := state.historyTracks[idx].Position; !p.IsZero() {
					const historyTrackDiameter = 8
					drawTrack(ctx, historyBuilder, transforms.WindowFromLatLongP(p), historyTrackDiameter,
						trackColor)
				}
			}
		}
	}
}

func drawTrack(ctx *PaneContext, ctd *ColoredTrianglesDrawBuilder, p [2]float32, diameter float32, color RGB) {
	// Figure out how many points to use to approximate the circle; use
	// more the bigger it is on the screen, but, sadly, not enough to get a
	// nice clean circle (matching real-world..)
	np := 8
	if diameter > 20 {
		np = Select(diameter <= 40, 16, 32)
	}

	// Prepare the points around the unit circle; rotate them by 1/2 their
	// angular spacing so that we have vertical and horizontal edges at the
	// sides (e.g., a octagon like a stop-sign with 8 points, rather than
	// having a vertex at the top of the circle.)
	rot := rotator2f(360 / (2 * float32(np)))
	pts := MapSlice(GetCirclePoints(np), func(p [2]float32) [2]float32 { return rot(p) })

	// Scale the points based on the circle radius (and deal with the usual
	// Windows high-DPI borkage...)
	scale := Select(runtime.GOOS == "windows", ctx.platform.DPIScale(), float32(1))
	radius := scale * float32(int(diameter/2+0.5)) // round to integer
	pts = MapSlice(pts, func(p [2]float32) [2]float32 { return scale2f(p, radius) })

	// And finally draw the thing...
	for i := range pts {
		p0, p1 := pts[i], pts[(i+1)%len(pts)]
		ctd.AddTriangle(p, add2f(p, p0), add2f(p, p1), color)
	}
}

func (sp *STARSPane) getDatablocks(ctx *PaneContext, ac *Aircraft) []STARSDatablock {
	now := ctx.world.CurrentTime()
	state := sp.Aircraft[ac.Callsign]
	if state.LostTrack(now) || !sp.datablockVisible(ac, ctx) {
		return nil
	}

	dbs := sp.formatDatablocks(ctx, ac)

	// For Southern or Westerly directions the datablock text should be
	// right justified, since the leader line will be connecting on that
	// side.
	dir := sp.getLeaderLineDirection(ac, ctx.world)
	rightJustify := dir >= South
	if rightJustify {
		maxLen := 0
		for _, db := range dbs {
			for _, line := range db.Lines {
				maxLen = max(maxLen, len(line.Text))
			}
		}
		for i := range dbs {
			dbs[i].RightJustify(maxLen)
		}
	}

	return dbs
}

func (sp *STARSPane) getDatablockOffset(textBounds [2]float32, leaderDir CardinalOrdinalDirection) [2]float32 {
	// To place the datablock, start with the vector for the leader line.
	drawOffset := sp.getLeaderLineVector(leaderDir)

	// And now fine-tune so that the leader line connects with the midpoint
	// of the line that includes the callsign.
	lineHeight := textBounds[1] / 4
	switch leaderDir {
	case North, NorthEast, East, SouthEast:
		drawOffset = add2f(drawOffset, [2]float32{2, lineHeight * 3 / 2})
	case South, SouthWest, West, NorthWest:
		drawOffset = add2f(drawOffset, [2]float32{-2 - textBounds[0], lineHeight * 3 / 2})
	}

	return drawOffset
}

func (sp *STARSPane) WarnOutsideAirspace(ctx *PaneContext, ac *Aircraft) (alts [][2]int, outside bool) {
	// Only report on ones that are tracked by us
	if ac.TrackingController != ctx.world.Callsign {
		return
	}

	if ac.OnApproach(false) {
		// No warnings once they're flying the approach
		return
	}

	state := sp.Aircraft[ac.Callsign]
	if ac.IsDeparture() {
		if len(ctx.world.DepartureAirspace) > 0 {
			inDepartureAirspace, depAlts := InAirspace(ac.Position(), ac.Altitude(), ctx.world.DepartureAirspace)
			if !state.HaveEnteredAirspace {
				state.HaveEnteredAirspace = inDepartureAirspace
			} else {
				alts = depAlts
				outside = !inDepartureAirspace
			}
		}
	} else {
		if len(ctx.world.ApproachAirspace) > 0 {
			inApproachAirspace, depAlts := InAirspace(ac.Position(), ac.Altitude(), ctx.world.ApproachAirspace)
			if !state.HaveEnteredAirspace {
				state.HaveEnteredAirspace = inApproachAirspace
			} else {
				alts = depAlts
				outside = !inApproachAirspace
			}
		}
	}
	return
}

func (sp *STARSPane) updateCAAircraft(w *World, aircraft []*Aircraft) {
	inCAVolumes := func(state *STARSAircraftState) bool {
		for _, vol := range w.InhibitCAVolumes() {
			if vol.Inside(state.TrackPosition(), state.TrackAltitude()) {
				return true
			}
		}
		return false
	}

	conflicting := func(callsigna, callsignb string) bool {
		sa, sb := sp.Aircraft[callsigna], sp.Aircraft[callsignb]
		if sa.DisableCAWarnings || sb.DisableCAWarnings {
			return false
		}
		if inCAVolumes(sa) || inCAVolumes(sb) {
			return false
		}
		return nmdistance2ll(sa.TrackPosition(), sb.TrackPosition()) <= LateralMinimum &&
			/*small slop for fp error*/
			abs(sa.TrackAltitude()-sb.TrackAltitude()) <= VerticalMinimum-5 &&
			!sp.diverging(w.Aircraft[callsigna], w.Aircraft[callsignb])
	}

	// Remove ones that are no longer conflicting
	sp.CAAircraft = FilterSlice(sp.CAAircraft, func(ca CAAircraft) bool {
		return conflicting(ca.Callsigns[0], ca.Callsigns[1])
	})

	// Remove ones that are no longer visible
	sp.CAAircraft = FilterSlice(sp.CAAircraft, func(ca CAAircraft) bool {
		return slices.ContainsFunc(aircraft, func(ac *Aircraft) bool { return ac.Callsign == ca.Callsigns[0] }) &&
			slices.ContainsFunc(aircraft, func(ac *Aircraft) bool { return ac.Callsign == ca.Callsigns[1] })
	})

	// Add new conflicts; by appending we keep them sorted by when they
	// were first detected...
	callsigns := MapSlice(aircraft, func(ac *Aircraft) string { return ac.Callsign })
	for i, callsign := range callsigns {
		for _, ocs := range callsigns[i+1:] {
			if conflicting(callsign, ocs) {
				if !slices.ContainsFunc(sp.CAAircraft, func(ca CAAircraft) bool {
					return callsign == ca.Callsigns[0] && ocs == ca.Callsigns[1]
				}) {
					sp.CAAircraft = append(sp.CAAircraft, CAAircraft{
						Callsigns: [2]string{callsign, ocs},
						SoundEnd:  time.Now().Add(5 * time.Second),
					})
				}
			}
		}
	}
}

func (sp *STARSPane) updateInTrailDistance(aircraft []*Aircraft, w *World) {
	// Zero out the previous distance
	for _, ac := range aircraft {
		sp.Aircraft[ac.Callsign].IntrailDistance = 0
		sp.Aircraft[ac.Callsign].MinimumMIT = 0
		sp.Aircraft[ac.Callsign].ATPAStatus = ATPAStatusUnset
		sp.Aircraft[ac.Callsign].ATPALeadAircraftCallsign = ""
	}

	// For simplicity, we always compute all of the necessary distances
	// here, regardless of things like both ps.DisplayATPAWarningAlertCones
	// and ps.DisplayATPAMonitorCones being disabled. Later, when it's time
	// to display things (or not), we account for both that as well as all
	// of the potential per-aircraft overrides. This does mean that
	// sometimes the work here is fully wasted.

	// We basically want to loop over each active volume and process all of
	// the aircraft inside it together. There's no direct way to iterate
	// over them, so we'll instead loop over aircraft and when we find one
	// that's inside a volume that hasn't been processed, process all
	// aircraft inside it and then mark the volume as completed.
	handledVolumes := make(map[string]interface{})

	for _, ac := range aircraft {
		vol := ac.ATPAVolume()
		if vol == nil {
			continue
		}
		if _, ok := handledVolumes[vol.Id]; ok {
			continue
		}

		// Get all aircraft on approach to this runway
		runwayAircraft := FilterSlice(aircraft, func(ac *Aircraft) bool {
			if v := ac.ATPAVolume(); v == nil || v.Id != vol.Id {
				return false
			}

			// Excluded scratchpad -> aircraft doesn't participate in the
			// party whatsoever.
			if ac.Scratchpad != "" && slices.Contains(vol.ExcludedScratchpads, ac.Scratchpad) {
				return false
			}

			state := sp.Aircraft[ac.Callsign]
			return vol.Inside(state.TrackPosition(), float32(state.TrackAltitude()),
				state.TrackHeading(ac.NmPerLongitude())+ac.MagneticVariation(),
				ac.NmPerLongitude(), ac.MagneticVariation())
		})

		// Sort by distance to threshold (there will be some redundant
		// lookups of STARSAircraft state et al. here, but it's
		// straightforward to implement it like this.)
		sort.Slice(runwayAircraft, func(i, j int) bool {
			pi := sp.Aircraft[runwayAircraft[i].Callsign].TrackPosition()
			pj := sp.Aircraft[runwayAircraft[j].Callsign].TrackPosition()
			return nmdistance2ll(pi, vol.Threshold) < nmdistance2ll(pj, vol.Threshold)
		})

		for i := range runwayAircraft {
			if i == 0 {
				// The first one doesn't have anyone in front...
				continue
			}
			leading, trailing := runwayAircraft[i-1], runwayAircraft[i]
			leadingState, trailingState := sp.Aircraft[leading.Callsign], sp.Aircraft[trailing.Callsign]
			trailingState.IntrailDistance =
				nmdistance2ll(leadingState.TrackPosition(), trailingState.TrackPosition())
			sp.checkInTrailCwtSeparation(trailing, leading)
		}
		handledVolumes[vol.Id] = nil
	}
}

type ModeledAircraft struct {
	callsign     string
	p            [2]float32 // nm coords
	v            [2]float32 // nm, normalized
	gs           float32
	alt          float32
	dalt         float32    // per second
	threshold    [2]float32 // nm
	landingSpeed float32
}

func MakeModeledAircraft(ac *Aircraft, state *STARSAircraftState, threshold Point2LL) ModeledAircraft {
	ma := ModeledAircraft{
		callsign:  ac.Callsign,
		p:         ll2nm(state.TrackPosition(), ac.NmPerLongitude()),
		gs:        float32(state.TrackGroundspeed()),
		alt:       float32(state.TrackAltitude()),
		dalt:      float32(state.TrackDeltaAltitude()),
		threshold: ll2nm(threshold, ac.NmPerLongitude()),
	}
	if perf, ok := database.AircraftPerformance[ac.FlightPlan.BaseType()]; ok {
		ma.landingSpeed = perf.Speed.Landing
	} else {
		ma.landingSpeed = 120 // ....
	}
	ma.v = state.HeadingVector(ac.NmPerLongitude(), ac.MagneticVariation())
	ma.v = ll2nm(ma.v, ac.NmPerLongitude())
	ma.v = normalize2f(ma.v)
	return ma
}

// estimated altitude s seconds in the future
func (ma *ModeledAircraft) EstimatedAltitude(s float32) float32 {
	// simple linear model
	return ma.alt + s*ma.dalt
}

// Return estimated position 1s in the future
func (ma *ModeledAircraft) NextPosition(p [2]float32) [2]float32 {
	gs := ma.gs // current speed
	td := distance2f(p, ma.threshold)
	if td < 2 {
		gs = min(gs, ma.landingSpeed)
	} else if td < 5 {
		t := (td - 2) / 3 // [0,1]
		// lerp from current speed down to landing speed
		gs = lerp(t, ma.landingSpeed, gs)
	}

	gs /= 3600 // nm / second
	return add2f(p, scale2f(ma.v, gs))
}

func getCwtCategory(ac *Aircraft) string {
	perf, ok := database.AircraftPerformance[ac.FlightPlan.BaseType()]
	if !ok {
		lg.Errorf("%s: unable to get performance model for %s", ac.Callsign, ac.FlightPlan.BaseType())
		return "NOWGT"
	}
	wc := perf.Category.CWT
	if len(wc) == 0 {
		lg.Errorf("%s: no CWT category found for %s", ac.Callsign, ac.FlightPlan.BaseType())
		return "NOWGT"
	}

	switch wc {
	case "NOWGT":
		return "NOWGT"
	case "I":
		return "I"
	case "H":
		return "H"
	case "G":
		return "G"
	case "F":
		return "F"
	case "E":
		return "E"
	case "D":
		return "D"
	case "C":
		return "C"
	case "B":
		return "B"
	case "A":
		return "A"
	default:
		lg.Errorf("%s: unexpected weight class \"%c\"", ac.Callsign, wc[0])
		return "NOWGT"
	}

}

func (sp *STARSPane) checkInTrailCwtSeparation(back, front *Aircraft) {
	cwtClass := func(ac *Aircraft) int {
		perf, ok := database.AircraftPerformance[ac.FlightPlan.BaseType()]
		if !ok {
			lg.Errorf("%s: unable to get performance model for %s", ac.Callsign, ac.FlightPlan.BaseType())
			return 9
		}
		wc := perf.Category.CWT
		if len(wc) == 0 {
			lg.Errorf("%s: no CWT category found for %s", ac.Callsign, ac.FlightPlan.BaseType())
			return 9
		}
		switch wc[0] {
		case 'I':
			return 0
		case 'H':
			return 1
		case 'G':
			return 2
		case 'F':
			return 3
		case 'E':
			return 4
		case 'D':
			return 5
		case 'C':
			return 6
		case 'B':
			return 7
		case 'A':
			return 8
		default:
			lg.Errorf("%s: unexpected weight class \"%c\"", ac.Callsign, wc[0])
			return 9
		}
	}
	// 7110.126B TBL 5-5-2
	// 0 value means minimum radar separation
	cwtOnApproachLookUp := [10][10]float32{ // [front][back]
		{0, 0, 0, 0, 0, 0, 0, 0, 0, 10},          // Behind I
		{0, 0, 0, 0, 0, 0, 0, 0, 0, 10},          // Behind H
		{0, 0, 0, 0, 0, 0, 0, 0, 0, 10},          // Behind G
		{4, 0, 0, 0, 0, 0, 0, 0, 0, 10},          // Behind F
		{4, 0, 0, 0, 0, 0, 0, 0, 0, 10},          // Behind E
		{6, 6, 5, 5, 5, 4, 4, 3, 0, 10},          // Behind D
		{6, 5, 3.5, 3.5, 3.5, 0, 0, 0, 0, 10},    // Behind C
		{6, 5, 5, 5, 5, 4, 4, 3, 0, 10},          // Behind B
		{8, 8, 7, 7, 7, 6, 6, 5, 0, 10},          // Behind A
		{10, 10, 10, 10, 10, 10, 10, 10, 10, 10}, // Behind NOWGT (No weight: 7110.762)
	}
	cwtSeparation := cwtOnApproachLookUp[cwtClass(front)][cwtClass(back)]

	state := sp.Aircraft[back.Callsign]
	vol := back.ATPAVolume()
	if cwtSeparation == 0 {
		cwtSeparation = float32(LateralMinimum)

		// 7110.126B replaces 7110.65Z 5-5-4(j), which is now 7110.65AA 5-5-4(i)
		// Reduced separation allowed 10 NM out (also enabled for the ATPA volume)
		if vol.Enable25nmApproach &&
			nmdistance2ll(vol.Threshold, state.TrackPosition()) < vol.Dist25nmApproach {

			// between aircraft established on the final approach course
			// Note 1: checked with OnExtendedCenterline since reduced separation probably
			// doesn't apply to approaches with curved final approach segment
			// Note 2: 0.2 NM is slightly less than full-scale deflection at 5 NM out
			if back.OnExtendedCenterline(.2) && front.OnExtendedCenterline(.2) {
				// Not-implemented: Required separation must exist prior to applying 2.5 NM separation (TBL 5-5-2)
				cwtSeparation = 2.5
			}
		}
	}

	state.MinimumMIT = cwtSeparation
	state.ATPALeadAircraftCallsign = front.Callsign
	state.ATPAStatus = ATPAStatusMonitor // baseline

	// If the aircraft's scratchpad is filtered, then it doesn't get
	// warnings or alerts but is still here for the aircraft behind it.
	if back.Scratchpad != "" && slices.Contains(vol.FilteredScratchpads, back.Scratchpad) {
		return
	}

	// front, back aircraft
	frontModel := MakeModeledAircraft(front, sp.Aircraft[front.Callsign], vol.Threshold)
	backModel := MakeModeledAircraft(back, state, vol.Threshold)

	// Will there be a MIT violation s seconds in the future?  (Note that
	// we don't include altitude separation here since what we need is
	// distance separation by the threshold...)
	frontPosition, backPosition := frontModel.p, backModel.p
	for s := 0; s < 45; s++ {
		frontPosition, backPosition = frontModel.NextPosition(frontPosition), backModel.NextPosition(backPosition)
		distance := distance2f(frontPosition, backPosition)
		if distance < cwtSeparation { // no bueno
			if s <= 24 {
				// Error if conflict expected within 24 seconds (6-159).
				state.ATPAStatus = ATPAStatusAlert
				return
			} else {
				// Warning if conflict expected within 45 seconds (6-159).
				state.ATPAStatus = ATPAStatusWarning
				return
			}
		}
	}
}

func (sp *STARSPane) diverging(a, b *Aircraft) bool {
	sa, sb := sp.Aircraft[a.Callsign], sp.Aircraft[b.Callsign]

	pa := ll2nm(sa.TrackPosition(), a.NmPerLongitude())
	da := ll2nm(sa.HeadingVector(a.NmPerLongitude(), a.MagneticVariation()), a.NmPerLongitude())
	pb := ll2nm(sb.TrackPosition(), b.NmPerLongitude())
	db := ll2nm(sb.HeadingVector(b.NmPerLongitude(), b.MagneticVariation()), b.NmPerLongitude())

	pint, ok := LineLineIntersect(pa, add2f(pa, da), pb, add2f(pb, db))
	if !ok {
		// This generally happens at the start when we don't have a valid
		// track heading vector yet.
		return false
	}

	if dot(da, sub2f(pint, pa)) > 0 && dot(db, sub2f(pint, pb)) > 0 {
		// intersection is in front of one of them
		return false
	}

	// Intersection behind both; make sure headings are at least 15 degrees apart.
	if headingDifference(sa.TrackHeading(a.NmPerLongitude()), sb.TrackHeading(b.NmPerLongitude())) < 15 {
		return false
	}

	return true
}

func (sp *STARSPane) getWarnings(ctx *PaneContext, ac *Aircraft) []string {
	warnings := make(map[string]interface{})
	ps := sp.CurrentPreferenceSet
	state := sp.Aircraft[ac.Callsign]

	if state.MSAW && !state.InhibitMSAW && !state.DisableMSAW && !ps.DisableMSAW {
		warnings["LA"] = nil
	}
	if ok, code := SquawkIsSPC(ac.Squawk); ok {
		warnings[code] = nil
	}
	for code := range ac.SPCOverrides {
		warnings[code] = nil
	}
	if !ps.DisableCAWarnings && !state.DisableCAWarnings &&
		slices.ContainsFunc(sp.CAAircraft,
			func(ca CAAircraft) bool {
				return ca.Callsigns[0] == ac.Callsign || ca.Callsigns[1] == ac.Callsign
			}) {
		warnings["CA"] = nil
	}
	if alts, outside := sp.WarnOutsideAirspace(ctx, ac); outside {
		altStrs := ""
		for _, a := range alts {
			altStrs += fmt.Sprintf("/%d-%d", a[0]/100, a[1]/100)
		}
		warnings["AS"+altStrs] = nil
	}

	return SortedMapKeys(warnings)
}

func (sp *STARSPane) formatDatablocks(ctx *PaneContext, ac *Aircraft) []STARSDatablock {
	if ac.Mode == Standby {
		return nil
	}

	state := sp.Aircraft[ac.Callsign]

	warnings := sp.getWarnings(ctx, ac)

	// baseDB is what stays the same for all datablock variants
	baseDB := STARSDatablock{}
	baseDB.Lines[0].Text = strings.Join(warnings, "/") // want e.g., EM/LA if multiple things going on
	if len(warnings) > 0 {
		baseDB.Lines[0].Colors = append(baseDB.Lines[0].Colors,
			STARSDatablockFieldColors{
				Start: 0,
				End:   len(baseDB.Lines[0].Text),
				Color: STARSTextAlertColor,
			})
	}

	ty := sp.datablockType(ctx, ac)

	switch ty {
	case LimitedDatablock:
		db := baseDB.Duplicate()
		db.Lines[1].Text = fmt.Sprintf("%v", ac.Squawk)
		db.Lines[2].Text = fmt.Sprintf("%03d", (state.TrackAltitude()+50)/100)
		if time.Until(state.FullLDB) > 0 {
			db.Lines[2].Text += fmt.Sprintf(" %02d", (state.TrackGroundspeed()+5)/10)
		}

		if state.Ident() {
			// flash ID after squawk code
			start := len(db.Lines[1].Text)
			db.Lines[1].Text += "ID"

			// The text is the same but the "ID" is much dimmer for the flash.
			db2 := db.Duplicate()
			color, _ := sp.datablockColor(ctx, ac)
			db2.Lines[1].Colors = append(db2.Lines[1].Colors,
				STARSDatablockFieldColors{Start: start, End: start + 2, Color: color.Scale(0.3)})
			return []STARSDatablock{db, db2}
		} else {
			return []STARSDatablock{db}
		}

	case PartialDatablock:
		dbs := []STARSDatablock{baseDB.Duplicate(), baseDB.Duplicate()}

		if ac.Squawk != ac.FlightPlan.AssignedSquawk {
			sq := ac.Squawk.String()
			if len(baseDB.Lines[0].Text) > 0 {
				dbs[0].Lines[0].Text += " "
				dbs[1].Lines[0].Text += " "
			}
			dbs[0].Lines[0].Text += sq
			dbs[1].Lines[0].Text += sq + "WHO"
		}

		if state.Ident() {
			alt := fmt.Sprintf("%03d", (state.TrackAltitude()+50)/100)
			dbs[0].Lines[1].Text = alt + " ID"
			dbs[1].Lines[1].Text = alt + " ID"

			color, _ := sp.datablockColor(ctx, ac)
			dbs[1].Lines[1].Colors = append(dbs[1].Lines[1].Colors,
				STARSDatablockFieldColors{Start: 4, End: 6, Color: color.Scale(0.3)})

			return dbs
		}

		if fp := ac.FlightPlan; fp != nil && fp.Rules == VFR {
			as := fmt.Sprintf("%03d  %02d", (state.TrackAltitude()+50)/100, (state.TrackGroundspeed()+5)/10)
			dbs[0].Lines[1].Text = as
			dbs[1].Lines[1].Text = as
			return dbs
		}

		field2 := " "
		if ac.HandoffTrackController != "" {
			if ctrl := ctx.world.GetControllerByCallsign(ac.HandoffTrackController); ctrl != nil {
				if ac.RedirectedHandoff.RedirectedTo != "" {
					field2 = ctx.world.GetControllerByCallsign(ac.RedirectedHandoff.RedirectedTo).SectorId[len(ctrl.SectorId)-1:]
				} else {
					if ctrl.ERAMFacility { // Same facility
						field2 = "C"
					} else if ctrl.FacilityIdentifier == "" { // Enroute handoff
						field2 = ctrl.SectorId[len(ctrl.SectorId)-1:]
					} else { // Different facility
						field2 = ctrl.FacilityIdentifier
					}

				}
			}
		}

		field3 := ""
		if ac.FlightPlan.Rules == VFR {
			field3 += "V"
		} else if sp.isOverflight(ctx, ac) {
			field3 += "E"
		}
		cat := getCwtCategory(ac)
		field3 += cat

		// Field 1: alternate between altitude and either primary
		// scratchpad or destination airport.
		ap := ac.FlightPlan.ArrivalAirport
		if len(ap) == 4 {
			ap = ap[1:] // drop the leading K
		}
		alt := fmt.Sprintf("%03d", (state.TrackAltitude()+50)/100)
		sp := fmt.Sprintf("%3s", ac.Scratchpad)

		field1 := [2]string{}
		field1[0] = alt
		if ac.Scratchpad != "" {
			field1[1] = sp
		} else if airport := ctx.world.GetAirport(ac.FlightPlan.ArrivalAirport); airport != nil && !airport.OmitArrivalScratchpad {
			field1[1] = ap
		} else {
			field1[1] = alt
		}

		dbs[0].Lines[1].Text = field1[0] + field2 + field3
		dbs[1].Lines[1].Text = field1[1] + field2 + field3

		return dbs

	case FullDatablock:
		// Line 1: fields 1, 2, and 8 (surprisingly). Field 8 may be multiplexed.
		_, stars := ctx.world.SafeFacility("")
		info := stars.TrackInformation[ac.Squawk]
		var field1 string
		if info == nil {
			fmt.Printf("info for %v is nil: %v.\n", ac.Squawk, stars.TrackInformation)
		} else if info.FlightPlan == nil {
			// fmt.Printf("fp info for %v is nil: %v.\n", ac.Squawk, stars.TrackInformation[ac.Squawk])
			sp.Aircraft[ac.Callsign].DatablockType = LimitedDatablock
		} else {
			field1 = info.FlightPlan.Callsign
		}

		field2 := ""
		if state.InhibitMSAW || state.DisableMSAW {
			if state.DisableCAWarnings {
				field2 = "+"
			} else {
				field2 = "*"
			}
		} else if state.DisableCAWarnings {
			field2 = STARSTriangleCharacter
		}

		field8 := []string{""}
		if _, ok := sp.InboundPointOuts[ac.Callsign]; ok || state.PointedOut {
			field8 = []string{" PO"}
		} else if id, ok := sp.OutboundPointOuts[ac.Callsign]; ok {
			field8 = []string{" PO" + id}
		} else if _, ok := sp.RejectedPointOuts[ac.Callsign]; ok {
			field8 = []string{"", " UN"}
		} else if time.Until(state.POFlashingEndTime) > 0*time.Second {
			field8 = []string{"", " PO"}
		} else if ac.RedirectedHandoff.ShowRDIndicator(ctx.world.Callsign, state.RDIndicatorEnd) {
			field8 = []string{" RD"}
		}

		// Line 2: fields 3, 4, 5
		alt := fmt.Sprintf("%03d", (state.TrackAltitude()+50)/100)
		if state.LostTrack(ctx.world.CurrentTime()) {
			alt = "CST"
		}
		// Build up field3 and field4 in tandem because 4 gets a "+" if 3
		// is displaying the secondary scratchpad.  Leave the empty string
		// as a placeholder in field 4 otherwise.
		field3 := []string{alt}
		field4 := []string{""}
		if !state.Ident() {
			// Don't display these if they're identing: then it's just altitude and speed + "ID"
			if ac.Scratchpad != "" {
				field3 = append(field3, ac.Scratchpad)
				field4 = append(field4, "")
			}
			if ac.SecondaryScratchpad != "" {
				field3 = append(field3, ac.SecondaryScratchpad)
				field4 = append(field4, "+") // 2-67, "Field 4 Contents"
			}
			if len(field3) == 1 {
				if ap := ctx.world.GetAirport(ac.FlightPlan.ArrivalAirport); ap != nil && !ap.OmitArrivalScratchpad {
					ap := ac.FlightPlan.ArrivalAirport
					if len(ap) == 4 {
						ap = ap[1:] // drop the leading K
					}
					field3 = append(field3, ap)
					field4 = append(field4, "")
				}
			}
		}

		// Fill in empty field4 entries.
		for i := range field4 {
			if field4[i] == "" && stars.TrackInformation[ac.Squawk].HandoffController != "" {
				if ctrl := ctx.world.GetControllerByCallsign(stars.TrackInformation[ac.Squawk].HandoffController); ctrl != nil {
					if ac.RedirectedHandoff.RedirectedTo != "" {
						field4 = append(field4, ctx.world.GetControllerByCallsign(ac.RedirectedHandoff.RedirectedTo).SectorId[len(ctrl.SectorId)-1:])
					} else {
						if ctrl.ERAMFacility { // Same facility
							field4 = append(field4, "C")
						} else if ctrl.FacilityIdentifier == "" { // Enroute handoff
							field4 = append(field4, ctrl.SectorId[len(ctrl.SectorId)-1:])
						} else { // Different facility
							field4 = append(field4, ctrl.FacilityIdentifier)
						}
					}
				}
			}
			for len(field4[i]) < 2 {
				field4[i] += " "
			}
		}

		speed := fmt.Sprintf("%02d", (state.TrackGroundspeed()+5)/10)

		field5 := []string{} // alternate speed and aircraft type
		var line5FieldColors *STARSDatablockFieldColors
		if state.Ident() {
			// Speed is followed by ID when identing (2-67, field 5)
			field5 = append(field5, speed+"ID")
			field5 = append(field5, speed+"ID")
			color, _ := sp.datablockColor(ctx, ac)

			line5FieldColors = &STARSDatablockFieldColors{
				Start: len(speed) + 1,
				End:   len(speed) + 3,
				Color: color.Scale(0.3),
			}
		} else {
			acCategory := ""
			actype := ac.FlightPlan.TypeWithoutSuffix()
			if strings.Index(actype, "/") == 1 {
				actype = actype[2:]
			}
			modifier := ""
			if ac.FlightPlan.Rules == VFR {
				modifier += "V"
			} else if sp.isOverflight(ctx, ac) {
				modifier += "E"
			} else {
				modifier = " "
			}
			cat := getCwtCategory(ac)
			acCategory = modifier + cat

			field5 = append(field5, speed+acCategory)

			field5 = append(field5, actype)
			if (state.DisplayRequestedAltitude != nil && *state.DisplayRequestedAltitude) ||
				(state.DisplayRequestedAltitude == nil && sp.CurrentPreferenceSet.DisplayRequestedAltitude) {
				field5 = append(field5, fmt.Sprintf("R%03d", ac.FlightPlan.Altitude/100))
			}
		}
		for i := range field5 {
			if len(field5[i]) < 5 {
				field5[i] = fmt.Sprintf("%-5s", field5[i])
			}
		}

		field6 := ""
		var line3FieldColors *STARSDatablockFieldColors
		if state.DisplayATPAWarnAlert != nil && !*state.DisplayATPAWarnAlert {
			field6 = "*TPA"
		} else if state.IntrailDistance != 0 && sp.CurrentPreferenceSet.DisplayATPAInTrailDist {
			field6 = fmt.Sprintf("%.2f", state.IntrailDistance)

			if state.ATPAStatus == ATPAStatusWarning {
				line3FieldColors = &STARSDatablockFieldColors{
					Start: 0,
					End:   len(field6),
					Color: STARSATPAWarningColor,
				}
			} else if state.ATPAStatus == ATPAStatusAlert {
				line3FieldColors = &STARSDatablockFieldColors{
					Start: 0,
					End:   len(field6),
					Color: STARSATPAAlertColor,
				}
			}
		}
		for len(field6) < 5 {
			field6 += " "
		}

		field7 := "    "
		if ac.TempAltitude != 0 {
			ta := (ac.TempAltitude + 50) / 100
			field7 = fmt.Sprintf("A%03d", ta)
		}
		line3 := field6 + "  " + field7

		// Now make some datablocks. Note that line 1 has already been set
		// in baseDB above.
		//
		// A number of the fields may be multiplexed; the total number of
		// unique datablock variations is the least common multiple of all
		// of their lengths.  and 8 may be time multiplexed, which
		// simplifies db creation here.
		dbs := []STARSDatablock{}
		n := lcm(lcm(len(field3), len(field4)), lcm(len(field5), len(field8)))
		for i := 0; i < n; i++ {
			db := baseDB.Duplicate()
			db.Lines[1].Text = field1 + field2 + field8[i%len(field8)]
			db.Lines[2].Text = field3[i%len(field3)] + field4[i%len(field4)] + field5[i%len(field5)]
			db.Lines[3].Text = line3
			if line3FieldColors != nil {
				db.Lines[3].Colors = append(db.Lines[3].Colors, *line3FieldColors)
			}
			if line5FieldColors != nil && i&1 == 1 {
				// Flash "ID" for identing
				fc := *line5FieldColors
				fc.Start += len(field3[i%len(field3)]) + len(field4)
				fc.End += len(field3[i%len(field3)]) + len(field4)
				db.Lines[2].Colors = append(db.Lines[2].Colors, fc)
			}
			dbs = append(dbs, db)
		}
		return dbs
	}

	return nil
}

func sameFacility(ctx *PaneContext, receiving string) bool {
	return ctx.world.GetControllerByCallsign(ctx.world.Callsign).FacilityIdentifier ==
		ctx.world.GetControllerByCallsign(receiving).FacilityIdentifier
}

func (sp *STARSPane) datablockColor(ctx *PaneContext, ac *Aircraft) (color RGB, brightness STARSBrightness) {
	ps := sp.CurrentPreferenceSet
	dt := sp.datablockType(ctx, ac)
	state := sp.Aircraft[ac.Callsign]
	brightness = Select(dt == PartialDatablock || dt == LimitedDatablock,
		ps.Brightness.LimitedDatablocks, ps.Brightness.FullDatablocks)

	if ac.Callsign == sp.dwellAircraft {
		brightness = STARSBrightness(100)
	}

	w := ctx.world
	for _, controller := range ac.RedirectedHandoff.Redirector {
		if controller == w.Callsign && ac.RedirectedHandoff.RedirectedTo != w.Callsign {
			color = STARSUntrackedAircraftColor
		}
	}

	// Handle cases where it should flash
	_, stars := w.SafeFacility("")
	now := time.Now()
	if now.Second()&1 == 0 { // one second cycle
		if _, pointOut := sp.InboundPointOuts[ac.Callsign]; pointOut {
			// point out
			brightness /= 3
		} else if state.OutboundHandoffAccepted && now.Before(state.OutboundHandoffFlashEnd) {
			// we handed it off, it was accepted, but we haven't yet acknowledged
			brightness /= 3
		} else if info := stars.TrackInformation[ac.Squawk]; (info != nil && info.HandoffController == ctx.world.Callsign && // handing off to us
			!slices.Contains(ac.RedirectedHandoff.Redirector, w.Callsign)) || // not a redirector
			ac.RedirectedHandoff.RedirectedTo == w.Callsign { // redirected to
			brightness /= 3
		}
	}

	// Check if were the controller being ForceQL
	for _, control := range ac.ForceQLControllers {
		if control == w.Callsign {
			color = STARSInboundPointOutColor
			return
		}
	}

	if info := stars.TrackInformation[ac.Squawk]; info == nil || info.TrackOwner == "" {
		color = STARSUntrackedAircraftColor
	} else {
		if _, ok := sp.InboundPointOuts[ac.Callsign]; ok || state.PointedOut || state.ForceQL {
			// yellow for pointed out by someone else or uncleared after acknowledged.
			color = STARSInboundPointOutColor
		} else if state.IsSelected {
			// middle button selected
			color = STARSSelectedAircraftColor
		} else if info.TrackOwner == w.Callsign { //change
			// we own the track track
			color = STARSTrackedAircraftColor
		} else if ac.RedirectedHandoff.OriginalOwner == w.Callsign || ac.RedirectedHandoff.RedirectedTo == w.Callsign {
			color = STARSTrackedAircraftColor
		} else if info.HandoffController == w.Callsign &&
			!slices.Contains(ac.RedirectedHandoff.Redirector, w.Callsign) {
			// flashing white if it's being handed off to us.
			color = STARSTrackedAircraftColor
		} else if state.OutboundHandoffAccepted {
			// we handed it off, it was accepted, but we haven't yet acknowledged
			color = STARSTrackedAircraftColor
		} else if ps.QuickLookAll && ps.QuickLookAllIsPlus {
			// quick look all plus
			color = STARSTrackedAircraftColor
		} else if slices.ContainsFunc(ps.QuickLookPositions,
			func(q QuickLookPosition) bool { return q.Callsign == ac.TrackingController && q.Plus }) {
			// individual quicklook plus controller
			color = STARSTrackedAircraftColor
		} else {
			color = STARSUntrackedAircraftColor
		}
	}
	return
}

func (sp *STARSPane) drawLeaderLines(aircraft []*Aircraft, ctx *PaneContext, transforms ScopeTransformations,
	cb *CommandBuffer) {
	ld := GetColoredLinesDrawBuilder()
	defer ReturnColoredLinesDrawBuilder(ld)
	now := ctx.world.CurrentTime()

	for _, ac := range aircraft {
		state := sp.Aircraft[ac.Callsign]
		if state.LostTrack(now) || !sp.datablockVisible(ac, ctx) {
			continue
		}

		dbs := sp.getDatablocks(ctx, ac)
		if len(dbs) == 0 {
			continue
		}

		baseColor, brightness := sp.datablockColor(ctx, ac)
		pac := transforms.WindowFromLatLongP(state.TrackPosition())
		v := sp.getLeaderLineVector(sp.getLeaderLineDirection(ac, ctx.world))
		ld.AddLine(pac, add2f(pac, v), brightness.ScaleRGB(baseColor))
	}

	transforms.LoadWindowViewingMatrices(cb)
	cb.LineWidth(1)
	ld.GenerateCommands(cb)
}

func (sp *STARSPane) drawDatablocks(aircraft []*Aircraft, ctx *PaneContext,
	transforms ScopeTransformations, cb *CommandBuffer) {
	td := GetTextDrawBuilder()
	defer ReturnTextDrawBuilder(td)

	now := ctx.world.CurrentTime()
	realNow := time.Now() // for flashing rate...
	ps := sp.CurrentPreferenceSet
	font := sp.systemFont[ps.CharSize.Datablocks]

	for _, ac := range aircraft {
		state := sp.Aircraft[ac.Callsign]
		if state.LostTrack(now) || !sp.datablockVisible(ac, ctx) {
			continue
		}

		dbs := sp.getDatablocks(ctx, ac)
		if len(dbs) == 0 {
			continue
		}

		color, brightness := sp.datablockColor(ctx, ac)
		if brightness == 0 {
			continue
		}

		// Compute the bounds of the datablock; always use the first one so
		// things don't jump around when it switches between multiple of
		// them.
		w, h := dbs[0].BoundText(font)
		datablockOffset := sp.getDatablockOffset([2]float32{float32(w), float32(h)},
			sp.getLeaderLineDirection(ac, ctx.world))

		// Draw characters starting at the upper left.
		pac := transforms.WindowFromLatLongP(state.TrackPosition())
		pt := add2f(datablockOffset, pac)
		idx := (realNow.Second() / 2) % len(dbs) // 2 second cycle
		dbs[idx].DrawText(td, pt, font, color, brightness)
	}

	transforms.LoadWindowViewingMatrices(cb)
	td.GenerateCommands(cb)
}

func (sp *STARSPane) drawPTLs(aircraft []*Aircraft, ctx *PaneContext, transforms ScopeTransformations, cb *CommandBuffer) {
	ps := sp.CurrentPreferenceSet

	ld := GetColoredLinesDrawBuilder()
	defer ReturnColoredLinesDrawBuilder(ld)

	color := ps.Brightness.Lines.RGB()

	now := ctx.world.CurrentTime()
	for _, ac := range aircraft {
		state := sp.Aircraft[ac.Callsign]
		if state.LostTrack(now) || !state.HaveHeading() {
			continue
		}
		if !(state.DisplayPTL || ps.PTLAll || (ps.PTLOwn && ac.TrackingController == ctx.world.Callsign)) {
			continue
		}
		if ps.PTLLength == 0 {
			continue
		}

		// convert PTL length (minutes) to estimated distance a/c will travel
		dist := float32(state.TrackGroundspeed()) / 60 * ps.PTLLength

		// h is a vector in nm coordinates with length l=dist
		hdg := state.TrackHeading(ac.NmPerLongitude())
		h := [2]float32{sin(radians(hdg)), cos(radians(hdg))}
		h = scale2f(h, dist)
		end := add2f(ll2nm(state.TrackPosition(), ac.NmPerLongitude()), h)

		ld.AddLine(state.TrackPosition(), nm2ll(end, ac.NmPerLongitude()), color)
	}

	transforms.LoadLatLongViewingMatrices(cb)
	ld.GenerateCommands(cb)
}

func (sp *STARSPane) drawRingsAndCones(aircraft []*Aircraft, ctx *PaneContext, transforms ScopeTransformations,
	cb *CommandBuffer) {
	now := ctx.world.CurrentTime()
	ld := GetColoredLinesDrawBuilder()
	defer ReturnColoredLinesDrawBuilder(ld)
	td := GetTextDrawBuilder()
	defer ReturnTextDrawBuilder(td)

	ps := sp.CurrentPreferenceSet
	font := sp.systemFont[ps.CharSize.Datablocks]
	color := ps.Brightness.Lines.ScaleRGB(STARSJRingConeColor)
	textStyle := TextStyle{Font: font, Color: color}

	for _, ac := range aircraft {
		state := sp.Aircraft[ac.Callsign]
		if state.LostTrack(now) {
			continue
		}

		// Format a radius/length for printing, ditching the ".0" if it's
		// an integer value.
		format := func(v float32) string {
			if v == float32(int(v)) {
				return strconv.Itoa(int(v))
			} else {
				return fmt.Sprintf("%.1f", v)
			}
		}

		if state.JRingRadius > 0 {
			const nsegs = 360
			pc := transforms.WindowFromLatLongP(state.TrackPosition())
			radius := state.JRingRadius / transforms.PixelDistanceNM(ctx.world.NmPerLongitude)
			ld.AddCircle(pc, radius, nsegs, color)

			if ps.DisplayTPASize || (state.DisplayTPASize != nil && *state.DisplayTPASize) {
				// draw the ring size around 7.5 o'clock
				// vector from center to the circle there
				v := [2]float32{-.707106 * radius, -.707106 * radius} // -sqrt(2)/2
				// move up to make space for the text
				v[1] += float32(font.size) + 3
				pt := add2f(pc, v)
				td.AddText(format(state.JRingRadius), pt, textStyle)
			}
		}
		atpaStatus := state.ATPAStatus // this may change

		// If warning/alert cones are inhibited but monitor cones are not,
		// we may still draw a monitor cone.
		if (atpaStatus == ATPAStatusWarning || atpaStatus == ATPAStatusAlert) &&
			(!ps.DisplayATPAWarningAlertCones || (state.DisplayATPAWarnAlert != nil && !*state.DisplayATPAWarnAlert)) {
			atpaStatus = ATPAStatusMonitor
		}

		drawATPAMonitor := atpaStatus == ATPAStatusMonitor && ps.DisplayATPAMonitorCones &&
			(state.DisplayATPAMonitor == nil || *state.DisplayATPAMonitor) &&
			state.IntrailDistance-state.MinimumMIT <= 2 // monitor only if within 2nm of MIT requirement
		drawATPAWarning := atpaStatus == ATPAStatusWarning && ps.DisplayATPAWarningAlertCones &&
			(state.DisplayATPAWarnAlert == nil || *state.DisplayATPAWarnAlert)
		drawATPAAlert := atpaStatus == ATPAStatusAlert && ps.DisplayATPAWarningAlertCones &&
			(state.DisplayATPAWarnAlert == nil || *state.DisplayATPAWarnAlert)
		drawATPACone := drawATPAMonitor || drawATPAWarning || drawATPAAlert

		if state.HaveHeading() && (state.ConeLength > 0 || drawATPACone) {
			// We'll draw in window coordinates. First figure out the
			// coordinates of the vertices of the cone triangle. We'll
			// start with a canonical triangle in nm coordinates, going one
			// unit up the +y axis with a small spread in x.
			v := [][2]float32{[2]float32{0, 0}, [2]float32{-.04, 1}, [2]float32{.04, 1}}

			// Now we want to get that triangle in window coordinates...

			// The cone length is at minimum the required MIT if the aircraft is
			// in the ATPA volume.
			coneLength := max(state.ConeLength, state.MinimumMIT)
			length := coneLength / transforms.PixelDistanceNM(ctx.world.NmPerLongitude)

			var coneHeading float32
			if drawATPACone {
				// Cone is oriented to point toward the leading aircraft
				sfront, ok := sp.Aircraft[state.ATPALeadAircraftCallsign]
				if ok {
					coneHeading = headingp2ll(state.TrackPosition(), sfront.TrackPosition(),
						ac.NmPerLongitude(), ac.MagneticVariation())
				}
			} else {
				// Cone is oriented along the aircraft's heading
				coneHeading = state.TrackHeading(ac.NmPerLongitude()) + ac.MagneticVariation()
			}

			rot := rotator2f(coneHeading)
			for i := range v {
				// First scale it to make it the desired length in nautical
				// miles; while we're at it, we'll convert that over to
				// window coordinates.
				v[i] = scale2f(v[i], length)
				// Now we just need to rotate it from the +y axis to be
				// aligned with the aircraft's heading.
				v[i] = rot(v[i])
			}

			coneColor := ps.Brightness.Lines.ScaleRGB(STARSJRingConeColor)
			if atpaStatus == ATPAStatusWarning {
				coneColor = ps.Brightness.Lines.ScaleRGB(STARSATPAWarningColor)
			} else if atpaStatus == ATPAStatusAlert {
				coneColor = ps.Brightness.Lines.ScaleRGB(STARSATPAAlertColor)
			}

			// We've got what we need to draw a polyline with the
			// aircraft's position as an anchor.
			pw := transforms.WindowFromLatLongP(state.TrackPosition())
			v = MapSlice(v, func(p [2]float32) [2]float32 { return add2f(p, pw) })
			ld.AddLineLoop(coneColor, v)

			if ps.DisplayTPASize || (state.DisplayTPASize != nil && *state.DisplayTPASize) {
				ptext := add2f(pw, rot(scale2f([2]float32{0, 0.5}, length)))
				td.AddTextCentered(format(coneLength), ptext, textStyle)
			}
		}
	}

	transforms.LoadWindowViewingMatrices(cb)
	ld.GenerateCommands(cb)
	td.GenerateCommands(cb)
}

// Draw all of the range-bearing lines that have been specified.
func (sp *STARSPane) drawRBLs(aircraft []*Aircraft, ctx *PaneContext, transforms ScopeTransformations, cb *CommandBuffer) {
	td := GetTextDrawBuilder()
	defer ReturnTextDrawBuilder(td)
	ld := GetColoredLinesDrawBuilder()
	defer ReturnColoredLinesDrawBuilder(ld)

	ps := sp.CurrentPreferenceSet
	color := ps.Brightness.Lines.RGB() // check
	style := TextStyle{
		Font:  sp.systemFont[ps.CharSize.Tools],
		Color: color,
	}

	drawRBL := func(p0 Point2LL, p1 Point2LL, idx int, gs float32) {
		// Format the range-bearing line text for the two positions.
		hdg := headingp2ll(p0, p1, ctx.world.NmPerLongitude, ctx.world.MagneticVariation)
		dist := nmdistance2ll(p0, p1)
		text := fmt.Sprintf("%3d/%.2f", int(hdg+.5), dist)
		if gs != 0 {
			// Add ETA in minutes
			eta := 60 * dist / gs
			text += fmt.Sprintf("/%d", int(eta+.5))
		}
		text += fmt.Sprintf("-%d", idx)

		// And draw the line and the text.
		pText := transforms.WindowFromLatLongP(mid2ll(p0, p1))
		td.AddTextCentered(text, pText, style)
		ld.AddLine(p0, p1, color)
	}

	// Maybe draw a wip RBL with p1 as the mouse's position
	if sp.wipRBL != nil {
		wp := sp.wipRBL.P[0]
		if ctx.mouse != nil {
			p1 := transforms.LatLongFromWindowP(ctx.mouse.Pos)
			if wp.Callsign != "" {
				if ac := ctx.world.Aircraft[wp.Callsign]; ac != nil && sp.datablockVisible(ac, ctx) &&
					slices.Contains(aircraft, ac) {
					if state, ok := sp.Aircraft[wp.Callsign]; ok {
						drawRBL(state.TrackPosition(), p1, len(sp.RangeBearingLines)+1, ac.GS())
					}
				}
			} else {
				drawRBL(wp.Loc, p1, len(sp.RangeBearingLines)+1, 0)
			}
		}
	}

	for i, rbl := range sp.RangeBearingLines {
		if p0, p1 := rbl.GetPoints(ctx, aircraft, sp); !p0.IsZero() && !p1.IsZero() {
			gs := float32(0)

			// If one but not both are tracks, get the groundspeed so we
			// can display an ETA.
			if rbl.P[0].Callsign != "" {
				if rbl.P[1].Callsign == "" {
					if ac := ctx.world.Aircraft[rbl.P[0].Callsign]; ac != nil {
						gs = ac.GS()
					}
				}
			} else if rbl.P[1].Callsign != "" {
				if rbl.P[0].Callsign == "" {
					if ac := ctx.world.Aircraft[rbl.P[1].Callsign]; ac != nil {
						gs = ac.GS()
					}
				}
			}

			drawRBL(p0, p1, i+1, gs)
		}
	}

	// Remove stale ones that include aircraft that have landed, etc.
	sp.RangeBearingLines = FilterSlice(sp.RangeBearingLines, func(rbl STARSRangeBearingLine) bool {
		p0, p1 := rbl.GetPoints(ctx, aircraft, sp)
		return !p0.IsZero() && !p1.IsZero()
	})

	transforms.LoadLatLongViewingMatrices(cb)
	ld.GenerateCommands(cb)
	transforms.LoadWindowViewingMatrices(cb)
	td.GenerateCommands(cb)
}

// Draw the minimum separation line between two aircraft, if selected.
func (sp *STARSPane) drawMinSep(ctx *PaneContext, transforms ScopeTransformations, cb *CommandBuffer) {
	cs0, cs1 := sp.MinSepAircraft[0], sp.MinSepAircraft[1]
	if cs0 == "" || cs1 == "" {
		// Two aircraft haven't been specified.
		return
	}
	ac0, ok0 := ctx.world.Aircraft[cs0]
	ac1, ok1 := ctx.world.Aircraft[cs1]
	if !ok0 || !ok1 {
		// Missing aircraft
		return
	}

	ps := sp.CurrentPreferenceSet
	color := ps.Brightness.Lines.RGB()

	s0, ok0 := sp.Aircraft[ac0.Callsign]
	s1, ok1 := sp.Aircraft[ac1.Callsign]
	if !ok0 || !ok1 {
		return
	}
	DrawMinimumSeparationLine(s0.TrackPosition(),
		s0.HeadingVector(ac0.NmPerLongitude(), ac0.MagneticVariation()),
		s1.TrackPosition(),
		s1.HeadingVector(ac1.NmPerLongitude(), ac1.MagneticVariation()),
		ac0.NmPerLongitude(), color, RGB{}, sp.systemFont[ps.CharSize.Tools],
		ctx, transforms, cb)
}

func (sp *STARSPane) drawAirspace(ctx *PaneContext, transforms ScopeTransformations, cb *CommandBuffer) {
	ld := GetColoredLinesDrawBuilder()
	defer ReturnColoredLinesDrawBuilder(ld)
	td := GetTextDrawBuilder()
	defer ReturnTextDrawBuilder(td)

	ps := sp.CurrentPreferenceSet
	rgb := ps.Brightness.Lists.ScaleRGB(STARSListColor)

	drawSectors := func(volumes []ControllerAirspaceVolume) {
		for _, v := range volumes {
			e := EmptyExtent2D()

			for _, pts := range v.Boundaries {
				for i := range pts {
					e = Union(e, pts[i])
					if i < len(pts)-1 {
						ld.AddLine(pts[i], pts[i+1], rgb)
					}
				}
			}

			center := e.Center()
			ps := sp.CurrentPreferenceSet
			style := TextStyle{
				Font:           sp.systemFont[ps.CharSize.Tools],
				Color:          rgb,
				DrawBackground: true, // default BackgroundColor is fine
			}
			alts := fmt.Sprintf("%d-%d", v.LowerLimit/100, v.UpperLimit/100)
			td.AddTextCentered(alts, transforms.WindowFromLatLongP(center), style)
		}
	}

	if sp.drawApproachAirspace {
		drawSectors(ctx.world.ApproachAirspace)
	}

	if sp.drawDepartureAirspace {
		drawSectors(ctx.world.DepartureAirspace)
	}

	transforms.LoadLatLongViewingMatrices(cb)
	ld.GenerateCommands(cb)
	transforms.LoadWindowViewingMatrices(cb)
	td.GenerateCommands(cb)
}

func (sp *STARSPane) consumeMouseEvents(ctx *PaneContext, ghosts []*GhostAircraft,
	transforms ScopeTransformations, cb *CommandBuffer) {
	if ctx.mouse == nil {
		return
	}

	mouse := ctx.mouse
	ps := &sp.CurrentPreferenceSet

	if ctx.mouse.Clicked[MouseButtonPrimary] && !ctx.haveFocus {
		if ac, _ := sp.tryGetClosestAircraft(ctx.world, ctx.mouse.Pos, transforms); ac != nil {
			sp.events.PostEvent(Event{Type: TrackClickedEvent, Callsign: ac.Callsign})
		}
		wmTakeKeyboardFocus(sp, false)
		return
	}
	if (ctx.mouse.Clicked[MouseButtonSecondary] || ctx.mouse.Clicked[MouseButtonTertiary]) && !ctx.haveFocus {
		wmTakeKeyboardFocus(sp, false)
	}

	if activeSpinner == nil && !sp.LockDisplay {
		// Handle dragging the scope center
		if mouse.Dragging[MouseButtonSecondary] {
			delta := mouse.DragDelta
			if delta[0] != 0 || delta[1] != 0 {
				deltaLL := transforms.LatLongFromWindowV(delta)
				ps.CurrentCenter = sub2f(ps.CurrentCenter, deltaLL)
			}
		}

		// Consume mouse wheel
		if mouse.Wheel[1] != 0 {
			r := ps.Range
			if _, ok := ctx.keyboard.Pressed[KeyControl]; ok {
				ps.Range += 3 * mouse.Wheel[1]
			} else {
				ps.Range += mouse.Wheel[1]
			}
			ps.Range = clamp(ps.Range, 6, 256) // 4-33

			// We want to zoom in centered at the mouse position; this affects
			// the scope center after the zoom, so we'll find the
			// transformation that gives the new center position.
			mouseLL := transforms.LatLongFromWindowP(mouse.Pos)
			scale := ps.Range / r
			centerTransform := Identity3x3().
				Translate(mouseLL[0], mouseLL[1]).
				Scale(scale, scale).
				Translate(-mouseLL[0], -mouseLL[1])

			ps.CurrentCenter = centerTransform.TransformPoint(ps.CurrentCenter)
		}
	}

	if ctx.mouse.Clicked[MouseButtonPrimary] {
		if ctx.keyboard != nil && ctx.keyboard.IsPressed(KeyShift) && ctx.keyboard.IsPressed(KeyControl) {
			// Shift-Control-click anywhere -> copy current mouse lat-long to the clipboard.
			mouseLatLong := transforms.LatLongFromWindowP(ctx.mouse.Pos)
			ctx.platform.GetClipboard().SetText(strings.ReplaceAll(mouseLatLong.DMSString(), " ", ""))
		}

		if ctx.keyboard != nil && ctx.keyboard.IsPressed(KeyControl) && !ctx.keyboard.IsPressed(KeyShift) { // There is a conflict between this and initating a track CRC-style,
			// so making sure that shift isn't being pressed would be a good idea.
			if ac, _ := sp.tryGetClosestAircraft(ctx.world, ctx.mouse.Pos, transforms); ac != nil {
				if state := sp.Aircraft[ac.Callsign]; state != nil {
					state.IsSelected = !state.IsSelected
					return
				}
			}
		}

		// If a scope click handler has been registered, give it the click
		// and then clear it out.
		var status STARSCommandStatus
		if sp.scopeClickHandler != nil {
			status = sp.scopeClickHandler(ctx.mouse.Pos, transforms)
		} else {
			status = sp.executeSTARSClickedCommand(ctx, sp.previewAreaInput, ctx.mouse.Pos, ghosts, transforms)
		}

		if status.err != nil {
			sp.displayError(status.err)
		} else {
			if status.clear {
				sp.resetInputState()
			}
			sp.previewAreaOutput = status.output
		}
	} else if ctx.mouse.Clicked[MouseButtonTertiary] {
		if ac, _ := sp.tryGetClosestAircraft(ctx.world, ctx.mouse.Pos, transforms); ac != nil {
			if state := sp.Aircraft[ac.Callsign]; state != nil {
				state.IsSelected = !state.IsSelected
			}
		}
	} else if !ctx.world.SimIsPaused {
		switch sp.CurrentPreferenceSet.DwellMode {
		case DwellModeOff:
			sp.dwellAircraft = ""

		case DwellModeOn:
			if ac, _ := sp.tryGetClosestAircraft(ctx.world, ctx.mouse.Pos, transforms); ac != nil {
				sp.dwellAircraft = ac.Callsign
			} else {
				sp.dwellAircraft = ""
			}

		case DwellModeLock:
			if ac, _ := sp.tryGetClosestAircraft(ctx.world, ctx.mouse.Pos, transforms); ac != nil {
				sp.dwellAircraft = ac.Callsign
			}
			// Otherwise leave sp.dwellAircraft as is
		}
	} else {
		if ac, _ := sp.tryGetClosestAircraft(ctx.world, ctx.mouse.Pos, transforms); ac != nil {
			td := GetTextDrawBuilder()
			defer ReturnTextDrawBuilder(td)

			ps := sp.CurrentPreferenceSet
			font := sp.systemFont[ps.CharSize.Datablocks]
			style := TextStyle{
				Font:        font,
				Color:       ps.Brightness.FullDatablocks.ScaleRGB(STARSListColor),
				LineSpacing: 0}

			// Aircraft track position in window coordinates
			state := sp.Aircraft[ac.Callsign]
			pac := transforms.WindowFromLatLongP(state.TrackPosition())

			// Upper-left corner of where we start drawing the text
			pad := float32(5)
			ptext := add2f([2]float32{2 * pad, 0}, pac)
			info := ac.NavSummary()
			td.AddText(info, ptext, style)

			// Draw an alpha-blended quad behind the text to make it more legible.
			trid := GetTrianglesDrawBuilder()
			defer ReturnTrianglesDrawBuilder(trid)
			bx, by := font.BoundText(info, style.LineSpacing)
			trid.AddQuad(add2f(ptext, [2]float32{-pad, 0}),
				add2f(ptext, [2]float32{float32(bx) + pad, 0}),
				add2f(ptext, [2]float32{float32(bx) + pad, -float32(by) - pad}),
				add2f(ptext, [2]float32{-pad, -float32(by) - pad}))

			// Get it all into the command buffer
			transforms.LoadWindowViewingMatrices(cb)
			cb.SetRGBA(RGBA{R: 0.25, G: 0.25, B: 0.25, A: 0.75})
			cb.Blend()
			trid.GenerateCommands(cb)
			cb.DisableBlend()
			td.GenerateCommands(cb)
		}
	}
}

func (sp *STARSPane) drawMouseCursor(ctx *PaneContext, paneExtent Extent2D, transforms ScopeTransformations,
	cb *CommandBuffer) {
	if ctx.mouse == nil {
		return
	}

	// If the mouse is inside the scope, disable the standard mouse cursor
	// and draw a cross for the cursor; otherwise leave the default arrow
	// for the DCB.
	if ctx.mouse.Pos[0] >= 0 && ctx.mouse.Pos[0] < paneExtent.Width() &&
		ctx.mouse.Pos[1] >= 0 && ctx.mouse.Pos[1] < paneExtent.Height() {
		ctx.mouse.SetCursor(imgui.MouseCursorNone)
		ld := GetLinesDrawBuilder()
		defer ReturnLinesDrawBuilder(ld)

		w := float32(7) * Select(runtime.GOOS == "windows", ctx.platform.DPIScale(), float32(1))
		ld.AddLine(add2f(ctx.mouse.Pos, [2]float32{-w, 0}), add2f(ctx.mouse.Pos, [2]float32{w, 0}))
		ld.AddLine(add2f(ctx.mouse.Pos, [2]float32{0, -w}), add2f(ctx.mouse.Pos, [2]float32{0, w}))

		transforms.LoadWindowViewingMatrices(cb)
		// STARS Operators Manual 4-74: FDB brightness is used for the cursor
		ps := sp.CurrentPreferenceSet
		cb.SetRGB(ps.Brightness.FullDatablocks.RGB())
		ld.GenerateCommands(cb)
	} else {
		ctx.mouse.SetCursor(imgui.MouseCursorArrow)
	}
}

///////////////////////////////////////////////////////////////////////////
// DCB menu on top

const STARSButtonSize = 76

const (
	STARSButtonFull = 1 << iota
	STARSButtonHalfVertical
	STARSButtonHalfHorizontal
	STARSButtonSelected
)

func starsButtonSize(flags int, scale float32) [2]float32 {
	bs := func(s float32) float32 { return float32(int(s*STARSButtonSize + 0.5)) }

	if (flags & STARSButtonFull) != 0 {
		return [2]float32{bs(scale), bs(scale)}
	} else if (flags & STARSButtonHalfVertical) != 0 {
		return [2]float32{bs(scale), bs(scale / 2)}
	} else if (flags & STARSButtonHalfHorizontal) != 0 {
		return [2]float32{bs(scale / 2), bs(scale)}
	} else {
		lg.Errorf("unhandled starsButtonFlags %d", flags)
		return [2]float32{bs(scale), bs(scale)}
	}
}

var dcbDrawState struct {
	cb           *CommandBuffer
	mouse        *MouseState
	mouseDownPos []float32
	cursor       [2]float32
	drawStartPos [2]float32
	style        TextStyle
	brightness   STARSBrightness
	position     int
}

func (sp *STARSPane) StartDrawDCB(ctx *PaneContext, buttonScale float32, transforms ScopeTransformations,
	cb *CommandBuffer) {
	dcbDrawState.cb = cb
	dcbDrawState.mouse = ctx.mouse

	ps := sp.CurrentPreferenceSet
	dcbDrawState.brightness = ps.Brightness.DCB
	dcbDrawState.position = ps.DCBPosition
	switch dcbDrawState.position {
	case DCBPositionTop, DCBPositionLeft:
		dcbDrawState.drawStartPos = [2]float32{0, ctx.paneExtent.Height()}

	case DCBPositionRight:
		sz := starsButtonSize(STARSButtonFull, buttonScale) // FIXME: there should be a better way to get the default
		dcbDrawState.drawStartPos = [2]float32{ctx.paneExtent.Width() - sz[0], ctx.paneExtent.Height()}

	case DCBPositionBottom:
		sz := starsButtonSize(STARSButtonFull, buttonScale)
		dcbDrawState.drawStartPos = [2]float32{0, sz[1]}
	}

	dcbDrawState.cursor = dcbDrawState.drawStartPos

	dcbDrawState.style = TextStyle{
		Font:        sp.dcbFont[ps.CharSize.DCB],
		Color:       RGB{1, 1, 1},
		LineSpacing: 0,
	}
	if dcbDrawState.style.Font == nil {
		lg.Errorf("nil buttonFont??")
		dcbDrawState.style.Font = GetDefaultFont()
	}

	transforms.LoadWindowViewingMatrices(cb)
	cb.LineWidth(1)

	if ctx.mouse != nil && ctx.mouse.Clicked[MouseButtonPrimary] {
		dcbDrawState.mouseDownPos = ctx.mouse.Pos[:]
	}

	/*
		imgui.PushStyleColor(imgui.StyleColorText, imgui.Vec4{.7, .7, .7, 1})
		imgui.PushStyleColor(imgui.StyleColorButton, imgui.Vec4{.075, .075, .075, 1})
		imgui.PushStyleColor(imgui.StyleColorButtonHovered, imgui.Vec4{.3, .3, .3, 1})
		imgui.PushStyleColor(imgui.StyleColorButtonActive, imgui.Vec4{0, .2, 0, 1})
	*/
}

func (sp *STARSPane) EndDrawDCB() {
	// Clear out the scissor et al...
	dcbDrawState.cb.ResetState()

	if mouse := dcbDrawState.mouse; mouse != nil {
		if mouse.Released[MouseButtonPrimary] {
			dcbDrawState.mouseDownPos = nil
		}
	}
}

func drawDCBText(text string, td *TextDrawBuilder, buttonSize [2]float32, color RGB) {
	// Clean up the text
	lines := strings.Split(strings.TrimSpace(text), "\n")
	for i := range lines {
		lines[i] = strings.TrimSpace(lines[i])
	}

	style := dcbDrawState.style
	style.Color = lerpRGB(.5, color, dcbDrawState.brightness.ScaleRGB(color))
	_, h := style.Font.BoundText(strings.Join(lines, "\n"), dcbDrawState.style.LineSpacing)

	slop := buttonSize[1] - float32(h) // todo: what if negative...
	y0 := dcbDrawState.cursor[1] - 1 - slop/2
	for _, line := range lines {
		lw, lh := style.Font.BoundText(line, style.LineSpacing)
		// Try to center the text, though if it's too big to fit in the
		// button then draw it starting from the left edge of the button so
		// that the trailing characters are the ones that are lost.
		x0 := dcbDrawState.cursor[0] + max(1, (buttonSize[0]-float32(lw))/2)

		td.AddText(line, [2]float32{x0, y0}, style)
		y0 -= float32(lh)
	}
}

func drawDCBButton(ctx *PaneContext, text string, flags int, buttonScale float32, pushedIn bool, disabled bool) (Extent2D, bool) {
	ld := GetColoredLinesDrawBuilder()
	trid := GetColoredTrianglesDrawBuilder()
	td := GetTextDrawBuilder()
	defer ReturnColoredLinesDrawBuilder(ld)
	defer ReturnColoredTrianglesDrawBuilder(trid)
	defer ReturnTextDrawBuilder(td)

	sz := starsButtonSize(flags, buttonScale)

	// Offset for spacing
	const delta = 1
	p0 := add2f(dcbDrawState.cursor, [2]float32{delta, -delta})
	p1 := add2f(p0, [2]float32{sz[0] - 2*delta, 0})
	p2 := add2f(p1, [2]float32{0, -sz[1] + 2*delta})
	p3 := add2f(p2, [2]float32{-sz[0] + 2*delta, 0})

	ext := Extent2DFromPoints([][2]float32{p0, p2})
	mouse := dcbDrawState.mouse
	mouseInside := mouse != nil && ext.Inside(mouse.Pos)
	mouseDownInside := dcbDrawState.mouseDownPos != nil &&
		ext.Inside([2]float32{dcbDrawState.mouseDownPos[0], dcbDrawState.mouseDownPos[1]})

	var buttonColor, textColor RGB
	if disabled {
		buttonColor = STARSDCBDisabledButtonColor
		textColor = STARSDCBDisabledTextColor
	}
	if !disabled {
		if mouseInside && mouseDownInside {
			pushedIn = !pushedIn
		}

		// Swap selected/regular color to indicate the tentative result
		buttonColor = Select(pushedIn, STARSDCBActiveButtonColor, STARSDCBButtonColor)
		textColor = Select(mouseInside, STARSDCBTextSelectedColor, STARSDCBTextColor)
	}
	buttonColor = dcbDrawState.brightness.ScaleRGB(buttonColor)
	//textColor = dcbDrawState.brightness.ScaleRGB(textColor)

	trid.AddQuad(p0, p1, p2, p3, buttonColor)
	drawDCBText(text, td, sz, textColor)

	if !disabled && pushedIn { //((selected && !mouseInside) || (!selected && mouseInside && mouse.Down[MouseButtonPrimary])) {
		// Depressed bevel scheme: darker top/left, highlight bottom/right
		ld.AddLine(p0, p1, lerpRGB(.5, buttonColor, RGB{0, 0, 0}))
		ld.AddLine(p0, p3, lerpRGB(.5, buttonColor, RGB{0, 0, 0}))
		ld.AddLine(p1, p2, lerpRGB(.25, buttonColor, RGB{1, 1, 1}))
		ld.AddLine(p2, p3, lerpRGB(.25, buttonColor, RGB{1, 1, 1}))
	} else {
		// Normal bevel scheme: highlight top and left, darker bottom and right
		ld.AddLine(p0, p1, lerpRGB(.25, buttonColor, RGB{1, 1, 1}))
		ld.AddLine(p0, p3, lerpRGB(.25, buttonColor, RGB{1, 1, 1}))
		ld.AddLine(p1, p2, lerpRGB(.5, buttonColor, RGB{0, 0, 0}))
		ld.AddLine(p2, p3, lerpRGB(.5, buttonColor, RGB{0, 0, 0}))
	}

	// Scissor to just the extent of the button. Note that we need to give
	// this in window coordinates, not our local pane coordinates, so
	// translating by ctx.paneExtent.p0 is needed...
	winBase := add2f(dcbDrawState.cursor, ctx.paneExtent.p0)
	dcbDrawState.cb.SetScissorBounds(Extent2D{
		p0: [2]float32{winBase[0], winBase[1] - sz[1]},
		p1: [2]float32{winBase[0] + sz[0], winBase[1]},
	})

	updateDCBCursor(flags, sz)

	// Text last!
	trid.GenerateCommands(dcbDrawState.cb)
	ld.GenerateCommands(dcbDrawState.cb)
	td.GenerateCommands(dcbDrawState.cb)

	if mouse != nil && mouseInside && mouse.Released[MouseButtonPrimary] && mouseDownInside {
		return ext, true /* clicked and released */
	}
	return ext, false
}

func updateDCBCursor(flags int, sz [2]float32) {
	if dcbDrawState.position == DCBPositionTop || dcbDrawState.position == DCBPositionBottom {
		// Drawing left to right
		if (flags&STARSButtonFull) != 0 || (flags&STARSButtonHalfHorizontal) != 0 {
			// For full height buttons, always go to the next column
			dcbDrawState.cursor[0] += sz[0]
			dcbDrawState.cursor[1] = dcbDrawState.drawStartPos[1]
		} else if (flags & STARSButtonHalfVertical) != 0 {
			if dcbDrawState.cursor[1] == dcbDrawState.drawStartPos[1] {
				// Room for another half-height button below
				dcbDrawState.cursor[1] -= sz[1]
			} else {
				// On to the next column
				dcbDrawState.cursor[0] += sz[0]
				dcbDrawState.cursor[1] = dcbDrawState.drawStartPos[1]
			}
		} else {
			lg.Errorf("unhandled starsButtonFlags %d", flags)
			dcbDrawState.cursor[0] += sz[0]
			dcbDrawState.cursor[1] = dcbDrawState.drawStartPos[1]
		}
	} else {
		// Drawing top to bottom
		if (flags&STARSButtonFull) != 0 || (flags&STARSButtonHalfVertical) != 0 {
			// For full width buttons, always go to the next row
			dcbDrawState.cursor[0] = dcbDrawState.drawStartPos[0]
			dcbDrawState.cursor[1] -= sz[1]
		} else if (flags & STARSButtonHalfHorizontal) != 0 {
			if dcbDrawState.cursor[0] == dcbDrawState.drawStartPos[0] {
				// Room for another half-width button to the right
				dcbDrawState.cursor[0] += sz[0]
			} else {
				// On to the next row
				dcbDrawState.cursor[0] = dcbDrawState.drawStartPos[0]
				dcbDrawState.cursor[1] -= sz[1]
			}
		} else {
			lg.Errorf("unhandled starsButtonFlags %d", flags)
			dcbDrawState.cursor[0] = dcbDrawState.drawStartPos[0]
			dcbDrawState.cursor[1] -= sz[0]
		}
	}
}

func STARSToggleButton(ctx *PaneContext, text string, state *bool, flags int, buttonScale float32) bool {
	_, clicked := drawDCBButton(ctx, text, flags, buttonScale, *state, false)

	if clicked {
		*state = !*state
	}

	return clicked
}

// TODO: think about implications of multiple STARSPanes being active
// at once w.r.t. this.  This probably should be a member variable,
// though we also need to think about focus capture; probably should
// force take it when a spinner is active..
var activeSpinner DCBSpinner

// DrawDCBSpinner draws the provided spinner at the current location in the
// DCB. It handles mouse capture (and release) and passing mouse wheel
// events to the spinner.
func (sp *STARSPane) DrawDCBSpinner(ctx *PaneContext, spinner DCBSpinner, commandMode CommandMode, flags int, buttonScale float32) {
	if activeSpinner != nil && spinner.Equals(activeSpinner) {
		// This spinner is active.
		buttonBounds, clicked := drawDCBButton(ctx, spinner.Label(), flags, buttonScale, true, false)
		// This is horrific and one of many ugly things about capturing the
		// mouse, but most of Panes' work is in the simplified space of a
		// pane coordinate system; here we need something in terms of
		// window coordinates, so need to both account for the viewport
		// call that lets us draw things oblivious to the menubar as well
		// as flip things in y.
		h := ctx.paneExtent.Height() + ui.menuBarHeight
		buttonBounds.p0[1], buttonBounds.p1[1] = h-buttonBounds.p1[1], h-buttonBounds.p0[1]
		ctx.platform.StartCaptureMouse(buttonBounds)

		if clicked {
			activeSpinner = nil
			ctx.platform.EndCaptureMouse()
			sp.commandMode = CommandModeNone
		}

		if ctx.mouse != nil && ctx.mouse.Wheel[1] != 0 {
			delta := Select(ctx.mouse.Wheel[1] > 0, -1, 1)
			spinner.MouseWheel(delta)
		}
	} else {
		// The spinner is not active; draw it (and check if it was clicked...)
		_, clicked := drawDCBButton(ctx, spinner.Label(), flags, buttonScale, false, false)
		if clicked {
			activeSpinner = spinner
			sp.resetInputState()
			sp.commandMode = commandMode
		}
	}
}

type DCBRadarRangeSpinner struct {
	r *float32
}

func MakeRadarRangeSpinner(r *float32) DCBSpinner {
	return &DCBRadarRangeSpinner{r}
}

func (s DCBRadarRangeSpinner) Label() string {
	return "RANGE\n" + strconv.Itoa(int(*s.r+0.5)) // print it as an int
}

func (s DCBRadarRangeSpinner) Equals(other DCBSpinner) bool {
	r, ok := other.(*DCBRadarRangeSpinner)
	return ok && r.r == s.r
}

func (s *DCBRadarRangeSpinner) MouseWheel(delta int) {
	*s.r = clamp(*s.r+float32(delta), 6, 256)
}

func (s *DCBRadarRangeSpinner) KeyboardInput(text string) error {
	// 4-33
	if r, err := strconv.Atoi(text); err != nil {
		return ErrSTARSCommandFormat
	} else if r < 6 || r > 256 {
		return ErrSTARSRangeLimit
	} else {
		// Input numbers are ints but we store a float (for smoother
		// stepping when the mouse wheel is used to zoom the scope).
		*s.r = float32(r)
		return nil
	}
}

// DCBIntegerRangeSpinner is a generic implementation of DCBSpinner for
// managing integers in steps of 1 within a given range.
type DCBIntegerRangeSpinner struct {
	text     string
	value    *int
	min, max int
}

func MakeIntegerRangeSpinner(t string, v *int, min, max int) DCBSpinner {
	return &DCBIntegerRangeSpinner{text: t, value: v, min: min, max: max}
}

func (s *DCBIntegerRangeSpinner) Label() string {
	return s.text + strconv.Itoa(*s.value)
}

func (s *DCBIntegerRangeSpinner) Equals(other DCBSpinner) bool {
	ir, ok := other.(*DCBIntegerRangeSpinner)
	return ok && ir.value == s.value
}

func (s *DCBIntegerRangeSpinner) MouseWheel(delta int) {
	*s.value = clamp(*s.value+delta, s.min, s.max)
}

func (s *DCBIntegerRangeSpinner) KeyboardInput(text string) error {
	if v, err := strconv.Atoi(text); err != nil {
		return ErrSTARSCommandFormat
	} else if v < s.min || v > s.max {
		return ErrSTARSRangeLimit
	} else {
		*s.value = v
		return nil
	}
}

// Leader lines are integers between 0 and 7 so the IntegerRangeSpinner
// fits.
func MakeLeaderLineLengthSpinner(l *int) DCBSpinner {
	return MakeIntegerRangeSpinner("LDR\n", l, 0, 7)
}

type DCBLeaderLineDirectionSpinner struct {
	d *CardinalOrdinalDirection
}

func MakeLeaderLineDirectionSpinner(dir *CardinalOrdinalDirection) DCBSpinner {
	return &DCBLeaderLineDirectionSpinner{dir}
}

func (s *DCBLeaderLineDirectionSpinner) Label() string {
	return "LDR DIR\n" + s.d.ShortString()
}

func (s *DCBLeaderLineDirectionSpinner) Equals(other DCBSpinner) bool {
	l, ok := other.(*DCBLeaderLineDirectionSpinner)
	return ok && l.d == s.d
}

func (s *DCBLeaderLineDirectionSpinner) MouseWheel(delta int) {
	// The CardinalOrdinalDirection enum goes clockwise, so adding one (mod
	// 8) goes forward, and subtracting 1 (mod 8) goes backwards.
	if delta < 0 {
		*s.d = CardinalOrdinalDirection((*s.d + 7) % 8)
	} else {
		*s.d = CardinalOrdinalDirection((*s.d + 1) % 8)
	}
}

func (s *DCBLeaderLineDirectionSpinner) KeyboardInput(text string) error {
	if len(text) > 1 {
		return ErrSTARSCommandFormat
	} else if dir, ok := numpadToDirection(text[0]); !ok || dir == nil /* entered 5 */ {
		return ErrSTARSCommandFormat
	} else {
		*s.d = *dir
		return nil
	}
}

type DCBHistoryRateSpinner struct {
	r *float32
}

func MakeHistoryRateSpinner(r *float32) DCBSpinner {
	return &DCBHistoryRateSpinner{r}
}

func (s *DCBHistoryRateSpinner) Label() string {
	return "H_RATE\n" + fmt.Sprintf("%.1f", *s.r)
}

func (s *DCBHistoryRateSpinner) Equals(other DCBSpinner) bool {
	r, ok := other.(*DCBHistoryRateSpinner)
	return ok && r.r == s.r
}

func (s *DCBHistoryRateSpinner) MouseWheel(delta int) {
	// 4-94 the spinner goes in steps of 0.5.
	if delta > 0 {
		*s.r = clamp(*s.r+0.5, 0, 4.5)
	} else if delta < 0 {
		*s.r = clamp(*s.r-0.5, 0, 4.5)
	}
}

func (s *DCBHistoryRateSpinner) KeyboardInput(text string) error {
	// 4-94: however, for keyboard input, values in the range 0-4.5 in
	// increments of 0.1 are allowed.

	// Simple specialized parser to make it easier to validate (versus
	// using strconv.ParseFloat and then having to verify it's a valid
	// value.)
	whole, frac, ok := strings.Cut(text, ".")
	if !ok {
		frac = "0"
	}

	// Make sure we have a single digit for the whole part and the
	// fractional part.
	if len(whole) != 1 || whole[0] < '0' || whole[0] > '9' {
		return ErrSTARSIllegalValue
	}
	if len(frac) != 1 || frac[0] < '0' || frac[0] > '9' {
		return ErrSTARSIllegalValue
	}

	// Convert it to a float
	if value := float32(whole[0]-'0') + float32(frac[0]-'0')/10; value > 4.5 {
		return ErrSTARSIllegalValue
	} else {
		*s.r = value
		return nil
	}
}

type DCBPTLLengthSpinner struct {
	l *float32
}

func MakePTLLengthSpinner(l *float32) DCBSpinner {
	return &DCBPTLLengthSpinner{l}
}

func (s *DCBPTLLengthSpinner) Label() string {
	return "PTL\nLNTH\n" + fmt.Sprintf("%.1f", *s.l)
}

func (s *DCBPTLLengthSpinner) Equals(other DCBSpinner) bool {
	p, ok := other.(*DCBPTLLengthSpinner)
	return ok && p.l == s.l
}

func (s *DCBPTLLengthSpinner) MouseWheel(delta int) {
	// 6-16: PTLs are between 0 and 5 minutes, specified in 0.5 minute
	// increments.
	if delta > 0 {
		*s.l = min(*s.l+0.5, 5)
	} else if delta < 0 {
		*s.l = max(*s.l-0.5, 0)
	}
}

func (s *DCBPTLLengthSpinner) KeyboardInput(text string) error {
	// Here we'll just parse it as a float and then validate it.
	if v, err := strconv.ParseFloat(text, 32); err != nil {
		return ErrSTARSCommandFormat
	} else if v < 0 || v > 5 {
		// out of range
		return ErrSTARSCommandFormat
	} else if float64(int(v)) != v && float64(int(v))+0.5 != v {
		// Not a whole number or a decimal x.5
		return ErrSTARSCommandFormat
	} else {
		*s.l = float32(v)
		return nil
	}
}

type DCBDwellModeSpinner struct {
	m *DwellMode
}

func MakeDwellModeSpinner(m *DwellMode) DCBSpinner {
	return &DCBDwellModeSpinner{m}
}

func (s *DCBDwellModeSpinner) Label() string {
	return "DWELL\n" + s.m.String()
}

func (s *DCBDwellModeSpinner) Equals(other DCBSpinner) bool {
	d, ok := other.(*DCBDwellModeSpinner)
	return ok && s.m == d.m
}

func (s *DCBDwellModeSpinner) MouseWheel(delta int) {
	if delta > 0 {
		// Cycle through the modes Off -> On -> Lock
		*s.m = [3]DwellMode{DwellModeOff: DwellModeOn,
			DwellModeOn:   DwellModeLock,
			DwellModeLock: DwellModeLock}[*s.m]
	} else if delta < 0 {
		// Cycle: Lock-> On -> Off
		*s.m = [3]DwellMode{DwellModeOff: DwellModeOff,
			DwellModeOn:   DwellModeOff,
			DwellModeLock: DwellModeOn}[*s.m]
	}
}

func (s *DCBDwellModeSpinner) KeyboardInput(text string) error {
	// 4-109
	switch text {
	case "0":
		*s.m = DwellModeOff
		return nil
	case "1":
		*s.m = DwellModeOn
		return nil
	case "2":
		*s.m = DwellModeLock
		return nil
	default:
		return ErrSTARSIllegalValue
	}
}

type DCBRangeRingRadiusSpinner struct {
	r *int
}

func MakeRangeRingRadiusSpinner(radius *int) DCBSpinner {
	return &DCBRangeRingRadiusSpinner{radius}
}

func (s *DCBRangeRingRadiusSpinner) Label() string {
	return "RR\n" + strconv.Itoa(*s.r)
}

func (s *DCBRangeRingRadiusSpinner) Equals(other DCBSpinner) bool {
	r, ok := other.(*DCBRangeRingRadiusSpinner)
	return ok && r.r == s.r
}

func (s *DCBRangeRingRadiusSpinner) MouseWheel(delta int) {
	// Range rings have 2, 5, 10, or 20 miles radii..
	if delta > 0 {
		switch *s.r {
		case 2:
			*s.r = 5
		case 5:
			*s.r = 10
		case 10:
			*s.r = 20
		}
	} else {
		switch *s.r {
		case 5:
			*s.r = 2
		case 10:
			*s.r = 5
		case 20:
			*s.r = 10
		}
	}
}

func (s *DCBRangeRingRadiusSpinner) KeyboardInput(text string) error {
	if v, err := strconv.Atoi(text); err != nil {
		return ErrSTARSCommandFormat
	} else if v != 2 && v != 5 && v != 10 && v != 20 {
		return ErrSTARSIllegalValue
	} else {
		*s.r = v
		return nil
	}
}

// DCBBrightnessSpinner handles spinners in the BRITE menu
type DCBBrightnessSpinner struct {
	text     string
	b        *STARSBrightness
	min      STARSBrightness
	allowOff bool
}

func MakeBrightnessSpinner(t string, b *STARSBrightness, min STARSBrightness, allowOff bool) DCBSpinner {
	return &DCBBrightnessSpinner{text: t, b: b, min: min, allowOff: allowOff}
}

func (s *DCBBrightnessSpinner) Label() string {
	return s.text + " " + Select(*s.b == 0, "OFF", fmt.Sprintf("%2d", int(*s.b)))
}

func (s *DCBBrightnessSpinner) Equals(other DCBSpinner) bool {
	b, ok := other.(*DCBBrightnessSpinner)
	return ok && b.b == s.b
}

func (s *DCBBrightnessSpinner) MouseWheel(delta int) {
	*s.b += STARSBrightness(5 * delta)
	if *s.b < s.min && s.allowOff {
		*s.b = STARSBrightness(0)
	} else {
		*s.b = STARSBrightness(clamp(*s.b, s.min, 100))
	}
}

func (s *DCBBrightnessSpinner) KeyboardInput(text string) error {
	if v, err := strconv.Atoi(text); err != nil {
		return ErrSTARSCommandFormat
	} else if v < int(s.min) || v > 100 || (v == 0 && !s.allowOff) {
		return ErrSTARSIllegalValue
	} else {
		*s.b = STARSBrightness(v)
		return nil
	}
}

func STARSSelectButton(ctx *PaneContext, text string, flags int, buttonScale float32) bool {
	_, clicked := drawDCBButton(ctx, text, flags, buttonScale, flags&STARSButtonSelected != 0, false)
	return clicked
}

func (sp *STARSPane) STARSPlaceButton(ctx *PaneContext, text string, flags int, buttonScale float32,
	callback func(pw [2]float32, transforms ScopeTransformations) STARSCommandStatus) {
	_, clicked := drawDCBButton(ctx, text, flags, buttonScale, text == sp.selectedPlaceButton, false)
	if clicked {
		sp.selectedPlaceButton = text
		sp.scopeClickHandler = func(pw [2]float32, transforms ScopeTransformations) STARSCommandStatus {
			sp.selectedPlaceButton = ""
			return callback(pw, transforms)
		}
	}
}

func STARSDisabledButton(ctx *PaneContext, text string, flags int, buttonScale float32) {
	drawDCBButton(ctx, text, flags, buttonScale, false, true)
}

///////////////////////////////////////////////////////////////////////////
// STARSPane utility methods

// amendFlightPlan is a useful utility function for changing an entry in
// the flightplan; the provided callback function should make the update
// and the rest of the details are handled here.
func amendFlightPlan(w *World, callsign string, amend func(fp *FlightPlan)) error {
	if ac := w.GetAircraft(callsign, false); ac == nil {
		return ErrNoAircraftForCallsign
	} else {
		fp := Select(ac.FlightPlan != nil, ac.FlightPlan, &FlightPlan{})
		amend(fp)
		return w.AmendFlightPlan(callsign, *fp)
	}
}

func (sp *STARSPane) initializeFonts() {
	sp.systemFont[0] = GetFont(FontIdentifier{Name: "sddCharFontSetBSize0", Size: 11})
	sp.systemFont[1] = GetFont(FontIdentifier{Name: "sddCharFontSetBSize1", Size: 12})
	sp.systemFont[2] = GetFont(FontIdentifier{Name: "sddCharFontSetBSize2", Size: 15})
	sp.systemFont[3] = GetFont(FontIdentifier{Name: "sddCharFontSetBSize3", Size: 16})
	sp.systemFont[4] = GetFont(FontIdentifier{Name: "sddCharFontSetBSize4", Size: 18})
	sp.systemFont[5] = GetFont(FontIdentifier{Name: "sddCharFontSetBSize5", Size: 19})
	sp.systemOutlineFont[0] = GetFont(FontIdentifier{Name: "sddCharOutlineFontSetBSize0", Size: 11})
	sp.systemOutlineFont[1] = GetFont(FontIdentifier{Name: "sddCharOutlineFontSetBSize1", Size: 12})
	sp.systemOutlineFont[2] = GetFont(FontIdentifier{Name: "sddCharOutlineFontSetBSize2", Size: 15})
	sp.systemOutlineFont[3] = GetFont(FontIdentifier{Name: "sddCharOutlineFontSetBSize3", Size: 16})
	sp.systemOutlineFont[4] = GetFont(FontIdentifier{Name: "sddCharOutlineFontSetBSize4", Size: 18})
	sp.systemOutlineFont[5] = GetFont(FontIdentifier{Name: "sddCharOutlineFontSetBSize5", Size: 19})
	sp.dcbFont[0] = GetFont(FontIdentifier{Name: "sddCharFontSetBSize0", Size: 11})
	sp.dcbFont[1] = GetFont(FontIdentifier{Name: "sddCharFontSetBSize1", Size: 12})
	sp.dcbFont[2] = GetFont(FontIdentifier{Name: "sddCharFontSetBSize2", Size: 15})
}

func (sp *STARSPane) resetInputState() {
	sp.previewAreaInput = ""
	sp.previewAreaOutput = ""
	sp.commandMode = CommandModeNone
	sp.multiFuncPrefix = ""

	sp.scopeClickHandler = nil
	sp.selectedPlaceButton = ""
}

func (sp *STARSPane) displayError(err error) {
	if err != nil { // it should be, but...
		globalConfig.Audio.PlayOnce(AudioCommandError)
		sp.previewAreaOutput = GetSTARSError(err).Error()
	}
}

const (
	RadarModeSingle = iota
	RadarModeMulti
	RadarModeFused
)

func (sp *STARSPane) radarMode(w *World) int {
	if len(w.RadarSites) == 0 {
		// Straight-up fused mode if none are specified.
		return RadarModeFused
	}

	ps := sp.CurrentPreferenceSet
	if _, ok := w.RadarSites[ps.RadarSiteSelected]; ps.RadarSiteSelected != "" && ok {
		return RadarModeSingle
	} else if ps.FusedRadarMode {
		return RadarModeFused
	} else {
		return RadarModeMulti
	}
}

func (sp *STARSPane) radarVisibility(w *World, pos Point2LL, alt int) (primary, secondary bool, distance float32) {
	ps := sp.CurrentPreferenceSet
	distance = 1e30
	single := sp.radarMode(w) == RadarModeSingle
	for id, site := range w.RadarSites {
		if single && ps.RadarSiteSelected != id {
			continue
		}

		if p, s, dist := site.CheckVisibility(w, pos, alt); p || s {
			primary = primary || p
			secondary = secondary || s
			distance = min(distance, dist)
		}
	}

	return
}

func (sp *STARSPane) visibleAircraft(w *World) []*Aircraft {
	var aircraft []*Aircraft
	ps := sp.CurrentPreferenceSet
	single := sp.radarMode(w) == RadarModeSingle
	now := w.CurrentTime()
	for callsign, state := range sp.Aircraft {
		ac, ok := w.Aircraft[callsign]
		if !ok {
			continue
		}
		// This includes the case of a spawned aircraft for which we don't
		// yet have a radar track.
		if state.LostTrack(now) {
			continue
		}

		visible := false

		if sp.radarMode(w) == RadarModeFused {
			// visible unless if it's almost on the ground
			alt := float32(state.TrackAltitude())
			visible = (ac.IsDeparture() && alt > ac.DepartureAirportElevation()+100) ||
				(!ac.IsDeparture() && alt > ac.ArrivalAirportElevation()+100)
		} else {
			// Otherwise see if any of the radars can see it
			for id, site := range w.RadarSites {
				if single && ps.RadarSiteSelected != id {
					continue
				}

				if p, s, _ := site.CheckVisibility(w, state.TrackPosition(), state.TrackAltitude()); p || s {
					visible = true
				}
			}
		}

		if visible {
			aircraft = append(aircraft, ac)

			// Is this the first we've seen it?
			if state.FirstRadarTrack.IsZero() {
				state.FirstRadarTrack = now

				if sp.AutoTrackDepartures && ac.TrackingController == "" &&
					w.DepartureController(ac) == w.Callsign {
					fp, err := w.getSTARSFlightPlan(callsign)
					if err != nil {
						w.InitiateTrack(callsign, fp, nil, nil) // ignore error...
						fmt.Println(ac.Callsign, 0)
					}
				}
			}
		}
	}

	return aircraft
}

func (sp *STARSPane) datablockVisible(ac *Aircraft, ctx *PaneContext) bool {
	af := sp.CurrentPreferenceSet.AltitudeFilters
	alt := sp.Aircraft[ac.Callsign].TrackAltitude()
	if ac.TrackingController == ctx.world.Callsign {
		// For owned datablocks
		return true
	} else if ac.HandoffTrackController == ctx.world.Callsign {
		// For recieving handoffs
		return true
	} else if ac.ControllingController == ctx.world.Callsign {
		// For non-greened handoffs
		return true
	} else if sp.Aircraft[ac.Callsign].PointedOut {
		// Pointouts: This is if its been accepted,
		// for an incoming pointout, it falls to the FDB check
		return true
	} else if ok, _ := SquawkIsSPC(ac.Squawk); ok {
		// Special purpose codes
		return true
	} else if sp.Aircraft[ac.Callsign].DatablockType == FullDatablock {
		// If FDB, may trump others but idc
		// This *should* be primarily doing CA and ATPA cones
		return true
	} else if sp.isOverflight(ctx, ac) && sp.CurrentPreferenceSet.OverflightFullDatablocks { //Need a f7 + e
		// Overflights
		return true
	} else if sp.CurrentPreferenceSet.QuickLookAll {
		// Quick look all
		return true
	} else if ac.RedirectedHandoff.RedirectedTo == ctx.world.Callsign {
		// Redirected to
		return true
	} else if slices.Contains(ac.RedirectedHandoff.Redirector, ctx.world.Callsign) {
		// Had it but redirected it
		return true
	}

	// Quick Look Positions.
	for _, quickLookPositions := range sp.CurrentPreferenceSet.QuickLookPositions {
		if ac.TrackingController == quickLookPositions.Callsign {
			return true
		}
	}

	if !ac.IsAssociated() {
		return alt >= af.Unassociated[0] && alt <= af.Unassociated[1]
	} else {
		return alt >= af.Associated[0] && alt <= af.Associated[1]
	}
}

func (sp *STARSPane) getLeaderLineDirection(ac *Aircraft, w *World) CardinalOrdinalDirection {
	ps := sp.CurrentPreferenceSet
	state := sp.Aircraft[ac.Callsign]

	if state.UseGlobalLeaderLine {
		return *state.GlobalLeaderLineDirection
	} else if state.LeaderLineDirection != nil {
		// The direction was specified for the aircraft specifically
		return *state.LeaderLineDirection
	} else if ac.TrackingController == w.Callsign {
		// Tracked by us
		return ps.LeaderLineDirection
	} else if dir, ok := ps.ControllerLeaderLineDirections[ac.TrackingController]; ok {
		// Tracked by another controller for whom a direction was specified
		return dir
	} else if ps.OtherControllerLeaderLineDirection != nil {
		// Tracked by another controller without a per-controller direction specified
		return *ps.OtherControllerLeaderLineDirection
	} else {
		// TODO: should this case have a user-specifiable default?
		return CardinalOrdinalDirection(North)
	}
}

func (sp *STARSPane) getLeaderLineVector(dir CardinalOrdinalDirection) [2]float32 {
	angle := dir.Heading()
	v := [2]float32{sin(radians(angle)), cos(radians(angle))}
	ps := sp.CurrentPreferenceSet
	return scale2f(v, float32(10+10*ps.LeaderLineLength))
}

func (sp *STARSPane) isOverflight(ctx *PaneContext, ac *Aircraft) bool {
	return ac.FlightPlan != nil &&
		(ctx.world.GetAirport(ac.FlightPlan.DepartureAirport) == nil &&
			ctx.world.GetAirport(ac.FlightPlan.ArrivalAirport) == nil)
}

func (sp *STARSPane) tryGetClosestAircraft(w *World, mousePosition [2]float32, transforms ScopeTransformations) (*Aircraft, float32) {
	var ac *Aircraft
	distance := float32(20) // in pixels; don't consider anything farther away

	for _, a := range sp.visibleAircraft(w) {
		pw := transforms.WindowFromLatLongP(sp.Aircraft[a.Callsign].TrackPosition())
		dist := distance2f(pw, mousePosition)
		if dist < distance {
			ac = a
			distance = dist
		}
	}

	return ac, distance
}

func (sp *STARSPane) tryGetClosestGhost(ghosts []*GhostAircraft, mousePosition [2]float32, transforms ScopeTransformations) (*GhostAircraft, float32) {
	var ghost *GhostAircraft
	distance := float32(20) // in pixels; don't consider anything farther away

	for _, g := range ghosts {
		pw := transforms.WindowFromLatLongP(g.Position)
		dist := distance2f(pw, mousePosition)
		if dist < distance {
			ghost = g
			distance = dist
		}
	}

	return ghost, distance
}

func (sp *STARSPane) radarSiteId(w *World) string {
	switch sp.radarMode(w) {
	case RadarModeSingle:
		return sp.CurrentPreferenceSet.RadarSiteSelected
	case RadarModeMulti:
		return "MULTI"
	case RadarModeFused:
		return "FUSED"
	default:
		return "UNKNOWN"
	}
}<|MERGE_RESOLUTION|>--- conflicted
+++ resolved
@@ -5472,18 +5472,7 @@
 		dt = LimitedDatablock
 	}
 
-<<<<<<< HEAD
 	trackInfo, ok := fac.TrackInformation[ac.Squawk]
-=======
-	w := ctx.world
-	if ac.TrackingController == w.Callsign {
-		// it's under our control
-		dt = FullDatablock
-	}
-	if ac.ForceQLControllers != nil && slices.Contains(ac.ForceQLControllers, w.Callsign) {
-		dt = FullDatablock
-	}
->>>>>>> 6a873b63
 
 	if ok { // The track owner is known, so it will be a P/FDB
 		if trackInfo.TrackOwner == w.Callsign {
