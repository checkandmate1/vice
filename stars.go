// stars.go
// Copyright(c) 2022 Matt Pharr, licensed under the GNU Public License, Version 3.
// SPDX: GPL-3.0-only

// Main missing features:
// Altitude alerts

package main

import (
	"cmp"
	"fmt"
	"runtime"
	"slices"
	"sort"
	"strconv"
	"strings"
	"time"
	"unicode"
	"unsafe"

	"github.com/mmp/imgui-go/v4"
)

// IFR TRACON separation requirements
const LateralMinimum = 3
const VerticalMinimum = 1000

// STARS ∆ is U+008A in the FixedDemiBold font we use...
const STARSTriangleCharacter = "\u008A"

var (
	STARSBackgroundColor    = RGB{.2, .2, .2} // at 100 contrast
	STARSListColor          = RGB{.1, .9, .1}
	STARSTextAlertColor     = RGB{1, 0, 0}
	STARSMapColor           = RGB{.55, .55, .55}
	STARSCompassColor       = RGB{.55, .55, .55}
	STARSRangeRingColor     = RGB{.55, .55, .55}
	STARSTrackBlockColor    = RGB{0.12, 0.48, 1}
	STARSTrackHistoryColors = [5]RGB{
		RGB{.12, .31, .78},
		RGB{.28, .28, .67},
		RGB{.2, .2, .51},
		RGB{.16, .16, .43},
		RGB{.12, .12, .35},
	}
	STARSJRingConeColor         = RGB{.5, .5, 1}
	STARSTrackedAircraftColor   = RGB{1, 1, 1}
	STARSUntrackedAircraftColor = RGB{0, 1, 0}
	STARSInboundPointOutColor   = RGB{1, 1, 0}
	STARSGhostColor             = RGB{1, 1, 0}
	STARSSelectedAircraftColor  = RGB{0, 1, 1}

	STARSATPAWarningColor = RGB{1, 1, 0}
	STARSATPAAlertColor   = RGB{1, .215, 0}

	STARSDCBButtonColor         = RGB{0, .4, 0}
	STARSDCBActiveButtonColor   = RGB{0, .8, 0}
	STARSDCBTextColor           = RGB{1, 1, 1}
	STARSDCBTextSelectedColor   = RGB{1, 1, 0}
	STARSDCBDisabledButtonColor = RGB{.4, .4, .4}
	STARSDCBDisabledTextColor   = RGB{.8, .8, .8}
)

const NumSTARSPreferenceSets = 32
const NumSTARSMaps = 28

type STARSPane struct {
	CurrentPreferenceSet  STARSPreferenceSet
	SelectedPreferenceSet int
	PreferenceSets        []STARSPreferenceSet

	SystemMaps map[int]*STARSMap

	weatherRadar WeatherRadar

	systemFont [6]*Font
	dcbFont    [3]*Font // 0, 1, 2 only

	events *EventsSubscription

	// All of the aircraft in the world, each with additional information
	// carried along in an STARSAircraftState.
	Aircraft map[string]*STARSAircraftState

	AircraftToIndex map[string]int // for use in lists
	IndexToAircraft map[int]string // map is sort of wasteful since it's dense, but...

	// explicit JSON name to avoid errors during config deserialization for
	// backwards compatibility, since this used to be a
	// map[string]interface{}.
	AutoTrackDepartures bool `json:"autotrack_departures"`
	LockDisplay         bool
	AirspaceAwareness   struct {
		Interfacility bool
		Intrafacility bool
	}

	// callsign -> controller id
	InboundPointOuts  map[string]string
	OutboundPointOuts map[string]string
	RejectedPointOuts map[string]interface{}

	queryUnassociated *TransientMap[string, interface{}]

	RangeBearingLines []STARSRangeBearingLine
	MinSepAircraft    [2]string

	CAAircraft []CAAircraft

	// For CRDA
	ConvergingRunways []STARSConvergingRunways

	// Various UI state
	scopeClickHandler   func(pw [2]float32, transforms ScopeTransformations) STARSCommandStatus
	activeDCBMenu       int
	selectedPlaceButton string

	dwellAircraft     string
	drawRouteAircraft string

	commandMode       CommandMode
	multiFuncPrefix   string
	previewAreaOutput string
	previewAreaInput  string

	HavePlayedSPCAlertSound map[string]interface{}

	lastTrackUpdate time.Time
	discardTracks   bool

	drawApproachAirspace  bool
	drawDepartureAirspace bool

	// The start of a RBL--one click received, waiting for the second.
	wipRBL *STARSRangeBearingLine
}

type STARSRangeBearingLine struct {
	P [2]struct {
		// If callsign is given, use that aircraft's position;
		// otherwise we have a fixed position.
		Loc      Point2LL
		Callsign string
	}
}

func (rbl STARSRangeBearingLine) GetPoints(ctx *PaneContext, aircraft []*Aircraft, sp *STARSPane) (p0, p1 Point2LL) {
	// Each line endpoint may be specified either by an aircraft's
	// position or by a fixed position. We'll start with the fixed
	// position and then override it if there's a valid *Aircraft.
	p0, p1 = rbl.P[0].Loc, rbl.P[1].Loc
	if ac := ctx.world.Aircraft[rbl.P[0].Callsign]; ac != nil {
		state, ok := sp.Aircraft[ac.Callsign]
		if ok && !state.LostTrack(ctx.world.CurrentTime()) && slices.Contains(aircraft, ac) {
			p0 = state.TrackPosition()
		}
	}
	if ac := ctx.world.Aircraft[rbl.P[1].Callsign]; ac != nil {
		state, ok := sp.Aircraft[ac.Callsign]
		if ok && !state.LostTrack(ctx.world.CurrentTime()) && slices.Contains(aircraft, ac) {
			p1 = state.TrackPosition()
		}
	}
	return
}

type CAAircraft struct {
	Callsigns    [2]string // sorted alphabetically
	Acknowledged bool
}

type QuickLookPosition struct {
	Callsign string
	Id       string
	Plus     bool
}

func (sp *STARSPane) parseQuickLookPositions(ctx *PaneContext, s string) ([]QuickLookPosition, string, error) {
	var positions []QuickLookPosition

	// per 6-94, this is "fun"
	// - in general the string is a list of TCPs / sector ids.
	// - each may have a plus at the end
	// - if a single character id is entered, then we prepend the number for
	//   the current controller's sector id. in that case a space is required
	//   before the next one, if any
	ids := strings.Fields(s)
	for i, id := range ids {
		plus := len(id) > 1 && id[len(id)-1] == '+'
		id = strings.TrimRight(id, "+")

		ok, callsign := sp.calculateController(ctx, id, "")
		if !ok {
			return positions, strings.Join(ids[i:], " "), ErrSTARSIllegalPosition
		} else {
			positions = append(positions, QuickLookPosition{
				Callsign: callsign,
				Id:       id,
				Plus:     plus,
			})
		}
	}

	return positions, "", nil
}

type CRDAMode int

const (
	CRDAModeStagger = iota
	CRDAModeTie
)

// this is read-only, stored in STARSPane for convenience
type STARSConvergingRunways struct {
	ConvergingRunways
	ApproachRegions [2]*ApproachRegion
	Airport         string
	Index           int
}

type STARSDatablockFieldColors struct {
	Start, End int
	Color      RGB
}

type STARSDatablockLine struct {
	Text   string
	Colors []STARSDatablockFieldColors
}

func (s *STARSDatablockLine) RightJustify(n int) {
	if n > len(s.Text) {
		delta := n - len(s.Text)
		s.Text = fmt.Sprintf("%*c", delta, ' ') + s.Text
		// Keep the formatting aligned.
		for i := range s.Colors {
			s.Colors[i].Start += delta
			s.Colors[i].End += delta
		}
	}
}

type STARSDatablock struct {
	Lines [4]STARSDatablockLine
}

func (s *STARSDatablock) RightJustify(n int) {
	for i := range s.Lines {
		s.Lines[i].RightJustify(n)
	}
}

func (s *STARSDatablock) Duplicate() STARSDatablock {
	var sd STARSDatablock
	for i := range s.Lines {
		sd.Lines[i].Text = s.Lines[i].Text
		sd.Lines[i].Colors = DuplicateSlice(s.Lines[i].Colors)
	}
	return sd
}

func (s *STARSDatablock) BoundText(font *Font) (int, int) {
	text := ""
	for i, l := range s.Lines {
		text += l.Text
		if i+1 < len(s.Lines) {
			text += "\n"
		}
	}
	return font.BoundText(text, 0)
}

func (s *STARSDatablock) DrawText(td *TextDrawBuilder, pt [2]float32, font *Font, baseColor RGB,
	brightness STARSBrightness) {
	style := TextStyle{
		Font:        font,
		Color:       brightness.ScaleRGB(baseColor),
		DropShadow:  true,
		LineSpacing: 0}

	for _, line := range s.Lines {
		haveFormatting := len(line.Colors) > 0
		if haveFormatting {
			p0 := pt // save starting point

			// Gather spans of characters that have the same color
			spanColor := baseColor
			start, end := 0, 0

			flush := func(newColor RGB) {
				if end > start {
					style := TextStyle{
						Font:        font,
						Color:       brightness.ScaleRGB(spanColor),
						DropShadow:  true,
						LineSpacing: 0}
					pt = td.AddText(line.Text[start:end], pt, style)
					start = end
				}
				spanColor = newColor
			}

			for ; end < len(line.Text); end++ {
				if line.Text[end] == ' ' {
					// let spaces ride regardless of style
					continue
				}
				// Does this character have a new color?
				chColor := baseColor
				for _, format := range line.Colors {
					if end >= format.Start && end < format.End {
						chColor = format.Color
						break
					}
				}
				if !spanColor.Equals(chColor) {
					flush(chColor)
				}
			}
			flush(spanColor)

			// newline from start so we maintain aligned columns.
			pt = td.AddText("\n", p0, style)
		} else {
			pt = td.AddText(line.Text+"\n", pt, style)
		}
	}
}

type CRDARunwayState struct {
	Enabled                 bool
	LeaderLineDirection     *CardinalOrdinalDirection // nil -> unset
	DrawCourseLines         bool
	DrawQualificationRegion bool
}

// stores the per-preference set state for each STARSConvergingRunways
type CRDARunwayPairState struct {
	Enabled     bool
	Mode        CRDAMode
	RunwayState [2]CRDARunwayState
}

func (c *STARSConvergingRunways) getRunwaysString() string {
	return c.Runways[0] + "/" + c.Runways[1]
}

type CommandMode int

const (
	CommandModeNone = iota
	CommandModeInitiateControl
	CommandModeTerminateControl
	CommandModeHandOff
	CommandModeVP
	CommandModeMultiFunc
	CommandModeFlightData
	CommandModeCollisionAlert
	CommandModeMin
	CommandModeSavePrefAs
	CommandModeMaps
	CommandModeLDR
	CommandModeRangeRings
	CommandModeRange
	CommandModeSiteMenu
)

const (
	DCBMenuMain = iota
	DCBMenuAux
	DCBMenuMaps
	DCBMenuBrite
	DCBMenuCharSize
	DCBMenuPref
	DCBMenuSite
	DCBMenuSSAFilter
	DCBMenuGITextFilter
	DCBMenuTPA
)

type STARSAircraftState struct {
	// Radar tracks are maintained as a ring buffer where tracksIndex is
	// the index of the next track to be written.  (Thus, tracksIndex==0
	// implies that there are no tracks.)  In FUSED mode, radar tracks are
	// updated once per second; otherwise they are updated once every 5
	// seconds. Changing to/from FUSED mode causes tracksIndex to be reset,
	// thus discarding previous tracks.
	tracks      [50]RadarTrack
	tracksIndex int

	DatablockType DatablockType
	FullLDB       time.Time // If the LDB displays the groundspeed. When to stop

	IsSelected bool // middle click
	Warnings   []string
	// Only drawn if non-zero
	JRingRadius              float32
	ConeLength               float32
	DisplayTPASize           *bool // unspecified->system default if nil
	DisplayATPAMonitor       *bool // unspecified->system default if nil
	DisplayATPAWarnAlert     *bool // unspecified->system default if nil
	IntrailDistance          float32
	ATPAStatus               ATPAStatus
	MinimumMIT               float32
	ATPALeadAircraftCallsign string
	LastKnownHandoff         string
	POFlashingEndTime        time.Time

	// This is only set if a leader line direction was specified for this
	// aircraft individually
	LeaderLineDirection *CardinalOrdinalDirection
	ChosenLeaderLine    *CardinalOrdinalDirection
	GlobalLeaderLine    bool // If the aircraft is a global line or set by the TCP
	Ghost               struct {
		PartialDatablock bool
		State            GhostState
	}

	displayPilotAltitude bool
	pilotAltitude        int

	DisplayReportedBeacon bool // note: only for unassociated
	DisplayPTL            bool
	DisableCAWarnings     bool

	MSAW             bool // minimum safe altitude warning
	DisableMSAW      bool
	InhibitMSAW      bool // only applies if in an alert. clear when alert is over?
	MSAWAcknowledged bool

	SPCOverride string

	FirstSeen           time.Time
	FirstRadarTrack     time.Time
	HaveEnteredAirspace bool

	IdentEnd                time.Time
	OutboundHandoffAccepted bool
	OutboundHandoffFlashEnd time.Time

	// This is a little messy: we maintain maps from callsign->sector id
	// for pointouts that track the global state of them. Here we track
	// just inbound pointouts to the current controller so that the first
	// click acks a point out but leaves it yellow and a second clears it
	// entirely.
	PointedOut bool
	ForceQL    bool
}

type ATPAStatus int

const (
	ATPAStatusUnset = iota
	ATPAStatusMonitor
	ATPAStatusWarning
	ATPAStatusAlert
)

type GhostState int

const (
	GhostStateRegular = iota
	GhostStateSuppressed
	GhostStateForced
)

func (s *STARSAircraftState) TrackAltitude() int {
	idx := (s.tracksIndex - 1) % len(s.tracks)
	return s.tracks[idx].Altitude
}

func (s *STARSAircraftState) TrackDeltaAltitude() int {
	if s.tracksIndex < 2 {
		return 0
	}
	prev := (s.tracksIndex - 2) % len(s.tracks)
	return s.TrackAltitude() - s.tracks[prev].Altitude
}

func (s *STARSAircraftState) TrackPosition() Point2LL {
	idx := (s.tracksIndex - 1) % len(s.tracks)
	return s.tracks[idx].Position
}

func (s *STARSAircraftState) TrackGroundspeed() int {
	idx := (s.tracksIndex - 1) % len(s.tracks)
	return s.tracks[idx].Groundspeed
}

func (s *STARSAircraftState) HaveHeading() bool {
	return s.tracksIndex > 1
}

// Note that the vector returned by HeadingVector() is along the aircraft's
// extrapolated path.  Thus, it includes the effect of wind.  The returned
// vector is scaled so that it represents where it is expected to be one
// minute in the future.
func (s *STARSAircraftState) HeadingVector(nmPerLongitude, magneticVariation float32) Point2LL {
	if !s.HaveHeading() {
		return Point2LL{}
	}

	idx0, idx1 := (s.tracksIndex-1)%len(s.tracks), (s.tracksIndex-2)%len(s.tracks)

	p0 := ll2nm(s.tracks[idx0].Position, nmPerLongitude)
	p1 := ll2nm(s.tracks[idx1].Position, nmPerLongitude)
	v := sub2ll(p0, p1)
	v = normalize2f(v)
	// v's length should be groundspeed / 60 nm.
	v = scale2f(v, float32(s.TrackGroundspeed())/60) // hours to minutes
	return nm2ll(v, nmPerLongitude)
}

func (s *STARSAircraftState) TrackHeading(nmPerLongitude float32) float32 {
	if !s.HaveHeading() {
		return 0
	}
	idx0, idx1 := (s.tracksIndex-1)%len(s.tracks), (s.tracksIndex-2)%len(s.tracks)
	return headingp2ll(s.tracks[idx1].Position, s.tracks[idx0].Position, nmPerLongitude, 0)
}

func (s *STARSAircraftState) LostTrack(now time.Time) bool {
	// Only return true if we have at least one valid track from the past
	// but haven't heard from the aircraft recently.
	idx := (s.tracksIndex - 1) % len(s.tracks)
	return s.tracksIndex == 0 || now.Sub(s.tracks[idx].Time) > 30*time.Second
}

func (s *STARSAircraftState) Ident() bool {
	return !s.IdentEnd.IsZero() && s.IdentEnd.After(time.Now())
}

type STARSMap struct {
	Label         string        `json:"label"`
	Group         int           `json:"group"` // 0 -> A, 1 -> B
	Name          string        `json:"name"`
	CommandBuffer CommandBuffer `json:"command_buffer"`
}

///////////////////////////////////////////////////////////////////////////
// STARSPreferenceSet

type STARSPreferenceSet struct {
	Name string

	DisplayDCB  bool
	DCBPosition int

	Center Point2LL
	Range  float32

	CurrentCenter Point2LL
	OffCenter     bool

	RangeRingsCenter Point2LL
	RangeRingRadius  int

	// TODO? cursor speed

	CurrentATIS string
	GIText      [9]string

	RadarTrackHistory int

	DisplayWeatherLevel [6]bool

	// If empty, then then MULTI or FUSED mode, depending on
	// FusedRadarMode.  The custom JSON name is so we don't get errors
	// parsing old configs, which stored this as an array...
	RadarSiteSelected string `json:"RadarSiteSelectedName"`
	FusedRadarMode    bool

	// For tracked by the user
	LeaderLineDirection CardinalOrdinalDirection
	LeaderLineLength    int // 0-7
	// For tracked by other controllers
	ControllerLeaderLineDirections map[string]CardinalOrdinalDirection
	// If not specified in ControllerLeaderLineDirections...
	OtherControllerLeaderLineDirection *CardinalOrdinalDirection
	// Only set if specified by the user (and not used currently...)
	UnassociatedLeaderLineDirection *CardinalOrdinalDirection

	AltitudeFilters struct {
		Unassociated [2]int // low, high
		Associated   [2]int
	}

	QuickLookAll       bool
	QuickLookAllIsPlus bool
	QuickLookPositions []QuickLookPosition

	CRDA struct {
		Disabled bool
		// Has the same size and indexing as corresponding STARSPane
		// STARSConvergingRunways
		RunwayPairState []CRDARunwayPairState
		ForceAllGhosts  bool
	}

	DisplayLDBBeaconCodes bool // TODO: default?
	SelectedBeaconCodes   []string

	// TODO: review--should some of the below not be in prefs but be in STARSPane?

	// DisplayUncorrelatedTargets bool // NOT USED

	DisableCAWarnings bool
	DisableMSAW       bool

	OverflightFullDatablocks bool
	AutomaticFDBOffset       bool

	DisplayTPASize               bool
	DisplayATPAInTrailDist       bool `json:"DisplayATPAIntrailDist"`
	DisplayATPAWarningAlertCones bool
	DisplayATPAMonitorCones      bool

	VideoMapVisible  map[string]interface{}
	SystemMapVisible map[int]interface{}

	PTLLength      float32
	PTLOwn, PTLAll bool

	DwellMode DwellMode

	TopDownMode     bool
	GroundRangeMode bool

	Bookmarks [10]struct {
		Center      Point2LL
		Range       float32
		TopDownMode bool
	}

	Brightness struct {
		DCB                STARSBrightness
		BackgroundContrast STARSBrightness
		VideoGroupA        STARSBrightness
		VideoGroupB        STARSBrightness
		FullDatablocks     STARSBrightness
		Lists              STARSBrightness
		Positions          STARSBrightness
		LimitedDatablocks  STARSBrightness
		OtherTracks        STARSBrightness
		Lines              STARSBrightness
		RangeRings         STARSBrightness
		Compass            STARSBrightness
		BeaconSymbols      STARSBrightness
		PrimarySymbols     STARSBrightness
		History            STARSBrightness
		Weather            STARSBrightness
		WxContrast         STARSBrightness
	}

	CharSize struct {
		DCB             int
		Datablocks      int
		Lists           int
		Tools           int
		PositionSymbols int
	}

	PreviewAreaPosition [2]float32

	SSAList struct {
		Position [2]float32
		Visible  bool
		Filter   struct {
			All                 bool
			Time                bool
			Altimeter           bool
			Status              bool
			Radar               bool
			Codes               bool
			SpecialPurposeCodes bool
			Range               bool
			PredictedTrackLines bool
			AltitudeFilters     bool
			AirportWeather      bool
			QuickLookPositions  bool
			DisabledTerminal    bool
			ActiveCRDAPairs     bool

			Text struct {
				Main bool
				GI   [9]bool
			}
		}
	}
	VFRList struct {
		Position [2]float32
		Visible  bool
		Lines    int
	}
	TABList struct {
		Position [2]float32
		Visible  bool
		Lines    int
	}
	AlertList struct {
		Position [2]float32
		Visible  bool
		Lines    int
	}
	CoastList struct {
		Position [2]float32
		Visible  bool
		Lines    int
	}
	SignOnList struct {
		Position [2]float32
		Visible  bool
	}
	VideoMapsList struct {
		Position  [2]float32
		Visible   bool
		Selection VideoMapsGroup
	}
	CRDAStatusList struct {
		Position [2]float32
		Visible  bool
	}
	TowerLists [3]struct {
		Position [2]float32
		Visible  bool
		Lines    int
	}
}

type VideoMapsGroup int

const (
	VideoMapsGroupGeo = iota
	VideoMapsGroupSysProc
	VideoMapsGroupCurrent
)

func (ps *STARSPreferenceSet) ResetCRDAState(rwys []STARSConvergingRunways) {
	ps.CRDA.RunwayPairState = nil
	state := CRDARunwayPairState{}
	// The first runway is enabled by default
	state.RunwayState[0].Enabled = true
	for range rwys {
		ps.CRDA.RunwayPairState = append(ps.CRDA.RunwayPairState, state)
	}
}

type DwellMode int

const (
	// Make 0 be "on" so zero-initialization gives "on"
	DwellModeOn = iota
	DwellModeLock
	DwellModeOff
)

func (d DwellMode) String() string {
	switch d {
	case DwellModeOn:
		return "ON"

	case DwellModeLock:
		return "LOCK"

	case DwellModeOff:
		return "OFF"

	default:
		return "unhandled DwellMode"
	}
}

const (
	DCBPositionTop = iota
	DCBPositionLeft
	DCBPositionRight
	DCBPositionBottom
)

func (sp *STARSPane) MakePreferenceSet(name string, w *World) STARSPreferenceSet {
	var ps STARSPreferenceSet

	ps.Name = name

	ps.DisplayDCB = true
	ps.DCBPosition = DCBPositionTop

	if w != nil {
		ps.Center = w.Center
		ps.Range = w.Range
	} else {
		ps.Center = Point2LL{73.475, 40.395} // JFK-ish
		ps.Range = 50
	}

	ps.CurrentCenter = ps.Center

	ps.RangeRingsCenter = ps.Center
	ps.RangeRingRadius = 5

	ps.RadarTrackHistory = 5

	ps.VideoMapVisible = make(map[string]interface{})
	if w != nil && len(w.STARSMaps) > 0 {
		ps.VideoMapVisible[w.STARSMaps[0].Name] = nil
	}
	ps.SystemMapVisible = make(map[int]interface{})

	ps.FusedRadarMode = true

	ps.LeaderLineDirection = North
	ps.LeaderLineLength = 1

	ps.AltitudeFilters.Unassociated = [2]int{100, 60000}
	ps.AltitudeFilters.Associated = [2]int{100, 60000}

	//ps.DisplayUncorrelatedTargets = true

	ps.DisplayTPASize = true
	ps.DisplayATPAWarningAlertCones = true

	ps.PTLLength = 1

	ps.Brightness.DCB = 60
	ps.Brightness.BackgroundContrast = 0
	ps.Brightness.VideoGroupA = 50
	ps.Brightness.VideoGroupB = 40
	ps.Brightness.FullDatablocks = 80
	ps.Brightness.Lists = 80
	ps.Brightness.Positions = 80
	ps.Brightness.LimitedDatablocks = 80
	ps.Brightness.OtherTracks = 80
	ps.Brightness.Lines = 40
	ps.Brightness.RangeRings = 20
	ps.Brightness.Compass = 40
	ps.Brightness.BeaconSymbols = 55
	ps.Brightness.PrimarySymbols = 80
	ps.Brightness.History = 60
	ps.Brightness.Weather = 30
	ps.Brightness.WxContrast = 30

	for i := range ps.DisplayWeatherLevel {
		ps.DisplayWeatherLevel[i] = true
	}

	ps.CharSize.DCB = 1
	ps.CharSize.Datablocks = 1
	ps.CharSize.Lists = 1
	ps.CharSize.Tools = 1
	ps.CharSize.PositionSymbols = 0

	ps.PreviewAreaPosition = [2]float32{.05, .8}

	ps.SSAList.Position = [2]float32{.05, .95}
	ps.SSAList.Visible = true
	ps.SSAList.Filter.All = true

	ps.TABList.Position = [2]float32{.05, .7}
	ps.TABList.Lines = 5
	ps.TABList.Visible = true

	ps.VFRList.Position = [2]float32{.05, .2}
	ps.VFRList.Lines = 5
	ps.VFRList.Visible = true

	ps.AlertList.Position = [2]float32{.8, .25}
	ps.AlertList.Lines = 5
	ps.AlertList.Visible = true

	ps.CoastList.Position = [2]float32{.8, .65}
	ps.CoastList.Lines = 5
	ps.CoastList.Visible = false

	ps.SignOnList.Position = [2]float32{.8, .95}
	ps.SignOnList.Visible = true

	ps.VideoMapsList.Position = [2]float32{.85, .5}
	ps.VideoMapsList.Visible = false

	ps.CRDAStatusList.Position = [2]float32{.05, .7}

	ps.TowerLists[0].Position = [2]float32{.05, .5}
	ps.TowerLists[0].Lines = 5
	ps.TowerLists[0].Visible = true

	ps.TowerLists[1].Position = [2]float32{.05, .8}
	ps.TowerLists[1].Lines = 5

	ps.TowerLists[2].Position = [2]float32{.05, .9}
	ps.TowerLists[2].Lines = 5

	ps.ResetCRDAState(sp.ConvergingRunways)

	return ps
}

func (ps *STARSPreferenceSet) Duplicate() STARSPreferenceSet {
	dupe := *ps
	dupe.SelectedBeaconCodes = DuplicateSlice(ps.SelectedBeaconCodes)
	dupe.CRDA.RunwayPairState = DuplicateSlice(ps.CRDA.RunwayPairState)
	dupe.VideoMapVisible = DuplicateMap(ps.VideoMapVisible)
	dupe.SystemMapVisible = DuplicateMap(ps.SystemMapVisible)
	return dupe
}

func (ps *STARSPreferenceSet) Activate(w *World) {
	// It should only take integer values but it's a float32 and we
	// previously didn't enforce this...
	ps.Range = float32(int(ps.Range))

	// Brightness goes in steps of 5 (similarly not enforced previously...)
	remapBrightness := func(b *STARSBrightness) {
		*b = (*b + 2) / 5 * 5
		*b = clamp(*b, 0, 100)
	}
	remapBrightness(&ps.Brightness.DCB)
	remapBrightness(&ps.Brightness.BackgroundContrast)
	remapBrightness(&ps.Brightness.VideoGroupA)
	remapBrightness(&ps.Brightness.VideoGroupB)
	remapBrightness(&ps.Brightness.FullDatablocks)
	remapBrightness(&ps.Brightness.Lists)
	remapBrightness(&ps.Brightness.Positions)
	remapBrightness(&ps.Brightness.LimitedDatablocks)
	remapBrightness(&ps.Brightness.OtherTracks)
	remapBrightness(&ps.Brightness.Lines)
	remapBrightness(&ps.Brightness.RangeRings)
	remapBrightness(&ps.Brightness.Compass)
	remapBrightness(&ps.Brightness.BeaconSymbols)
	remapBrightness(&ps.Brightness.PrimarySymbols)
	remapBrightness(&ps.Brightness.History)
	remapBrightness(&ps.Brightness.Weather)
	remapBrightness(&ps.Brightness.WxContrast)

	if ps.VideoMapVisible == nil {
		ps.VideoMapVisible = make(map[string]interface{})
		if w != nil && len(w.STARSMaps) > 0 {
			ps.VideoMapVisible[w.STARSMaps[0].Name] = nil
		}
	}
	if ps.SystemMapVisible == nil {
		ps.SystemMapVisible = make(map[int]interface{})
	}
}

///////////////////////////////////////////////////////////////////////////
// Utility types and methods

type DatablockType int

const (
	PartialDatablock = iota
	LimitedDatablock
	FullDatablock
)

// See STARS Operators Manual 5-184...
func (sp *STARSPane) flightPlanSTARS(w *World, ac *Aircraft) (string, error) {
	fp := ac.FlightPlan
	if fp == nil {
		return "", ErrSTARSIllegalFlight
	}

	fmtTime := func(t time.Time) string {
		return t.UTC().Format("1504")
	}

	// Common stuff
	owner := ""
	if ctrl := w.GetController(ac.TrackingController); ctrl != nil {
		owner = ctrl.SectorId
	}

	numType := ""
	if num, ok := sp.AircraftToIndex[ac.Callsign]; ok {
		numType += fmt.Sprintf("%d/", num)
	}
	numType += fp.AircraftType

	state := sp.Aircraft[ac.Callsign]

	result := ac.Callsign + " " // all start with aricraft id
	if ac.IsDeparture() {
		if state.FirstRadarTrack.IsZero() {
			// Proposed departure
			result += numType + " "
			result += ac.AssignedSquawk.String() + " " + owner + "\n"

			if len(fp.DepartureAirport) > 0 {
				result += fp.DepartureAirport[1:] + " "
			}
			result += ac.Scratchpad + " "
			result += "P" + fmtTime(state.FirstSeen) + " "
			result += "R" + fmt.Sprintf("%03d", fp.Altitude/100)
		} else {
			// Active departure
			result += ac.AssignedSquawk.String() + " "
			if len(fp.DepartureAirport) > 0 {
				result += fp.DepartureAirport[1:] + " "
			}
			result += "D" + fmtTime(state.FirstRadarTrack) + " "
			result += fmt.Sprintf("%03d", int(ac.Altitude())/100) + "\n"

			result += ac.Scratchpad + " "
			result += "R" + fmt.Sprintf("%03d", fp.Altitude/100) + " "

			result += numType
		}
	} else {
		// Format it as an arrival (we don't do overflights...)
		result += numType + " "
		result += ac.AssignedSquawk.String() + " "
		result += owner + " "
		result += fmt.Sprintf("%03d", int(ac.Altitude())/100) + "\n"

		// Use the last item in the route for the entry fix
		routeFields := strings.Fields(fp.Route)
		if n := len(routeFields); n > 0 {
			result += routeFields[n-1] + " "
		}
		result += "A" + fmtTime(state.FirstRadarTrack) + " "
		if len(fp.ArrivalAirport) > 0 {
			result += fp.ArrivalAirport[1:] + " "
		}
	}

	return result, nil
}

func squawkingSPC(squawk Squawk) bool {
	return squawk == Squawk(0o7500) || squawk == Squawk(0o7600) ||
		squawk == Squawk(0o7700) || squawk == Squawk(0o7777)
}

type STARSCommandStatus struct {
	clear  bool
	output string
	err    error
}

type STARSBrightness int

func (b STARSBrightness) RGB() RGB {
	v := float32(b) / 100
	return RGB{v, v, v}
}

func (b STARSBrightness) ScaleRGB(r RGB) RGB {
	return r.Scale(float32(b) / 100)
}

///////////////////////////////////////////////////////////////////////////
// STARSPane proper

func NewSTARSPane(w *World) *STARSPane {
	sp := &STARSPane{
		SelectedPreferenceSet: -1,
	}
	sp.CurrentPreferenceSet = sp.MakePreferenceSet("", w)
	return sp
}

func (sp *STARSPane) Name() string { return "STARS" }

func (sp *STARSPane) Activate(w *World, r Renderer, eventStream *EventStream) {
	if sp.CurrentPreferenceSet.Range == 0 || sp.CurrentPreferenceSet.Center.IsZero() {
		// First launch after switching over to serializing the CurrentPreferenceSet...
		sp.CurrentPreferenceSet = sp.MakePreferenceSet("", w)
	}
	sp.CurrentPreferenceSet.Activate(w)

	if sp.HavePlayedSPCAlertSound == nil {
		sp.HavePlayedSPCAlertSound = make(map[string]interface{})
	}
	if sp.InboundPointOuts == nil {
		sp.InboundPointOuts = make(map[string]string)
	}
	if sp.OutboundPointOuts == nil {
		sp.OutboundPointOuts = make(map[string]string)
	}
	if sp.RejectedPointOuts == nil {
		sp.RejectedPointOuts = make(map[string]interface{})
	}
	if sp.queryUnassociated == nil {
		sp.queryUnassociated = NewTransientMap[string, interface{}]()
	}

	sp.initializeFonts()

	if sp.Aircraft == nil {
		sp.Aircraft = make(map[string]*STARSAircraftState)
	}

	if sp.AircraftToIndex == nil {
		sp.AircraftToIndex = make(map[string]int)
	}
	if sp.IndexToAircraft == nil {
		sp.IndexToAircraft = make(map[int]string)
	}

	sp.events = eventStream.Subscribe()

	ps := sp.CurrentPreferenceSet
	if ps.Brightness.Weather != 0 {
		sp.weatherRadar.Activate(ps.Center, r)
	}

	sp.lastTrackUpdate = time.Time{} // force immediate update at start
}

func (sp *STARSPane) Deactivate() {
	// Drop all of them
	sp.Aircraft = nil

	sp.events.Unsubscribe()
	sp.events = nil

	sp.weatherRadar.Deactivate()
}

func (sp *STARSPane) ResetWorld(w *World) {
	ps := &sp.CurrentPreferenceSet

	ps.Center = w.Center
	ps.Range = w.Range
	ps.CurrentCenter = ps.Center
	ps.RangeRingsCenter = ps.Center

	ps.VideoMapVisible = make(map[string]interface{})
	// Make the scenario's default video maps be visible
	for _, dm := range w.DefaultMaps {
		ps.VideoMapVisible[dm] = nil
	}
	ps.SystemMapVisible = make(map[int]interface{})

	sp.SystemMaps = sp.makeSystemMaps(w)

	ps.CurrentATIS = ""
	for i := range ps.GIText {
		ps.GIText[i] = ""
	}
	ps.RadarSiteSelected = ""

	sp.ConvergingRunways = nil
	for _, name := range SortedMapKeys(w.Airports) {
		ap := w.Airports[name]
		for idx, pair := range ap.ConvergingRunways {
			sp.ConvergingRunways = append(sp.ConvergingRunways, STARSConvergingRunways{
				ConvergingRunways: pair,
				ApproachRegions: [2]*ApproachRegion{ap.ApproachRegions[pair.Runways[0]],
					ap.ApproachRegions[pair.Runways[1]]},
				Airport: name[1:], // drop the leading "K"
				Index:   idx + 1,  // 1-based
			})
		}
	}

	ps.ResetCRDAState(sp.ConvergingRunways)
	for i := range sp.PreferenceSets {
		sp.PreferenceSets[i].ResetCRDAState(sp.ConvergingRunways)
	}

	sp.lastTrackUpdate = time.Time{} // force update
}

func (sp *STARSPane) makeSystemMaps(w *World) map[int]*STARSMap {
	maps := make(map[int]*STARSMap)

	// CA suppression filters
	csf := &STARSMap{
		Label: "ALLCASU",
		Name:  "ALL CA SUPPRESSION FILTERS",
	}
	for _, vol := range w.InhibitCAVolumes {
		vol.GenerateDrawCommands(&csf.CommandBuffer, w.NmPerLongitude)
	}
	maps[400] = csf

	// MVAs
	mvas := &STARSMap{
		Label: w.TRACON + " MVA",
		Name:  "ALL MINIMUM VECTORING ALTITUDES",
	}
	ld := GetLinesDrawBuilder()
	for _, mva := range database.MVAs[w.TRACON] {
		ld.AddClosedPolyline(mva.ExteriorRing)
		p := Extent2DFromPoints(mva.ExteriorRing).Center()
		ld.AddNumber(p, 0.005, fmt.Sprintf("%d", mva.MinimumLimit/100))
	}
	ld.GenerateCommands(&mvas.CommandBuffer)
	ReturnLinesDrawBuilder(ld)
	maps[401] = mvas

	// Radar maps
	radarIndex := 701
	for _, name := range SortedMapKeys(w.RadarSites) {
		sm := &STARSMap{
			Label: name + "RCM",
			Name:  name + " RADAR COVERAGE MAP",
		}

		site := w.RadarSites[name]
		ld := GetLinesDrawBuilder()
		ld.AddLatLongCircle(site.Position, w.NmPerLongitude, float32(site.PrimaryRange), 360)
		ld.AddLatLongCircle(site.Position, w.NmPerLongitude, float32(site.SecondaryRange), 360)
		ld.GenerateCommands(&sm.CommandBuffer)
		maps[radarIndex] = sm

		radarIndex++
		ReturnLinesDrawBuilder(ld)
	}

	// ATPA approach volumes
	atpaIndex := 801
	for _, name := range SortedMapKeys(w.ArrivalAirports) {
		ap := w.ArrivalAirports[name]
		for _, rwy := range SortedMapKeys(ap.ATPAVolumes) {
			vol := ap.ATPAVolumes[rwy]

			sm := &STARSMap{
				Label: name + rwy + " VOL",
				Name:  name + rwy + " ATPA APPROACH VOLUME",
			}

			ld := GetLinesDrawBuilder()
			rect := vol.GetRect(w.NmPerLongitude, w.MagneticVariation)
			for i := range rect {
				ld.AddLine(rect[i], rect[(i+1)%len(rect)])
			}
			ld.GenerateCommands(&sm.CommandBuffer)

			maps[atpaIndex] = sm
			atpaIndex++
			ReturnLinesDrawBuilder(ld)
		}
	}

	return maps
}

func (sp *STARSPane) DrawUI() {
	imgui.Checkbox("Auto track departures", &sp.AutoTrackDepartures)
	imgui.Checkbox("Lock display", &sp.LockDisplay)
}

func (sp *STARSPane) CanTakeKeyboardFocus() bool { return true }

func (sp *STARSPane) processEvents(w *World) {
	// First handle changes in world.Aircraft
	for callsign, ac := range w.Aircraft {
		if _, ok := sp.Aircraft[callsign]; !ok {
			// First we've seen it; create the *STARSAircraftState for it
			sa := &STARSAircraftState{}
			if ac.TrackingController == w.Callsign || ac.ControllingController == w.Callsign {
				sa.DatablockType = FullDatablock
			}
			sp.Aircraft[callsign] = sa

			sa.FirstSeen = w.CurrentTime()
		}

		if squawkingSPC(ac.Squawk) {
			if _, ok := sp.HavePlayedSPCAlertSound[ac.Callsign]; !ok {
				sp.HavePlayedSPCAlertSound[ac.Callsign] = nil
				//globalConfig.AudioSettings.HandleEvent(AudioEventAlert)
			}
		}
	}

	// See if any aircraft we have state for have been removed
	for callsign := range sp.Aircraft {
		if _, ok := w.Aircraft[callsign]; !ok {
			delete(sp.Aircraft, callsign)
		}
	}

	// See if there are any MVA issues
	mvas := database.MVAs[w.TRACON]
	for callsign, ac := range w.Aircraft {
		state := sp.Aircraft[callsign]
		if !ac.MVAsApply() {
			state.MSAW = false
			continue
		}

		warn := slices.ContainsFunc(mvas, func(mva MVA) bool {
			return mva.Inside(ac.Position()) && ac.Altitude() < float32(mva.MinimumLimit)
		})

		if !warn && state.InhibitMSAW {
			// The warning has cleared, so the inhibit is disabled (p.7-25)
			state.InhibitMSAW = false
		}
		if warn && !state.MSAW {
			// It's a new alert
			state.MSAWAcknowledged = false
		}
		state.MSAW = warn
	}

	// Filter out any removed aircraft from the CA list
	sp.CAAircraft = FilterSlice(sp.CAAircraft, func(ca CAAircraft) bool {
		_, a := w.Aircraft[ca.Callsigns[0]]
		_, b := w.Aircraft[ca.Callsigns[1]]
		return a && b
	})

	for _, event := range sp.events.Get() {
		switch event.Type {
		case PointOutEvent:
			if event.ToController == w.Callsign {
				if ctrl := w.GetController(event.FromController); ctrl != nil {
					sp.InboundPointOuts[event.Callsign] = ctrl.SectorId
				} else {
					sp.InboundPointOuts[event.Callsign] = ""
				}
				sp.Aircraft[event.Callsign].DatablockType = FullDatablock
			}
			if event.FromController == w.Callsign {
				if ctrl := w.GetController(event.ToController); ctrl != nil {
					sp.OutboundPointOuts[event.Callsign] = ctrl.SectorId
				} else {
					sp.OutboundPointOuts[event.Callsign] = ""
				}
				sp.Aircraft[event.Callsign].DatablockType = FullDatablock
			}

		case AcknowledgedPointOutEvent:
			if id, ok := sp.OutboundPointOuts[event.Callsign]; ok {
				if ctrl := w.GetController(event.FromController); ctrl != nil && ctrl.SectorId == id {
					delete(sp.OutboundPointOuts, event.Callsign)
				}
			}
			if id, ok := sp.InboundPointOuts[event.Callsign]; ok {
				if ctrl := w.GetController(event.ToController); ctrl != nil && ctrl.SectorId == id {
					delete(sp.InboundPointOuts, event.Callsign)
					sp.Aircraft[event.Callsign].PointedOut = true
					sp.Aircraft[event.Callsign].POFlashingEndTime = time.Now().Add(5 * time.Second)
				}
			}

		case RejectedPointOutEvent:
			if id, ok := sp.OutboundPointOuts[event.Callsign]; ok {
				if ctrl := w.GetController(event.FromController); ctrl != nil && ctrl.SectorId == id {
					delete(sp.OutboundPointOuts, event.Callsign)
					sp.RejectedPointOuts[event.Callsign] = nil
				}
			}
			if id, ok := sp.InboundPointOuts[event.Callsign]; ok {
				if ctrl := w.GetController(event.ToController); ctrl != nil && ctrl.SectorId == id {
					delete(sp.InboundPointOuts, event.Callsign)
				}
			}

		case InitiatedTrackEvent:
			if event.ToController == w.Callsign {
				state := sp.Aircraft[event.Callsign]
				state.DatablockType = FullDatablock
			}

		case OfferedHandoffEvent:
			if event.ToController == w.Callsign {
				globalConfig.Audio.PlayOnce(AudioInboundHandoff)
			}

		case AcceptedHandoffEvent:
			if event.FromController == w.Callsign && event.ToController != w.Callsign {
				if state, ok := sp.Aircraft[event.Callsign]; !ok {
					lg.Errorf("%s: have AcceptedHandoffEvent but missing STARS state?", event.Callsign)
				} else {
					globalConfig.Audio.PlayOnce(AudioHandoffAccepted)
					state.OutboundHandoffAccepted = true
					state.OutboundHandoffFlashEnd = time.Now().Add(10 * time.Second)
				}
			}

		case IdentEvent:
			if state, ok := sp.Aircraft[event.Callsign]; !ok {
				lg.Errorf("%s: have IdentEvent but missing STARS state?", event.Callsign)
			} else {
				state.IdentEnd = time.Now().Add(10 * time.Second)
			}
		}
	}
}

func (sp *STARSPane) Upgrade(from, to int) {
	if from < 8 {
		sp.CurrentPreferenceSet.Brightness.DCB = 60
		sp.CurrentPreferenceSet.CharSize.DCB = 1
		for i := range sp.PreferenceSets {
			sp.PreferenceSets[i].Brightness.DCB = 60
			sp.PreferenceSets[i].CharSize.DCB = 1
		}
	}
	if from < 9 {
		remap := func(b *STARSBrightness) {
			*b = STARSBrightness(min(*b*2, 100))
		}
		remap(&sp.CurrentPreferenceSet.Brightness.VideoGroupA)
		remap(&sp.CurrentPreferenceSet.Brightness.VideoGroupB)
		remap(&sp.CurrentPreferenceSet.Brightness.RangeRings)
		remap(&sp.CurrentPreferenceSet.Brightness.Compass)
		for i := range sp.PreferenceSets {
			remap(&sp.PreferenceSets[i].Brightness.VideoGroupA)
			remap(&sp.PreferenceSets[i].Brightness.VideoGroupB)
			remap(&sp.PreferenceSets[i].Brightness.RangeRings)
			remap(&sp.PreferenceSets[i].Brightness.Compass)
		}
	}
	if from < 12 {
		if sp.CurrentPreferenceSet.Brightness.DCB == 0 {
			sp.CurrentPreferenceSet.Brightness.DCB = 60
		}
		for i := range sp.PreferenceSets {
			if sp.PreferenceSets[i].Brightness.DCB == 0 {
				sp.PreferenceSets[i].Brightness.DCB = 60
			}
		}
	}
	if from < 17 {
		// Added DisplayWeatherLevel
		for i := range sp.CurrentPreferenceSet.DisplayWeatherLevel {
			sp.CurrentPreferenceSet.DisplayWeatherLevel[i] = true
		}
		for i := range sp.PreferenceSets {
			for j := range sp.PreferenceSets[i].DisplayWeatherLevel {
				sp.PreferenceSets[i].DisplayWeatherLevel[j] = true
			}
		}
	}
	if from < 18 {
		// ATPA; set defaults
		sp.CurrentPreferenceSet.DisplayATPAInTrailDist = true
		sp.CurrentPreferenceSet.DisplayATPAWarningAlertCones = true
		for i := range sp.PreferenceSets {
			sp.PreferenceSets[i].DisplayATPAInTrailDist = true
			sp.PreferenceSets[i].DisplayATPAWarningAlertCones = true
		}
	}
}

func (sp *STARSPane) Draw(ctx *PaneContext, cb *CommandBuffer) {
	sp.processEvents(ctx.world)
	sp.updateRadarTracks(ctx.world)

	if ctx.world.STARSInputOverride != "" {
		sp.previewAreaInput = ctx.world.STARSInputOverride
		ctx.world.STARSInputOverride = ""
	}

	ps := sp.CurrentPreferenceSet

	// Clear to background color
	cb.ClearRGB(ps.Brightness.BackgroundContrast.ScaleRGB(STARSBackgroundColor))

	if ctx.mouse != nil && ctx.mouse.Clicked[MouseButtonPrimary] {
		wmTakeKeyboardFocus(sp, false)
	}
	sp.processKeyboardInput(ctx)

	transforms := GetScopeTransformations(ctx.paneExtent, ctx.world.MagneticVariation, ctx.world.NmPerLongitude,
		ps.CurrentCenter, float32(ps.Range), 0)

	paneExtent := ctx.paneExtent
	if ps.DisplayDCB {
		paneExtent = sp.DrawDCB(ctx, transforms, cb)

		// Update scissor and viewport for what's left and to protect the DCB.
		cb.SetDrawBounds(paneExtent)

		// Clean up for the updated paneExtent that accounts for the space the DCB took.
		transforms = GetScopeTransformations(paneExtent, ctx.world.MagneticVariation, ctx.world.NmPerLongitude,
			sp.CurrentPreferenceSet.CurrentCenter, float32(ps.Range), 0)
		if ctx.mouse != nil {
			// The mouse position is provided in Pane coordinates, so that needs to be updated unless
			// the DCB is at the top, in which case it's unchanged.
			ms := *ctx.mouse
			ctx.mouse = &ms
			ctx.mouse.Pos[0] += ctx.paneExtent.p0[0] - paneExtent.p0[0]
			ctx.mouse.Pos[1] += ctx.paneExtent.p0[1] - paneExtent.p0[1]
		}
	}

	weatherBrightness := float32(ps.Brightness.Weather) / float32(100)
	weatherContrast := float32(ps.Brightness.WxContrast) / float32(100)
	sp.weatherRadar.Draw(ctx, weatherBrightness, weatherContrast, ps.DisplayWeatherLevel,
		transforms, cb)

	if ps.Brightness.RangeRings > 0 {
		color := ps.Brightness.RangeRings.ScaleRGB(STARSRangeRingColor)
		cb.LineWidth(1)
		DrawRangeRings(ctx, ps.RangeRingsCenter, float32(ps.RangeRingRadius), color, transforms, cb)
	}

	transforms.LoadWindowViewingMatrices(cb)

	// Maps
	cb.PointSize(5)
	cb.LineWidth(1)
	for _, vmap := range ctx.world.STARSMaps {
		if _, ok := ps.VideoMapVisible[vmap.Name]; !ok {
			continue
		}

		color := ps.Brightness.VideoGroupA.ScaleRGB(STARSMapColor)
		if vmap.Group == 1 {
			color = ps.Brightness.VideoGroupB.ScaleRGB(STARSMapColor)
		}
		cb.SetRGB(color)
		transforms.LoadLatLongViewingMatrices(cb)
		cb.Call(vmap.CommandBuffer)
	}

	for _, idx := range SortedMapKeys(ps.SystemMapVisible) {
		color := ps.Brightness.VideoGroupA.ScaleRGB(STARSMapColor)
		cb.SetRGB(color)
		transforms.LoadLatLongViewingMatrices(cb)
		cb.Call(sp.SystemMaps[idx].CommandBuffer)
	}

	ctx.world.DrawScenarioRoutes(transforms, sp.systemFont[ps.CharSize.Tools],
		ps.Brightness.Lists.ScaleRGB(STARSListColor), cb)

	sp.drawCRDARegions(ctx, transforms, cb)
	sp.drawSelectedRoute(ctx, transforms, cb)

	transforms.LoadWindowViewingMatrices(cb)

	if ps.Brightness.Compass > 0 {
		cb.LineWidth(1)
		cbright := ps.Brightness.Compass.ScaleRGB(STARSCompassColor)
		font := sp.systemFont[ps.CharSize.Tools]
		DrawCompass(ps.CurrentCenter, ctx, 0, font, cbright, paneExtent, transforms, cb)
	}

	// Per-aircraft stuff: tracks, datablocks, vector lines, range rings, ...
	// Sort the aircraft so that they are always drawn in the same order
	// (go's map iterator randomization otherwise randomizes the order,
	// which can cause shimmering when datablocks overlap (especially if
	// one is selected). We'll go with alphabetical by callsign, with the
	// selected aircraft, if any, always drawn last.
	aircraft := sp.visibleAircraft(ctx.world)
	sort.Slice(aircraft, func(i, j int) bool {
		return aircraft[i].Callsign < aircraft[j].Callsign
	})

	sp.drawSystemLists(aircraft, ctx, paneExtent, transforms, cb)

	// Tools before datablocks
	sp.drawPTLs(aircraft, ctx, transforms, cb)
	sp.drawRingsAndCones(aircraft, ctx, transforms, cb)
	sp.drawRBLs(aircraft, ctx, transforms, cb)
	sp.drawMinSep(ctx, transforms, cb)
	sp.drawAirspace(ctx, transforms, cb)

	DrawHighlighted(ctx, transforms, cb)

	sp.drawTracks(aircraft, ctx, transforms, cb)
	sp.drawLeaderLines(aircraft, ctx, transforms, cb)
	sp.drawDatablocks(aircraft, ctx, transforms, cb)

	ghosts := sp.getGhostAircraft(aircraft, ctx)
	sp.drawGhosts(ghosts, ctx, transforms, cb)
	sp.consumeMouseEvents(ctx, ghosts, transforms, cb)
	sp.drawMouseCursor(ctx, paneExtent, transforms, cb)

	// Play the CA sound if any CAs or MSAWs are unacknowledged
	playAlertSound := !ps.DisableCAWarnings && slices.ContainsFunc(sp.CAAircraft,
		func(ca CAAircraft) bool {
			return !ca.Acknowledged && !sp.Aircraft[ca.Callsigns[0]].DisableCAWarnings &&
				!sp.Aircraft[ca.Callsigns[1]].DisableCAWarnings
		})
	if !ps.DisableMSAW {
		for _, ac := range aircraft {
			state := sp.Aircraft[ac.Callsign]
			if state.MSAW && !state.MSAWAcknowledged && !state.InhibitMSAW && !state.DisableMSAW {
				playAlertSound = true
				break
			}
		}
	}
	if playAlertSound {
		globalConfig.Audio.StartPlayContinuous(AudioConflictAlert)
	} else {
		globalConfig.Audio.StopPlayContinuous(AudioConflictAlert)
	}

	// Do this at the end of drawing so that we hold on to the tracks we
	// have for rendering the current frame.
	if sp.discardTracks {
		for _, state := range sp.Aircraft {
			state.tracksIndex = 0
		}
		sp.lastTrackUpdate = time.Time{} // force update
		sp.discardTracks = false
	}
}

func (sp *STARSPane) updateRadarTracks(w *World) {
	// FIXME: all aircraft radar tracks are updated at the same time.
	now := w.CurrentTime()
	if sp.radarMode(w) == RadarModeFused {
		if now.Sub(sp.lastTrackUpdate) < 1*time.Second {
			return
		}
	} else {
		if now.Sub(sp.lastTrackUpdate) < 5*time.Second {
			return
		}
	}
	sp.lastTrackUpdate = now

	for callsign, state := range sp.Aircraft {
		ac, ok := w.Aircraft[callsign]

		if !ok {
			lg.Errorf("%s: not found in World Aircraft?", callsign)
			continue
		}

		idx := state.tracksIndex % len(state.tracks)
		state.tracks[idx] = RadarTrack{
			Position:    ac.Position(),
			Altitude:    int(ac.Altitude()),
			Groundspeed: int(ac.Nav.FlightState.GS),
			Time:        now,
		}
		state.tracksIndex++
	}

	aircraft := sp.visibleAircraft(w)
	sort.Slice(aircraft, func(i, j int) bool {
		return aircraft[i].Callsign < aircraft[j].Callsign
	})

	sp.updateCAAircraft(w, aircraft)
	sp.updateInTrailDistance(aircraft, w)
}

func (sp *STARSPane) processKeyboardInput(ctx *PaneContext) {
	if !ctx.haveFocus || ctx.keyboard == nil {
		return
	}

	input := strings.ToUpper(ctx.keyboard.Input)
	if sp.commandMode == CommandModeMultiFunc && sp.multiFuncPrefix == "" && len(input) > 0 {
		sp.multiFuncPrefix = string(input[0])
		input = input[1:]
	}
	sp.previewAreaInput += strings.Replace(input, "`", STARSTriangleCharacter, -1)

	ps := &sp.CurrentPreferenceSet

	if ctx.keyboard.IsPressed(KeyControl) && len(input) == 1 && unicode.IsDigit(rune(input[0])) {
		idx := byte(input[0]) - '0'
		// This test should be redundant given the IsDigit check, but just to be safe...
		if int(idx) < len(ps.Bookmarks) {
			if ctx.keyboard.IsPressed(KeyAlt) {
				// Record bookmark
				ps.Bookmarks[idx].Center = ps.CurrentCenter
				ps.Bookmarks[idx].Range = ps.Range
				ps.Bookmarks[idx].TopDownMode = ps.TopDownMode
			} else {
				// Recall bookmark
				ps.Center = ps.Bookmarks[idx].Center
				ps.CurrentCenter = ps.Bookmarks[idx].Center
				ps.Range = ps.Bookmarks[idx].Range
				ps.TopDownMode = ps.Bookmarks[idx].TopDownMode
			}
		}
	}

	for key := range ctx.keyboard.Pressed {
		switch key {
		case KeyBackspace:
			if len(sp.previewAreaInput) > 0 {
				// We need to be careful to deal with UTF8 for the triangle...
				r := []rune(sp.previewAreaInput)
				sp.previewAreaInput = string(r[:len(r)-1])
			} else {
				sp.multiFuncPrefix = ""
			}

		case KeyEnd:
			sp.resetInputState()
			sp.commandMode = CommandModeMin

		case KeyEnter:
			if status := sp.executeSTARSCommand(sp.previewAreaInput, ctx); status.err != nil {
				sp.previewAreaOutput = GetSTARSError(status.err).Error()
			} else {
				if status.clear {
					sp.resetInputState()
				}
				sp.previewAreaOutput = status.output
			}

		case KeyEscape:
			sp.resetInputState()
			sp.activeDCBMenu = DCBMenuMain
			// Also disable any mouse capture from spinners, just in case
			// the user is mashing escape to get out of one.
			sp.disableMenuSpinner(ctx)
			sp.wipRBL = nil

		case KeyF1:
			if ctx.keyboard.IsPressed(KeyControl) {
				// Recenter
				ps.Center = ctx.world.Center
				ps.CurrentCenter = ps.Center
			}

		case KeyF2:
			if ctx.keyboard.IsPressed(KeyControl) {
				if ps.DisplayDCB {
					sp.disableMenuSpinner(ctx)
					sp.activeDCBMenu = DCBMenuMaps
				}
				sp.resetInputState()
				sp.commandMode = CommandModeMaps
			}

		case KeyF3:
			sp.resetInputState()
			sp.commandMode = CommandModeInitiateControl

		case KeyF4:
			if ctx.keyboard.IsPressed(KeyControl) && ps.DisplayDCB {
				sp.disableMenuSpinner(ctx)
				sp.activeDCBMenu = DCBMenuBrite
			} else {
				sp.resetInputState()
				sp.commandMode = CommandModeTerminateControl
			}

		case KeyF5:
			if ctx.keyboard.IsPressed(KeyControl) && ps.DisplayDCB {
				sp.activeDCBMenu = DCBMenuMain
				sp.activateMenuSpinner(unsafe.Pointer(&ps.LeaderLineLength))
			} else {
				sp.resetInputState()
				sp.commandMode = CommandModeHandOff
			}

		case KeyF6:
			if ctx.keyboard.IsPressed(KeyControl) && ps.DisplayDCB {
				sp.disableMenuSpinner(ctx)
				sp.activeDCBMenu = DCBMenuCharSize
			} else {
				sp.resetInputState()
				sp.commandMode = CommandModeVP
			}

		case KeyF7:
			if ctx.keyboard.IsPressed(KeyControl) && ps.DisplayDCB {
				sp.disableMenuSpinner(ctx)
				if sp.activeDCBMenu == DCBMenuMain {
					sp.activeDCBMenu = DCBMenuAux
				} else {
					sp.activeDCBMenu = DCBMenuMain
				}
			} else {
				sp.resetInputState()
				sp.commandMode = CommandModeMultiFunc
			}

		case KeyF8:
			if ctx.keyboard.IsPressed(KeyControl) {
				sp.disableMenuSpinner(ctx)
				ps.DisplayDCB = !ps.DisplayDCB
			}

		case KeyF9:
			if ctx.keyboard.IsPressed(KeyControl) && ps.DisplayDCB {
				sp.disableMenuSpinner(ctx)
				sp.activateMenuSpinner(unsafe.Pointer(&ps.RangeRingRadius))
			} else {
				sp.resetInputState()
				sp.commandMode = CommandModeFlightData
			}

		case KeyF10:
			if ctx.keyboard.IsPressed(KeyControl) && ps.DisplayDCB {
				sp.disableMenuSpinner(ctx)
				sp.activateMenuSpinner(unsafe.Pointer(&ps.Range))
			}

		case KeyF11:
			if ctx.keyboard.IsPressed(KeyControl) && ps.DisplayDCB {
				sp.disableMenuSpinner(ctx)
				sp.activeDCBMenu = DCBMenuSite
			} else {
				sp.resetInputState()
				sp.commandMode = CommandModeCollisionAlert
			}
		}
	}
}

func (sp *STARSPane) disableMenuSpinner(ctx *PaneContext) {
	activeSpinner = nil
	ctx.platform.EndCaptureMouse()
}

func (sp *STARSPane) activateMenuSpinner(ptr unsafe.Pointer) {
	activeSpinner = ptr
	activeSpinnerMouseDelta = 0
}

func (sp *STARSPane) getAircraftIndex(ac *Aircraft) int {
	if idx, ok := sp.AircraftToIndex[ac.Callsign]; ok {
		return idx
	} else {
		idx := len(sp.AircraftToIndex) + 1
		sp.AircraftToIndex[ac.Callsign] = idx
		sp.IndexToAircraft[idx] = ac.Callsign
		return idx
	}
}

func (sp *STARSPane) executeSTARSCommand(cmd string, ctx *PaneContext) (status STARSCommandStatus) {
	lookupAircraft := func(callsign string, abbreviated bool) *Aircraft {
		if ac := ctx.world.GetAircraft(callsign, abbreviated); ac != nil {
			return ac
		}

		// try to match squawk code
		for _, ac := range sp.visibleAircraft(ctx.world) {
			if ac.Squawk.String() == callsign {
				return ac
			}
		}

		if idx, err := strconv.Atoi(callsign); err == nil {
			if callsign, ok := sp.IndexToAircraft[idx]; ok {
				return ctx.world.Aircraft[callsign]
			}
		}

		return nil
	}
	lookupCallsign := func(callsign string, abbreivated bool) string {
		ac := lookupAircraft(callsign, abbreivated)
		if ac != nil {
			return ac.Callsign
		}
		return callsign
	}

	ps := &sp.CurrentPreferenceSet
	switch sp.commandMode {
	case CommandModeNone:
		switch cmd {
		case "*AE":
			// Enable ATPA warning/alert cones
			ps.DisplayATPAWarningAlertCones = true
			status.clear = true
			return

		case "*AI":
			// Inhibit ATPA warning/alert cones
			ps.DisplayATPAWarningAlertCones = false
			status.clear = true
			return

		case "*BE":
			// Enable ATPA monitor cones
			ps.DisplayATPAMonitorCones = true
			status.clear = true
			return

		case "*BI":
			// Inhibit ATPA monitor cones
			ps.DisplayATPAMonitorCones = false
			status.clear = true
			return

		case "*DE":
			// Enable ATPA in-trail distances
			ps.DisplayATPAInTrailDist = true
			status.clear = true
			return

		case "*DI":
			// Inhibit ATPA in-trail distances
			ps.DisplayATPAInTrailDist = false
			status.clear = true
			return

		case "*D+":
			// Toggle
			ps.DisplayTPASize = !ps.DisplayTPASize
			for _, state := range sp.Aircraft {
				state.DisplayTPASize = nil
			}
			status.output = Select(ps.DisplayTPASize, "TPA SIZE ON", "TPA SIZE OFF")
			status.clear = true
			return

		case "*D+E":
			// Enable
			ps.DisplayTPASize = true
			for _, state := range sp.Aircraft {
				state.DisplayTPASize = nil
			}
			status.clear = true
			status.output = "TPA SIZE ON"
			return

		case "*D+I":
			// Inhibit
			ps.DisplayTPASize = false
			for _, state := range sp.Aircraft {
				state.DisplayTPASize = nil
			}
			status.clear = true
			status.output = "TPA SIZE OFF"
			return

		case "**J":
			// remove all j-rings
			for _, state := range sp.Aircraft {
				state.JRingRadius = 0
			}
			status.clear = true
			return

		case "**P":
			// remove all cones
			for _, state := range sp.Aircraft {
				state.ConeLength = 0
			}
			status.clear = true
			return

		case "DA":
			sp.drawApproachAirspace = !sp.drawApproachAirspace
			status.clear = true
			return

		case "DD":
			sp.drawDepartureAirspace = !sp.drawDepartureAirspace
			status.clear = true
			return

		case ".ROUTE":
			sp.drawRouteAircraft = ""
			status.clear = true
			return
		}

		if len(cmd) > 5 && cmd[:2] == "**" { // Force QL
			// Manual 6-69
			cmd = cmd[2:]

			callsign, tcps, _ := strings.Cut(cmd, " ")
			aircraft := lookupAircraft(callsign, false)
			if aircraft == nil {
				status.err = ErrSTARSNoFlight
			} else {
				for _, tcp := range strings.Split(tcps, " ") {
					if tcp == "ALL" {
						var fac string
						for _, control := range ctx.world.Controllers {
							if control.Callsign == ctx.world.Callsign {
								fac = control.FacilityIdentifier
							}
						}
						for _, control := range ctx.world.Controllers {
							if !control.ERAMFacility && control.FacilityIdentifier == fac {
								sp.forceQL(ctx, aircraft.Callsign, control.Callsign)
							}
						}
					} else {
						ok, control := sp.calculateController(ctx, tcp, aircraft.Callsign)
						if !ok {
							status.err = GetSTARSError(ErrSTARSIllegalPosition) // assume it's this
							return
						}
						sp.forceQL(ctx, aircraft.Callsign, control)
					}
				}
				status.clear = true
				return
			}
		}

		if len(cmd) >= 2 && cmd[:2] == "*T" {
			suffix := cmd[2:]
			if suffix == "" {
				// Remove all RBLs
				sp.wipRBL = nil
				sp.RangeBearingLines = nil
				status.clear = true
			} else if idx, err := strconv.Atoi(cmd[2:]); err == nil {
				// Delete specified rbl
				idx--
				if idx >= 0 && idx < len(sp.RangeBearingLines) {
					sp.RangeBearingLines = DeleteSliceElement(sp.RangeBearingLines, idx)
					status.clear = true
				} else {
					status.err = ErrSTARSIllegalParam
				}
			} else if p, ok := ctx.world.Locate(suffix); ok {
				// Fix name for first or second point of RBL
				if rbl := sp.wipRBL; rbl != nil {
					rbl.P[1].Loc = p
					sp.RangeBearingLines = append(sp.RangeBearingLines, *rbl)
					sp.wipRBL = nil
					status.clear = true
				} else {
					sp.wipRBL = &STARSRangeBearingLine{}
					sp.wipRBL.P[0].Loc = p
					sp.scopeClickHandler = rblSecondClickHandler(ctx, sp)
					sp.previewAreaInput = "*T" // set up for the second point
				}
			} else {
				status.err = ErrSTARSIllegalFix
			}
			return
		}

		f := strings.Fields(cmd)
		if len(f) > 1 {
			if f[0] == ".AUTOTRACK" && len(f) == 2 {
				if f[1] == "NONE" {
					sp.AutoTrackDepartures = false
					status.clear = true
					return
				} else if f[1] == "ALL" {
					sp.AutoTrackDepartures = true
					status.clear = true
					return
				}
			} else if f[0] == ".FIND" {
				if pos, ok := ctx.world.Locate(f[1]); ok {
					globalConfig.highlightedLocation = pos
					globalConfig.highlightedLocationEndTime = time.Now().Add(5 * time.Second)
					status.clear = true
					return
				} else {
					status.err = ErrSTARSIllegalFix
					return
				}
			} else if ac := lookupAircraft(f[0], true); ac != nil && len(f) > 1 {
				acCmds := strings.Join(f[1:], " ")
				ctx.world.RunAircraftCommands(ac, acCmds,
					func(err error) {
						globalConfig.Audio.PlayOnce(AudioCommandError)
						sp.previewAreaOutput = GetSTARSError(err).Error()
					})

				status.clear = true
				return
			}
		}
		if len(cmd) > 0 {
			if cmd == "ALL" {
				if ps.QuickLookAll && ps.QuickLookAllIsPlus {
					ps.QuickLookAllIsPlus = false
				} else {
					ps.QuickLookAll = !ps.QuickLookAll
					ps.QuickLookAllIsPlus = false
					ps.QuickLookPositions = nil
				}
				status.clear = true
				return
			} else if cmd == "ALL+" {
				if ps.QuickLookAll && !ps.QuickLookAllIsPlus {
					ps.QuickLookAllIsPlus = true
				} else {
					ps.QuickLookAll = !ps.QuickLookAll
					ps.QuickLookAllIsPlus = false
					ps.QuickLookPositions = nil
				}
				status.clear = true
				return
			} else {
				status.clear, sp.previewAreaInput, status.err = sp.updateQL(ctx, cmd)
				return
			}
		}

	case CommandModeInitiateControl:
		if ac := lookupAircraft(cmd, false); ac == nil {
			status.err = ErrSTARSNoFlight
		} else {
			sp.initiateTrack(ctx, ac.Callsign)
			status.clear = true
		}
		return

	case CommandModeTerminateControl:
		if cmd == "ALL" {
			for callsign, ac := range ctx.world.Aircraft {
				if ac.TrackingController == ctx.world.Callsign {
					sp.dropTrack(ctx, callsign)
				}
			}
			status.clear = true
			return
		} else {
			sp.dropTrack(ctx, lookupCallsign(cmd, false))
			return
		}

	case CommandModeHandOff:
		if cmd != "" && string(cmd[0]) == "C" { // Enabling/ disabling automatic handoff processing
			// Manual 4-30
			if string(cmd[1]) == "X" {
				if string(cmd[2]) == "E" {
					sp.AirspaceAwareness.Interfacility = true
				} else if string(cmd[2]) == "I" {
					sp.AirspaceAwareness.Interfacility = false
				}
			} else if string(cmd[1]) == "T" {
				if string(cmd[2]) == "E" {
					sp.AirspaceAwareness.Intrafacility = true
				} else if string(cmd[2]) == "I" {
					sp.AirspaceAwareness.Intrafacility = false
				}
			}
			if string(cmd[1]) == "E" {
				sp.AirspaceAwareness.Intrafacility = true
				sp.AirspaceAwareness.Interfacility = true
			} else if string(cmd[1]) == "I" {
				sp.AirspaceAwareness.Intrafacility = false
				sp.AirspaceAwareness.Interfacility = false
			}
		}
		f := strings.Fields(cmd)
		switch len(f) {
		case 0:
			// Accept hand off of target closest to range rings center
			var closest *Aircraft
			var closestDistance float32
			for _, ac := range sp.visibleAircraft(ctx.world) {
				if ac.HandoffTrackController != ctx.world.Callsign {
					continue
				}

				state := sp.Aircraft[ac.Callsign]
				d := nmdistance2ll(ps.RangeRingsCenter, state.TrackPosition())
				if closest == nil || d < closestDistance {
					closest = ac
					closestDistance = d
				}
			}

			if closest != nil {
				sp.acceptHandoff(ctx, closest.Callsign)
			}
			status.clear = true
			return
		case 1:
			sp.cancelHandoff(ctx, lookupCallsign(f[0], false))
			status.clear = true
			return
		case 2:
			if err := sp.handoffTrack(ctx, lookupCallsign(f[1], false), f[0]); err != nil {
				status.err = GetSTARSError(err)
			} else {
				status.clear = true
			}
			return
		}

	case CommandModeVP:
		// TODO
		status.err = ErrSTARSCommandFormat
		return

	case CommandModeMultiFunc:
		switch sp.multiFuncPrefix {
		case "B":
			validBeacon := func(s string) bool {
				for ch := range s {
					if !(ch == '0' || ch == '1' || ch == '2' || ch == '3' ||
						ch == '4' || ch == '5' || ch == '6' || ch == '7') {
						return false
					}
				}
				return true
			}
			toggleBeacon := func(code string) {
				sfilt := FilterSlice(ps.SelectedBeaconCodes,
					func(c string) bool { return c == code })
				if len(sfilt) < len(ps.SelectedBeaconCodes) {
					// it was in there, so we'll toggle it off
					ps.SelectedBeaconCodes = sfilt
				} else {
					ps.SelectedBeaconCodes = append(ps.SelectedBeaconCodes, code)
				}
			}

			if cmd == "" {
				// B -> for unassociated track, toggle display of beacon code in LDB
				ps.DisplayLDBBeaconCodes = !ps.DisplayLDBBeaconCodes
				status.clear = true
				return
			} else if cmd == "E" {
				// BE -> enable display of beacon code in ldbs
				ps.DisplayLDBBeaconCodes = true
				status.clear = true
				return
			} else if cmd == "I" {
				// BI -> inhibit display of beacon code in ldbs
				ps.DisplayLDBBeaconCodes = false
				status.clear = true
				return
			} else if len(cmd) == 2 && validBeacon(cmd) {
				// B[0-7][0-7] -> toggle select beacon code block
				toggleBeacon(cmd)
				status.clear = true
				return
			} else if len(cmd) == 4 && validBeacon(cmd) {
				// B[0-7][0-7][0-7][0-7] -> toggle select discrete beacon code
				toggleBeacon(cmd)
				status.clear = true
				return
			}

		case "D":
			if cmd == "E" {
				ps.DwellMode = DwellModeOn
				status.clear = true
			} else if cmd == "L" {
				ps.DwellMode = DwellModeLock
				status.clear = true
			} else if cmd == "I" { // inhibit
				ps.DwellMode = DwellModeOff
				status.clear = true
			} else if len(cmd) == 1 {
				// illegal value for dwell
				status.err = ErrSTARSIllegalValue
			} else if ac := lookupAircraft(cmd, false); ac != nil {
				// D(callsign)
				// Display flight plan
				status.output, status.err = sp.flightPlanSTARS(ctx.world, ac)
				if status.err == nil {
					status.clear = true
				}
			} else {
				status.err = ErrSTARSNoFlight
			}
			return

		case "E":
			if cmd == "" {
				ps.OverflightFullDatablocks = !ps.OverflightFullDatablocks
				status.clear = true
				return
			}

		case "F":
			// altitude filters
			af := &ps.AltitudeFilters
			if cmd == "" {
				// F -> display current in preview area
				status.output = fmt.Sprintf("%03d %03d\n%03d %03d",
					af.Unassociated[0]/100, af.Unassociated[1]/100,
					af.Associated[0]/100, af.Associated[1]/100)
				status.clear = true
				return
			} else if cmd[0] == 'C' {
				// FC(low associated)(high associated)
				if len(cmd[1:]) != 6 {
					status.err = ErrSTARSCommandFormat
				} else if digits, err := strconv.Atoi(cmd[1:]); err == nil {
					// TODO: validation?
					// The first three digits give the low altitude in 100s of feet
					af.Associated[0] = (digits / 1000) * 100
					// And the last three give the high altitude in 100s of feet
					af.Associated[1] = (digits % 1000) * 100
				} else {
					status.err = ErrSTARSIllegalParam
				}
				status.clear = true
				return
			} else {
				// F(low unassociated)(high unassociated) (low associated)(high associated)
				if len(cmd) != 13 {
					status.err = ErrSTARSCommandFormat
				} else {
					unassoc, assoc := cmd[0:6], cmd[7:13]
					if digits, err := strconv.Atoi(unassoc); err == nil {
						// TODO: more validation?
						af.Unassociated[0] = (digits / 1000) * 100
						// And the last three give the high altitude in 100s of feet
						af.Unassociated[1] = (digits % 1000) * 100

						if digits, err := strconv.Atoi(assoc); err == nil {
							// TODO: more validation?
							af.Associated[0] = (digits / 1000) * 100
							// And the last three give the high altitude in 100s of feet
							af.Associated[1] = (digits % 1000) * 100
						} else {
							status.err = ErrSTARSIllegalParam
						}
					} else {
						status.err = ErrSTARSIllegalParam
					}
				}
				status.clear = true
				return
			}

		case "I":
			if cmd == "*" {
				// I* clears the status area(?!)
				status.clear = true
				return
			}

		case "L":
			// leader lines
			if l := len(cmd); l == 0 {
				status.err = ErrSTARSCommandFormat
				return
			} else if l == 1 {
				if dir, ok := numpadToDirection(cmd[0]); ok && dir != nil {
					// Tracked by me
					ps.LeaderLineDirection = *dir
					status.clear = true
				} else {
					status.err = ErrSTARSIllegalParam
				}
				return
			} else if l == 2 {
				if dir, ok := numpadToDirection(cmd[0]); ok && cmd[1] == 'U' {
					// Unassociated tracks
					ps.UnassociatedLeaderLineDirection = dir
					status.clear = true
				} else if ok && cmd[1] == '*' {
					// Tracked by other controllers
					ps.OtherControllerLeaderLineDirection = dir
					status.clear = true
				} else {
					status.err = GetSTARSError(ErrSTARSCommandFormat)
				}
				return
			} else if f := strings.Fields(cmd); len(f) == 2 {
				// either L(id)(space)(dir) or L(dir)(space)(callsign)
				if len(f[0]) == 1 || len(f[0]) == 2 {
					// L(dir)(space)(callsign)
					if _, ok := numpadToDirection(f[0][0]); ok {
						if ac := lookupAircraft(f[1], false); ac != nil {
							err := sp.setLeaderLine(ctx, ac, f[0])
							if err != nil {
								status.err = err
								return
							}
							status.clear = true
						} else {
							status.err = ErrSTARSNoFlight
						}
					} else {
						status.err = ErrSTARSCommandFormat
					}
					return
				} else {
					// L(id)(space)(dir)
					if ctrl := ctx.world.GetController(f[0]); ctrl != nil {
						if dir, ok := numpadToDirection(f[1][0]); ok && len(f[1]) == 1 {
							// Per-controller leaderline
							if ps.ControllerLeaderLineDirections == nil {
								ps.ControllerLeaderLineDirections = make(map[string]CardinalOrdinalDirection)
							}
							if dir != nil {
								ps.ControllerLeaderLineDirections[ctrl.Callsign] = *dir
							} else {
								delete(ps.ControllerLeaderLineDirections, ctrl.Callsign)
							}
							status.clear = true
						} else {
							status.err = ErrSTARSCommandFormat
						}
					} else {
						status.err = ErrSTARSIllegalPosition
					}
					return
				}
			}

		case "N":
			// CRDA...
			if cmd == "" {
				// Toggle CRDA processing (on by default). Note that when
				// it is disabled we still hold on to CRDARunwayPairState array so
				// that we're back where we started if CRDA is reenabled.
				ps.CRDA.Disabled = !ps.CRDA.Disabled
				status.clear = true
				return
			} else if cmd == "*ALL" {
				ps.CRDA.ForceAllGhosts = !ps.CRDA.ForceAllGhosts
				status.clear = true
				return
			} else if n := len(cmd); n >= 5 {
				// All commands are at least 5 characters, so check that up front
				validAirport := func(ap string) bool {
					for _, pair := range sp.ConvergingRunways {
						if pair.Airport == ap {
							return true
						}
					}
					return false
				}

				getRunway := func(s string) (string, string) {
					i := 0
					for i < len(s) {
						ch := s[i]
						if ch >= '0' && ch <= '9' {
							i++
						} else if ch == 'L' || ch == 'R' || ch == 'C' {
							i++
							break
						} else {
							break
						}
					}
					return s[:i], s[i:]
				}

				getState := func(ap, rwy string) (*CRDARunwayPairState, *CRDARunwayState) {
					for i, pair := range sp.ConvergingRunways {
						if pair.Airport != ap {
							continue
						}

						pairState := &ps.CRDA.RunwayPairState[i]
						if !pairState.Enabled {
							continue
						}

						for j, pairRunway := range pair.Runways {
							if rwy == pairRunway {
								return pairState, &pairState.RunwayState[j]
							}
						}
					}
					return nil, nil
				}

				if cmd[0] == 'L' && validAirport(cmd[1:4]) {
					// Set leader line direction: NL<airport><runway><1-9>
					rwy, num := getRunway(cmd[4:])
					_, runwayState := getState(cmd[1:4], rwy)
					if len(num) == 1 {
						if dir, ok := numpadToDirection(num[0]); ok {
							runwayState.LeaderLineDirection = dir
							status.clear = true
							return
						}
					}
				} else if ap := cmd[:3]; validAirport(ap) {
					if cmd[n-1] == 'S' || cmd[n-1] == 'T' || cmd[n-1] == 'D' {
						// enable/disable a runway pair
						if index, err := strconv.Atoi(cmd[3 : n-1]); err == nil {
							for i, pair := range sp.ConvergingRunways {
								if pair.Airport == ap && pair.Index == index {
									if cmd[n-1] == 'D' {
										ps.CRDA.RunwayPairState[i].Enabled = false
										status.clear = true
										status.output = ap + " " + pair.getRunwaysString() + " INHIBITED"
										return
									} else {
										// Make sure neither of the runways involved is already enabled with
										// another pair.
										for j, pairState := range ps.CRDA.RunwayPairState {
											if !pairState.Enabled {
												continue
											}
											if sp.ConvergingRunways[j].Runways[0] == pair.Runways[0] ||
												sp.ConvergingRunways[j].Runways[0] == pair.Runways[1] ||
												sp.ConvergingRunways[j].Runways[1] == pair.Runways[0] ||
												sp.ConvergingRunways[j].Runways[1] == pair.Runways[1] {
												status.err = ErrSTARSIllegalParam
												return
											}
										}

										if cmd[n-1] == 'S' {
											ps.CRDA.RunwayPairState[i].Mode = CRDAModeStagger
										} else {
											ps.CRDA.RunwayPairState[i].Mode = CRDAModeTie
										}
										ps.CRDA.RunwayPairState[i].Enabled = true
										status.output = ap + " " + pair.getRunwaysString() + " ENABLED"
										status.clear = true
										return
									}
								}
							}
						}
					} else {
						// there should be a valid runway following the
						// airport
						rwy, extra := getRunway(cmd[3:])

						pairState, runwayState := getState(ap, rwy)
						if pairState != nil && runwayState != nil {
							switch extra {
							case "":
								// toggle ghosts for runway
								runwayState.Enabled = !runwayState.Enabled
								status.output = ap + " " + rwy + " GHOSTING " +
									Select(runwayState.Enabled, "ENABLED", "INHIBITED")
								if !runwayState.Enabled {
									runwayState.DrawQualificationRegion = false
									runwayState.DrawCourseLines = false
								}
								status.clear = true
								return

							case "E":
								// enable ghosts for runway
								runwayState.Enabled = true
								status.output = ap + " " + rwy + " GHOSTING ENABLED"
								status.clear = true
								return

							case "I":
								// disable ghosts for runway
								runwayState.Enabled = false
								status.output = ap + " " + rwy + " GHOSTING INHIBITED"
								// this also disables the runway's visualizations
								runwayState.DrawQualificationRegion = false
								runwayState.DrawCourseLines = false
								status.clear = true
								return

							case " B":
								runwayState.DrawQualificationRegion = !runwayState.DrawQualificationRegion
								status.clear = true
								return

							case " L":
								runwayState.DrawCourseLines = !runwayState.DrawCourseLines
								status.clear = true
								return
							}
						}
					}
				}

				status.err = ErrSTARSIllegalParam
				return
			}

		case "O":
			if len(cmd) > 2 {
				aircraft := lookupAircraft(cmd, false)
				if aircraft == nil {
					status.err = GetSTARSError(ErrSTARSCommandFormat)
					return
				} else if aircraft.TrackingController == "" {
					status.err = GetSTARSError(ErrSTARSIllegalTrack)
					return
				} else {
					status.output = strings.Join(aircraft.PointOutHistory, " ")
					status.clear = true
					return
				}
			}
			if cmd == "" {
				ps.AutomaticFDBOffset = !ps.AutomaticFDBOffset
				status.clear = true
				return
			} else if cmd == "E" {
				ps.AutomaticFDBOffset = true
				status.clear = true
				return
			} else if cmd == "I" {
				ps.AutomaticFDBOffset = true
				status.clear = true
				return
			}

		case "P":
			updateTowerList := func(idx int) {
				if len(cmd[1:]) == 0 {
					ps.TowerLists[idx].Visible = !ps.TowerLists[idx].Visible
					status.clear = true
				} else {
					if n, err := strconv.Atoi(cmd[1:]); err == nil {
						n = clamp(n, 1, 100)
						ps.TowerLists[idx].Lines = n
					} else {
						status.err = ErrSTARSIllegalParam
					}
					status.clear = true
				}
			}

			if len(cmd) == 1 {
				switch cmd[0] {
				case '1':
					updateTowerList(0)
					return
				case '2':
					updateTowerList(1)
					return
				case '3':
					updateTowerList(2)
					return
				}
			}

		case "Q": // quicklook
			if len(cmd) == 0 {
				// inhibit for all
				ps.QuickLookAll = false
				ps.QuickLookAllIsPlus = false
				ps.QuickLookPositions = nil
				status.clear = true
				return
			} else if cmd == "ALL" {
				if ps.QuickLookAll && ps.QuickLookAllIsPlus {
					ps.QuickLookAllIsPlus = false
				} else {
					ps.QuickLookAll = !ps.QuickLookAll
					ps.QuickLookAllIsPlus = false
					ps.QuickLookPositions = nil
				}
				status.clear = true
				return
			} else if cmd == "ALL+" {
				if ps.QuickLookAll && !ps.QuickLookAllIsPlus {
					ps.QuickLookAllIsPlus = true
				} else {
					ps.QuickLookAll = !ps.QuickLookAll
					ps.QuickLookAllIsPlus = false
					ps.QuickLookPositions = nil
				}
				status.clear = true
				return
			} else {
				status.clear, sp.previewAreaInput, status.err = sp.updateQL(ctx, cmd)
				return
			}

		case "S":
			switch len(cmd) {
			case 0:
				// S -> clear atis, first line of text
				ps.CurrentATIS = ""
				ps.GIText[0] = ""
				status.clear = true
				return

			case 1:
				if cmd[0] == '*' {
					// S* -> clear atis
					ps.CurrentATIS = ""
					status.clear = true
					return
				} else if cmd[0] >= '1' && cmd[0] <= '9' {
					// S[1-9] -> clear corresponding line of text
					idx := cmd[0] - '1'
					ps.GIText[idx] = ""
					status.clear = true
					return
				} else if cmd[0] >= 'A' && cmd[0] <= 'Z' {
					// S(atis) -> set atis code
					ps.CurrentATIS = string(cmd[0])
					status.clear = true
					return
				} else {
					status.err = ErrSTARSIllegalParam
					return
				}

			default:
				if len(cmd) == 2 && cmd[0] >= 'A' && cmd[0] <= 'Z' && cmd[1] == '*' {
					// S(atis)* -> set atis, delete first line of text
					ps.CurrentATIS = string(cmd[0])
					ps.GIText[0] = ""
					status.clear = true
					return
				} else if cmd[0] == '*' {
					// S*(text) -> clear atis, set first line of gi text
					ps.CurrentATIS = ""
					ps.GIText[0] = cmd[1:]
					status.clear = true
					return
				} else if cmd[0] >= '1' && cmd[0] <= '9' && cmd[1] == ' ' {
					// S[1-9](spc)(text) -> set corresponding line of GI text
					idx := cmd[0] - '1'
					ps.GIText[idx] = cmd[2:]
					status.clear = true
					return
				} else if cmd[0] >= 'A' && cmd[0] <= 'Z' {
					// S(atis)(text) -> set atis and first line of GI text
					ps.CurrentATIS = string(cmd[0])
					ps.GIText[0] = cmd[1:]
					status.clear = true
					return
				} else {
					status.err = ErrSTARSIllegalParam
					return
				}

			}

		case "T":
			updateList := func(cmd string, visible *bool, lines *int) {
				if cmd == "" {
					*visible = !*visible
				} else if lines != nil {
					if n, err := strconv.Atoi(cmd); err == nil {
						*lines = clamp(n, 1, 100) // TODO: or error if out of range? (and below..)
					} else {
						status.err = ErrSTARSIllegalParam
					}
				}
				status.clear = true
			}

			if len(cmd) == 0 {
				updateList("", &ps.TABList.Visible, &ps.TABList.Lines)
				return
			} else {
				switch cmd[0] {
				case '0', '1', '2', '3', '4', '5', '6', '7', '8', '9':
					updateList(cmd, &ps.TABList.Visible, &ps.TABList.Lines)
					return
				case 'V':
					updateList(cmd[1:], &ps.VFRList.Visible, &ps.VFRList.Lines)
					return
				case 'M':
					updateList(cmd[1:], &ps.AlertList.Visible, &ps.AlertList.Lines)
					return
				case 'C':
					updateList(cmd[1:], &ps.CoastList.Visible, &ps.CoastList.Lines)
					return
				case 'S':
					updateList(cmd[1:], &ps.SignOnList.Visible, nil)
					return
				case 'X':
					updateList(cmd[1:], &ps.VideoMapsList.Visible, nil)
					return
				case 'N':
					updateList(cmd[1:], &ps.CRDAStatusList.Visible, nil)
					return
				}
			}

		case "V":
			switch cmd {
			case "MI":
				ps.DisableMSAW = true
				status.clear = true
				return
			case "ME":
				ps.DisableMSAW = false
				status.clear = true
				return
			}

		case "Y":
			isSecondary := false
			if len(cmd) > 0 && cmd[0] == '+' {
				isSecondary = true
				cmd = cmd[1:]
			}

			f := strings.Fields(cmd)
			if len(f) == 1 {
				// Y callsign -> clear scratchpad and reported altitude
				// Y+ callsign -> secondary scratchpad..
				callsign := lookupCallsign(f[0], false)
				if state, ok := sp.Aircraft[callsign]; ok {
					state.pilotAltitude = 0
					if err := sp.setScratchpad(ctx, callsign, "", isSecondary); err != nil {
						status.err = err
					} else {
						status.clear = true
					}
				}
				return
			} else if len(f) == 2 {
				// Y callsign <space> scratch -> set scatchpad
				// Y callsign <space> ### -> set pilot alt
				// as above, Y+ -> secondary scratchpad

				// Either pilot alt or scratchpad entry
				if ac := lookupAircraft(f[0], false); ac == nil {
					status.err = ErrSTARSNoFlight
				} else if alt, err := strconv.Atoi(f[1]); err == nil {
					sp.Aircraft[ac.Callsign].pilotAltitude = alt * 100
				} else {
					if err := sp.setScratchpad(ctx, ac.Callsign, f[1], isSecondary); err != nil {
						status.err = err
					}
				}
				status.clear = true
				return
			}

		case "Z":
			if cmd == "A" {
				// TODO: test audible alarm
				status.clear = true
				return
			}
			status.err = ErrSTARSCommandFormat
			return

		case "9":
			if cmd == "" {
				ps.GroundRangeMode = !ps.GroundRangeMode
			} else {
				status.err = ErrSTARSCommandFormat
			}
			status.clear = true
			return
		}

	case CommandModeFlightData:
		f := strings.Fields(cmd)
		if len(f) == 1 {
			callsign := lookupCallsign(f[0], false)
			status.err = ctx.world.SetSquawkAutomatic(callsign)
		} else if len(f) == 2 {
			if squawk, err := ParseSquawk(f[1]); err == nil {
				callsign := lookupCallsign(f[0], false)
				status.err = ctx.world.SetSquawk(callsign, squawk)
			} else {
				status.err = ErrSTARSIllegalCode
			}
		} else {
			status.err = ErrSTARSCommandFormat
		}
		status.clear = true
		return

	case CommandModeCollisionAlert:
		if len(cmd) > 3 && cmd[:2] == "K " {
			if ac := lookupAircraft(cmd[2:], false); ac != nil {
				state := sp.Aircraft[ac.Callsign]
				state.DisableCAWarnings = !state.DisableCAWarnings
			} else {
				status.err = ErrSTARSNoFlight
			}
			status.clear = true
			return
		} else if cmd == "AI" {
			ps.DisableCAWarnings = true
			status.clear = true
			return
		} else if cmd == "AE" {
			ps.DisableCAWarnings = false
			status.clear = true
			return
		}

	case CommandModeMin:
		if cmd == "" {
			// Clear min sep
			sp.MinSepAircraft[0] = ""
			sp.MinSepAircraft[1] = ""
			status.clear = true
		} else {
			status.err = ErrSTARSCommandFormat
		}
		return

	case CommandModeSavePrefAs:
		psave := sp.CurrentPreferenceSet.Duplicate()
		psave.Name = cmd
		sp.PreferenceSets = append(sp.PreferenceSets, psave)
		sp.SelectedPreferenceSet = len(sp.PreferenceSets) - 1
		status.clear = true
		globalConfig.Save()
		return

	case CommandModeMaps:
		if cmd == "A" {
			// remove all maps
			ps.VideoMapVisible = make(map[string]interface{})
			ps.SystemMapVisible = make(map[int]interface{})
			status.clear = true
			return
		} else if n := len(cmd); n >= 2 {
			op := "T"            // toggle by default
			if cmd[n-1] == 'E' { // enable
				op = "E"
				cmd = cmd[:n-1]
			} else if cmd[n-1] == 'I' { // inhibit
				op = "T"
				cmd = cmd[:n-1]
			}

			if idx, err := strconv.Atoi(cmd); err != nil {
				status.err = ErrSTARSCommandFormat
			} else if idx <= 0 {
				status.err = ErrSTARSIllegalMap
			} else if idx > len(ctx.world.STARSMaps) {
				// is it a system map?
				if _, ok := sp.SystemMaps[idx]; ok {
					if _, ok := ps.SystemMapVisible[idx]; (ok && op == "T") || op == "I" {
						delete(ps.SystemMapVisible, idx)
					} else if (!ok && op == "T") || op == "E" {
						ps.SystemMapVisible[idx] = nil
					}
					status.clear = true
					return
				}
				status.err = ErrSTARSIllegalMap
			} else {
				idx--
				name := ctx.world.STARSMaps[idx].Name
				if _, ok := ps.VideoMapVisible[name]; (ok && op == "T") || op == "I" {
					delete(ps.VideoMapVisible, name)
				} else if (!ok && op == "T") || op == "E" {
					ps.VideoMapVisible[name] = nil
				}
			}
			status.clear = true
			return
		}

	case CommandModeLDR:
		if len(cmd) > 0 {
			if r, err := strconv.Atoi(cmd); err != nil {
				status.err = ErrSTARSCommandFormat
			} else if r < 0 || r > 7 {
				status.err = ErrSTARSIllegalValue
			} else {
				ps.Range = float32(r)
			}
			status.clear = true
			return
		}

	case CommandModeRangeRings:
		// TODO: what if user presses enter?
		switch cmd {
		case "2":
			ps.RangeRingRadius = 2
		case "5":
			ps.RangeRingRadius = 5
		case "10":
			ps.RangeRingRadius = 10
		case "20":
			ps.RangeRingRadius = 20
		default:
			status.err = ErrSTARSIllegalValue
		}
		status.clear = true
		return

	case CommandModeRange:
		if len(cmd) > 0 {
			if r, err := strconv.Atoi(cmd); err != nil {
				status.err = ErrSTARSCommandFormat
			} else if r < 6 || r > 256 {
				status.err = ErrSTARSIllegalValue
			} else {
				ps.Range = float32(r)
			}
			status.clear = true
			return
		}

	case CommandModeSiteMenu:
		if cmd == "~" {
			ps.RadarSiteSelected = ""
			status.clear = true
			return
		} else if len(cmd) > 0 {
			// Index, character id, or name
			if i, err := strconv.Atoi(cmd); err == nil {
				if i < 0 || i >= len(ctx.world.RadarSites) {
					status.err = ErrSTARSIllegalValue
				} else {
					ps.RadarSiteSelected = SortedMapKeys(ctx.world.RadarSites)[i]
					status.clear = true
				}
				return
			}
			for id, rs := range ctx.world.RadarSites {
				if cmd == rs.Char || cmd == id {
					ps.RadarSiteSelected = id
					status.clear = true
				}
				return
			}
			status.clear = true
			status.err = ErrSTARSIllegalParam
			return
		}
	}

	status.err = ErrSTARSCommandFormat
	return
}

func (sp *STARSPane) updateQL(ctx *PaneContext, input string) (ok bool, previewInput string, err error) {
	positions, input, err := sp.parseQuickLookPositions(ctx, input)
	if err != nil {
		err = GetSTARSError(err)
		ok = false
		previewInput = input
		return
	}

	if len(positions) > 0 {
		ps := &sp.CurrentPreferenceSet
		ps.QuickLookAll = false

		for _, pos := range positions {
			// Toggle
			match := func(q QuickLookPosition) bool { return q.Id == pos.Id && q.Plus == pos.Plus }
			matchId := func(q QuickLookPosition) bool { return q.Id == pos.Id }
			if slices.ContainsFunc(ps.QuickLookPositions, match) {
				nomatch := func(q QuickLookPosition) bool { return !match(q) }
				ps.QuickLookPositions = FilterSlice(ps.QuickLookPositions, nomatch)
			} else if idx := slices.IndexFunc(ps.QuickLookPositions, matchId); idx != -1 {
				// Toggle plus
				ps.QuickLookPositions[idx].Plus = !ps.QuickLookPositions[idx].Plus
			} else {
				ps.QuickLookPositions = append(ps.QuickLookPositions, pos)
			}
		}
		sort.Slice(ps.QuickLookPositions,
			func(i, j int) bool { return ps.QuickLookPositions[i].Id < ps.QuickLookPositions[j].Id })
	}

	if err == nil {
		ok = true
	} else {
		previewInput = input
	}
	return
}

func (sp *STARSPane) setScratchpad(ctx *PaneContext, callsign string, contents string, isSecondary bool) error {
	if len(contents) > 4 {
		return ErrSTARSIllegalScratchpad
	}

	if isSecondary {
		ctx.world.SetSecondaryScratchpad(callsign, contents, nil,
			func(err error) {
				sp.previewAreaOutput = GetSTARSError(err).Error()
			})
	} else {
		ctx.world.SetScratchpad(callsign, contents, nil,
			func(err error) {
				sp.previewAreaOutput = GetSTARSError(err).Error()
			})
	}
	return nil
}

func (sp *STARSPane) setTemporaryAltitude(ctx *PaneContext, callsign string, alt int) {
	ctx.world.SetTemporaryAltitude(callsign, alt, nil,
		func(err error) {
			sp.previewAreaOutput = GetSTARSError(err).Error()
		})
}

func (sp *STARSPane) setGlobalLeaderLine(ctx *PaneContext, callsign string, dir *CardinalOrdinalDirection) {
	ctx.world.SetGlobalLeaderLine(callsign, dir, nil,
		func(err error) {
			sp.previewAreaOutput = GetSTARSError(err).Error()
		})
}

func (sp *STARSPane) initiateTrack(ctx *PaneContext, callsign string) {
	ctx.world.InitiateTrack(callsign,
		func(any) {
			if state, ok := sp.Aircraft[callsign]; ok {
				state.DatablockType = FullDatablock
			}
			if ac, ok := ctx.world.Aircraft[callsign]; ok {
				sp.previewAreaOutput, _ = sp.flightPlanSTARS(ctx.world, ac)
			}
		},
		func(err error) {
			sp.previewAreaOutput = GetSTARSError(err).Error()
		})
}

func (sp *STARSPane) dropTrack(ctx *PaneContext, callsign string) {
	ctx.world.DropTrack(callsign, nil,
		func(err error) {
			sp.previewAreaOutput = GetSTARSError(err).Error()
		})
}

func (sp *STARSPane) acceptHandoff(ctx *PaneContext, callsign string) {
	ctx.world.AcceptHandoff(callsign,
		func(any) {
			if state, ok := sp.Aircraft[callsign]; ok {
				state.DatablockType = FullDatablock
			}
			if ac, ok := ctx.world.Aircraft[callsign]; ok {
				sp.previewAreaOutput, _ = sp.flightPlanSTARS(ctx.world, ac)
			}
		},
		func(err error) {
			sp.previewAreaOutput = GetSTARSError(err).Error()
		})
}

func (sp *STARSPane) handoffTrack(ctx *PaneContext, callsign string, controller string) error {
	// Change the "C" to "N56" for example
	ok, control := sp.calculateController(ctx, controller, callsign)
	if !ok {
		return ErrSTARSIllegalPosition
	}

	ctx.world.HandoffTrack(callsign, control, nil,
		func(err error) {
			sp.previewAreaOutput = GetSTARSError(err).Error()
		})

	return nil
}

// returns the controller responsible for the aircraft given its altitude
// and route.
func calculateAirspace(ctx *PaneContext, callsign string) (string, bool) {
	ac := ctx.world.Aircraft[callsign]
	if ac == nil {
		return "no target", false 
	}
	aircraftType := database.AircraftPerformance[ac.FlightPlan.BaseType()].Engine.AircraftType
		for _, rules := range ctx.world.STARSFacilityAdaptation.AirspaceAwareness {
			for _, fix := range rules.Fix {
				if strings.Contains(ac.FlightPlan.Route, fix) || fix == "ALL" {
					alt := rules.AltitudeRange
					if (alt[0] == 0 && alt[1] == 0) /* none specified */ ||
						(ac.FlightPlan.Altitude >= alt[0] && ac.FlightPlan.Altitude <= alt[1]) {
						if len(rules.AircraftType) == 0 || slices.Contains(rules.AircraftType, aircraftType) {
							return rules.ReceivingController, rules.ToCenter
						}
					}
				}
			}
		}
	
	

	return "", false
}

func (sp *STARSPane) handoffControl(ctx *PaneContext, callsign string) {
	ctx.world.HandoffControl(callsign, nil,
		func(err error) {
			sp.previewAreaOutput = GetSTARSError(err).Error()
		})
}

func singleScope(ctx *PaneContext, facilityIdentifier string) *Controller {
	controllers := ctx.world.GetAllControllers()
	var controllersInFacility []*Controller
	for _, controller := range controllers {
		if controller.FacilityIdentifier == facilityIdentifier {
			controllersInFacility = append(controllersInFacility, controller)
		}
	}
	if len(controllersInFacility) == 1 {
		return controllersInFacility[0]
	} else {
		return nil
	}
}

// Give a bool if the handoff is good and the correct syntax.
// Also decode the controller into its regular sector (N4P -> 4P)
func (sp *STARSPane) calculateController(ctx *PaneContext, controller, callsign string) (bool, string) {
	userController := *ctx.world.GetController(ctx.world.Callsign)

	controller = strings.TrimSuffix(controller, "*")
	lc := len(controller)
	// ARTCC airspaceawareness
	haveTrianglePrefix := strings.HasPrefix(controller, STARSTriangleCharacter)
	if controller == "C" || (haveTrianglePrefix && lc == 3) {
		control, toCenter := calculateAirspace(ctx, callsign)
		if control == "no target" {
			return false, control
		}
		c := ctx.world.GetController(control)
		if c == nil {
			return false, ""
		}
		if control != "" && ((controller == "C" && toCenter) || (controller == c.FacilityIdentifier && !toCenter) ||
			(controller == ctx.world.GetController(control).FacilityIdentifier && !toCenter)) {
			state := sp.Aircraft[callsign]
			state.LastKnownHandoff = ctx.world.GetController(control).Scope
			return true, control
		} else if len(controller) > 2 {
			controller := singleScope(ctx, string(controller[2]))
			if controller != nil {
				return true, controller.Callsign
			}
		}
	} else {
		// Non ARTCC airspaceawareness handoffs
		if lc == 1 && !haveTrianglePrefix { // Must be a same sector.
			for _, control := range ctx.world.Controllers { // If the controller fac/ sector == userControllers fac/ sector its all good!
				if control.FacilityIdentifier == "" && // Same facility? (Facility ID will be "" if they are the same fac)
					string(control.SectorId[0]) == string(userController.SectorId[0]) && // Same Sector?
					string(control.SectorId[1]) == controller { // The actual controller
					return true, control.Callsign
				}
			}
		} else if lc == 2 && !haveTrianglePrefix { // Must be a same sector || same fac.
			controllers := ctx.world.GetAllControllers()
			// Find the controller fac
			for _, control := range controllers {
				if control.SectorId == controller && control.FacilityIdentifier == "" { // Found the facility
					return true, control.Callsign
				}
			}

		} else if lc == 5 && haveTrianglePrefix { // ∆N4P for example. Must be different fac
			controller = strings.TrimPrefix(controller, STARSTriangleCharacter) // Remove the ∆
			receivingController := ctx.world.GetController(controller[1:])
			if receivingController == nil {
				return false, ""
			}
			if receivingController.FacilityIdentifier != "" && string(controller[0]) == receivingController.FacilityIdentifier {
				state := sp.Aircraft[callsign]
				state.LastKnownHandoff = receivingController.Scope
				return true, receivingController.Callsign
			}

		}
		for _, control := range ctx.world.Controllers {
			if control.ERAMFacility && control.SectorId == controller {
				state := sp.Aircraft[callsign]
				state.LastKnownHandoff = control.Scope
				return true, control.Callsign
			}
		}

	}
	if lc > 3 || (lc > 3 && ctx.world.STARSFacilityAdaptation.ScratchpadRules[0]) {
		return false, "sp one" // Should to to scratchpad one
	}
	return false, ""
}

func (sp *STARSPane) setLeaderLine(ctx *PaneContext, ac *Aircraft, cmd string) error {
	state := sp.Aircraft[ac.Callsign]
	if len(cmd) == 1 {
		if dir, ok := numpadToDirection(cmd[0]); ok {
			state.LeaderLineDirection = dir
			state.ChosenLeaderLine = dir
			state.GlobalLeaderLine = false
			return nil
		}
	} else if len(cmd) == 2 { // Global leader lines
		if cmd[0] != cmd[1] || strings.Contains(cmd, "0") {
			return GetSTARSError(ErrSTARSCommandFormat)

		}
		if ac.TrackingController != ctx.world.Callsign {
			return GetSTARSError(ErrSTARSIllegalTrack)
		}
		if dir, ok := numpadToDirection(cmd[0]); ok {
			sp.setGlobalLeaderLine(ctx, ac.Callsign, dir)
			state.GlobalLeaderLine = true
			return nil
		}
	}
	return GetSTARSError(ErrSTARSCommandFormat)
}

func (sp *STARSPane) forceQL(ctx *PaneContext, callsign, controller string) {
	ctx.world.ForceQL(callsign, controller, nil,
		func(err error) {
			sp.previewAreaOutput = GetSTARSError(err).Error()
		})
}

func (sp *STARSPane) redirectHandoff(ctx *PaneContext, callsign, controller string) {
	ctx.world.RedirectHandoff(callsign, controller, nil,
		func(err error) {
			sp.previewAreaOutput = GetSTARSError(err).Error()
		})
}

func (sp *STARSPane) acceptRedirectedHandoff(ctx *PaneContext, callsign string) {
	ctx.world.AcceptRedirectedHandoff(callsign, nil,
		func(err error) {
			sp.previewAreaOutput = GetSTARSError(err).Error()
		})
}

func (sp *STARSPane) RemoveForceQL(ctx *PaneContext, callsign, controller string) {
	ctx.world.RemoveForceQL(callsign, controller, nil, nil) // Just a slew so the slew could be for other things
}

func (sp *STARSPane) pointOut(ctx *PaneContext, callsign string, controller string) {
	ctx.world.PointOut(callsign, controller, nil,
		func(err error) {
			sp.previewAreaOutput = GetSTARSError(err).Error()
		})
}

func (sp *STARSPane) acknowledgePointOut(ctx *PaneContext, callsign string) {
	ctx.world.AcknowledgePointOut(callsign, nil,
		func(err error) {
			sp.previewAreaOutput = GetSTARSError(err).Error()
		})
}

func (sp *STARSPane) cancelHandoff(ctx *PaneContext, callsign string) {
	ctx.world.CancelHandoff(callsign, nil,
		func(err error) {
			sp.previewAreaOutput = GetSTARSError(err).Error()
		})
}

func (sp *STARSPane) executeSTARSClickedCommand(ctx *PaneContext, cmd string, mousePosition [2]float32,
	ghosts []*GhostAircraft, transforms ScopeTransformations) (status STARSCommandStatus) {
	// See if an aircraft was clicked
	ac, acDistance := sp.tryGetClosestAircraft(ctx.world, mousePosition, transforms)
	ghost, ghostDistance := sp.tryGetClosestGhost(ghosts, mousePosition, transforms)

	isControllerId := func(id string) bool {
		// FIXME: check--this is likely to be pretty slow, relatively
		// speaking...
		for _, ctrl := range ctx.world.GetAllControllers() {
			if ctrl.SectorId == id {
				return true
			}
		}
		return false
	}

	ps := &sp.CurrentPreferenceSet

	// The only thing that can happen with a ghost is to switch between a full/partial
	// datablock. Note that if we found both an aircraft and a ghost and a command was entered,
	// we don't issue an error for a bad ghost command but
	if ghost != nil && ghostDistance < acDistance {
		if sp.commandMode == CommandModeNone && cmd == "" {
			state := sp.Aircraft[ghost.Callsign]
			state.Ghost.PartialDatablock = !state.Ghost.PartialDatablock
			status.clear = true
			return
		} else if sp.commandMode == CommandModeMultiFunc && sp.multiFuncPrefix == "N" {
			if cmd == "" {
				// Suppress ghost
				state := sp.Aircraft[ghost.Callsign]
				state.Ghost.State = GhostStateSuppressed
				status.clear = true
				return
			} else if cmd == "*" {
				// Display parent aircraft flight plan
				ac := ctx.world.Aircraft[ghost.Callsign]
				status.output, status.err = sp.flightPlanSTARS(ctx.world, ac)
				if status.err == nil {
					status.clear = true
				}
				return
			}
		}
	}

	if ac != nil {
		state := sp.Aircraft[ac.Callsign]

		switch sp.commandMode {
		case CommandModeNone:
			if cmd == "" {
				if ac.RedirectedHandoff.RDIndicator {
					sp.acceptRedirectedHandoff(ctx, ac.Callsign)
					status.clear = true
					return
				} else if ac.HandoffTrackController == ctx.world.Callsign {
					status.clear = true
					sp.acceptHandoff(ctx, ac.Callsign)
					return
				} else if slices.Contains(ac.ForceQLControllers, ctx.world.Callsign) {
					sp.RemoveForceQL(ctx, ac.Callsign, ctx.world.Callsign)
					status.clear = true
					return
				} else if slices.ContainsFunc(sp.CAAircraft, func(ca CAAircraft) bool {
					return (ca.Callsigns[0] == ac.Callsign || ca.Callsigns[1] == ac.Callsign) &&
						!ca.Acknowledged
				}) {
					// Acknowledged a CA
					for i, ca := range sp.CAAircraft {
						if ca.Callsigns[0] == ac.Callsign || ca.Callsigns[1] == ac.Callsign {
							status.clear = true
							sp.CAAircraft[i].Acknowledged = true
							return
						}
					}
				} else if state.MSAW && !state.MSAWAcknowledged {
					// Acknowledged a MSAW
					state.MSAWAcknowledged = true
				} else if ac.HandoffTrackController != "" && ac.HandoffTrackController != ctx.world.Callsign &&
					ac.TrackingController == ctx.world.Callsign {
					// cancel offered handoff offered
					status.clear = true
					sp.cancelHandoff(ctx, ac.Callsign)
					return
				} else if _, ok := sp.InboundPointOuts[ac.Callsign]; ok {
					// ack point out
					sp.acknowledgePointOut(ctx, ac.Callsign)
					status.clear = true
					return
				} else if state.PointedOut {
					state.PointedOut = false
					status.clear = true
					return
				} else if state.ForceQL {
					state.ForceQL = false
					status.clear = true
				} else if _, ok := sp.RejectedPointOuts[ac.Callsign]; ok {
					// ack rejected point out
					delete(sp.RejectedPointOuts, ac.Callsign)
					status.clear = true
					return
				} else if state.OutboundHandoffAccepted {
					// ack an accepted handoff, which we will treat as also
					// handing off control.
					status.clear = true
					state.OutboundHandoffAccepted = false
					state.OutboundHandoffFlashEnd = time.Now()
					sp.handoffControl(ctx, ac.Callsign)
					return
				} else if ctx.keyboard != nil {
					_, ctrl := ctx.keyboard.Pressed[KeyControl]
					_, shift := ctx.keyboard.Pressed[KeyShift]
					if ctrl && shift {
						// initiate track, CRC style
						status.clear = true
						sp.initiateTrack(ctx, ac.Callsign)
						return
					}
				} else if db := sp.datablockType(ctx.world, ac); db == LimitedDatablock && time.Until(state.FullLDB) <= 0 {
					state.FullLDB = time.Now().Add(5 * time.Second)
					// do not collapse datablock if user is tracking the aircraft
				} else if db == FullDatablock && ac.TrackingController != ctx.world.Callsign {
					state.DatablockType = PartialDatablock
				} else {
					state.DatablockType = FullDatablock
				}

			} else if cmd == "." {
				if err := sp.setScratchpad(ctx, ac.Callsign, "", false); err != nil {
					status.err = err
				} else {
					status.clear = true
				}
				return
			} else if cmd == "+" {
				if err := sp.setScratchpad(ctx, ac.Callsign, "", true); err != nil {
					status.err = err
				} else {
					status.clear = true
				}
				return
			} else if cmd == "*" {
				from := sp.Aircraft[ac.Callsign].TrackPosition()
				sp.scopeClickHandler = func(pw [2]float32, transforms ScopeTransformations) (status STARSCommandStatus) {
					p := transforms.LatLongFromWindowP(pw)
					hdg := headingp2ll(from, p, ac.NmPerLongitude(), ac.MagneticVariation())
					dist := nmdistance2ll(from, p)

					status.output = fmt.Sprintf("%03d/%.2f", int(hdg+.5), dist)
					status.clear = true
					return
				}
				return
			} else if (unicode.IsDigit(rune(cmd[0])) && len(cmd) == 1) ||
				(len(cmd) == 2 && unicode.IsDigit(rune(cmd[1]))) {
				err := sp.setLeaderLine(ctx, ac, cmd)
				if err != nil {
					status.err = err
					return
				}
				status.clear = true
				return
			} else if cmd == "?" {
				ctx.world.PrintInfo(ac)
				status.clear = true
				return
			} else if cmd == "X" {
				ctx.world.DeleteAircraft(ac, func(e error) {
					status.err = ErrSTARSIllegalTrack
				})
				status.clear = true
				return
			} else if isControllerId(cmd) || cmd == "C" { // For ARTCC handoffs
				if err := sp.handoffTrack(ctx, ac.Callsign, cmd); err != nil {
					// Try running it as a command
					ctx.world.RunAircraftCommands(ac, cmd,
						func(err error) {
							// If it's not a command, set the scratchpad if it fits.
							if len(cmd) <= 3 || (len(cmd) >= 4 && ctx.world.STARSFacilityAdaptation.ScratchpadRules[0]) {
<<<<<<< HEAD
								err := sp.setScratchpad(ctx, ac.Callsign, cmd, false)
								if err != nil {
									status.err = GetSTARSError(err)
									return
=======
								if err := sp.setScratchpad(ctx, ac.Callsign, cmd, false); err != nil {
									status.err = err
>>>>>>> 249f3e45
								}
							} else {
								status.err = err
							}
						})
				}
				status.clear = true
				return
			} else if cmd == "*J" {
				// remove j-ring for aircraft
				state.JRingRadius = 0
				status.clear = true
				return
			} else if cmd == "*P" {
				// remove cone for aircraft
				state.ConeLength = 0
				status.clear = true
				return
			} else if cmd == "*T" {
				// range bearing line
				sp.wipRBL = &STARSRangeBearingLine{}
				sp.wipRBL.P[0].Callsign = ac.Callsign
				sp.scopeClickHandler = rblSecondClickHandler(ctx, sp)
				// Do not clear the input area to allow entering a fix for the second location
				return
			} else if cmd == "HJ" || cmd == "RF" || cmd == "EM" || cmd == "MI" || cmd == "SI" {
				state.SPCOverride = cmd
				status.clear = true
				return
			} else if cmd == "UN" {
				ctx.world.RejectPointOut(ac.Callsign, nil, func(err error) {
					sp.previewAreaOutput = GetSTARSError(err).Error()
				})
				status.clear = true
				return
			} else if lc := len(cmd); lc >= 2 && cmd[0:2] == "**" { // Force QL. You need to specify a TCP unless otherwise specified in STARS config
				// STARS Manual 6-70 (On slew). Cannot go interfacility
				// TODO: Or can be used to accept a pointout as a handoff.

				if cmd == "**" { // Non specified TCP
					if ctx.world.STARSFacilityAdaptation.ForceQLToSelf && ac.TrackingController == ctx.world.Callsign {
						state.ForceQL = true
						status.clear = true
						return
					} else {
						status.err = GetSTARSError(ErrSTARSIllegalPosition)
						return
					}
				} else {
					tcps := strings.Split(cmd[2:], " ")
					if len(tcps) > 0 && tcps[0] == "ALL" {
						// Force QL for all TCP
						// Find user fac
						for _, control := range ctx.world.Controllers {
							if control.Callsign == ctx.world.Callsign && !control.ERAMFacility {
								sp.forceQL(ctx, ac.Callsign, ctx.world.Callsign)
							}
						}
					}
					for _, tcp := range tcps {
						ok, control := sp.calculateController(ctx, tcp, ac.Callsign)
						if !ok {
							status.err = GetSTARSError(ErrSTARSIllegalPosition)
							return
						}
						sp.forceQL(ctx, ac.Callsign, control)
					}
					status.clear = true
					return
				}

			} else if cmd == "*D+" {
				// TODO: this and the following two should give ILL FNCT if
				// there's no j-ring/[A]TPA cone being displayed for the
				// track (6-173).

				// toggle TPA size display
				if state.DisplayTPASize == nil {
					b := ps.DisplayTPASize // new variable; don't alias ps.DisplayTPASize!
					state.DisplayTPASize = &b
				}
				*state.DisplayTPASize = !*state.DisplayTPASize
				status.clear = true
				return
			} else if cmd == "*D+E" {
				// enable TPA size display
				b := true
				state.DisplayTPASize = &b
				status.clear = true
				return
			} else if cmd == "*D+I" {
				// inhibit TPA size display
				b := false
				state.DisplayTPASize = &b
				status.clear = true
				return
			} else if cmd == "*AE" {
				// Enable ATPA warning/alert cones for the track
				// TODO: for this and *AI and the two *B commands below, we
				// should issue an error if not IFR, not displaying FDB, or
				// not in ATPA approach volume (6-176).
				b := true
				state.DisplayATPAWarnAlert = &b
				status.clear = true
				return
			} else if cmd == "*AI" {
				// Inhibit ATPA warning/alert cones for the track
				b := false
				state.DisplayATPAWarnAlert = &b
				status.clear = true
				return
			} else if cmd == "*BE" {
				// Enable ATPA monitor cones for the track
				b := true
				state.DisplayATPAMonitor = &b
				status.clear = true
				return
			} else if cmd == "*BI" {
				// Inhibit ATPA monitor cones for the track
				b := false
				state.DisplayATPAMonitor = &b
				status.clear = true
				return
			} else if alt, err := strconv.Atoi(cmd); err == nil && len(cmd) == 3 {
				state.pilotAltitude = alt * 100
				status.clear = true
				return
			} else if len(cmd) == 5 && cmd[:2] == "++" {
				if alt, err := strconv.Atoi(cmd[2:]); err == nil {
					status.err = amendFlightPlan(ctx.world, ac.Callsign, func(fp *FlightPlan) {
						fp.Altitude = alt * 100
					})
					status.clear = true
				} else {
					status.err = ErrSTARSCommandFormat
				}
				return
			} else if len(cmd) >= 2 && cmd[0] == '+' {
				if alt, err := strconv.Atoi(cmd[1:]); err == nil {
					sp.setTemporaryAltitude(ctx, ac.Callsign, alt*100)
					status.clear = true
				} else {
					if err := sp.setScratchpad(ctx, ac.Callsign, cmd[1:], true); err != nil {
						status.err = err
					} else {
						status.clear = true
					}
				}
				return
			} else if cmd == ".ROUTE" {
				sp.drawRouteAircraft = ac.Callsign
				status.clear = true
				return
			} else if len(cmd) > 2 && cmd[:2] == "*J" {
				if r, err := strconv.Atoi(cmd[2:]); err == nil {
					if r < 1 || r > 30 {
						status.err = ErrSTARSIllegalValue
					} else {
						state.JRingRadius = float32(r)
					}
					status.clear = true
				} else if r, err := strconv.ParseFloat(cmd[2:], 32); err == nil {
					if r < 1 || r > 30 {
						status.err = ErrSTARSIllegalValue
					} else {
						state.JRingRadius = float32(r)
					}
					status.clear = true
				} else {
					status.err = ErrSTARSIllegalParam
				}
				return
			} else if len(cmd) > 2 && cmd[:2] == "*P" {
				if r, err := strconv.Atoi(cmd[2:]); err == nil {
					if r < 1 || r > 30 {
						status.err = ErrSTARSIllegalValue
					} else {
						state.ConeLength = float32(r)
					}
					status.clear = true
				} else if r, err := strconv.ParseFloat(cmd[2:], 32); err == nil {
					if r < 1 || r > 30 {
						status.err = ErrSTARSIllegalValue
					} else {
						state.ConeLength = float32(r)
					}
					status.clear = true
				} else {
					status.err = ErrSTARSIllegalParam
				}
				return
			} else if lc := len(cmd); lc >= 2 && cmd[lc-1] == '*' { // Some sort of pointout
				// First check for errors. (Manual 6-73)

				// Check if arrival
				for _, airport := range ctx.world.ArrivalAirports {
					if airport.Name == ac.FlightPlan.ArrivalAirport {
						status.err = GetSTARSError(ErrSTARSIllegalTrack)
						return
					}
				}
				// Check if being handed off, pointed out or suspended (TODO suspended)
				if sp.OutboundPointOuts[ac.Callsign] != "" || sp.InboundPointOuts[ac.Callsign] != "" ||
					(ac.HandoffTrackController != "" && ac.HandoffTrackController != ctx.world.Callsign) {
					status.err = GetSTARSError(ErrSTARSIllegalTrack)
					return
				}

				ok, control := sp.calculateController(ctx, cmd, ac.Callsign)
				if !ok {
					status.err = ErrSTARSIllegalPosition
				} else {
					status.clear = true
					sp.pointOut(ctx, ac.Callsign, control)
				}
				return

			} else if len(cmd) > 0 {
				// See if cmd works as a sector id; if so, make it a handoff.
				if ac.HandoffTrackController == ctx.world.Callsign || ac.RedirectedHandoff.RedirectedTo == ctx.world.Callsign { // Redirect
					cmd = strings.TrimPrefix(cmd, STARSTriangleCharacter)
					ok, control := sp.calculateController(ctx, cmd, ac.Callsign)
					if !ok {
						status.err = GetSTARSError(ErrSTARSIllegalPosition)
						return
					}
					sp.redirectHandoff(ctx, ac.Callsign, control)
					if err == nil {
						status.clear = true
						return
					}
				} else {
					if err := sp.handoffTrack(ctx, ac.Callsign, cmd); err == nil {
						status.clear = true
						return
					}
					// Otherwise fall through to try running it as a command
				}

				// If it didn't match a controller, try to run it as a command
				ctx.world.RunAircraftCommands(ac, cmd,
					func(err error) {
						// If it's not a valid command and fits the requirements for a scratchpad, set the scratchpad.
						if len(cmd) <= 3 || (len(cmd) >= 4 && ctx.world.STARSFacilityAdaptation.ScratchpadRules[0]) {
							if err := sp.setScratchpad(ctx, ac.Callsign, cmd, false); err != nil {
								status.err = err
							}
						} else {
							status.err = err
						}
					})
				status.clear = true
				return
			}

		case CommandModeInitiateControl:
			// TODO: error if cmd != ""?
			status.clear = true
			sp.initiateTrack(ctx, ac.Callsign)
			return

		case CommandModeTerminateControl:
			// TODO: error if cmd != ""?
			status.clear = true
			sp.dropTrack(ctx, ac.Callsign)
			return

		case CommandModeHandOff:
			if cmd == "" {
				status.clear = true
				sp.cancelHandoff(ctx, ac.Callsign)
			} else {
				if err := sp.handoffTrack(ctx, ac.Callsign, cmd); err != nil {
					status.err = GetSTARSError(err)
				} else {
					status.clear = true
				}
			}
			return

		case CommandModeVP:
			// TODO: implement
			status.err = ErrSTARSCommandFormat
			return

		case CommandModeMultiFunc:
			switch sp.multiFuncPrefix {
			case "B":
				if cmd == "" {
					state.DisplayReportedBeacon = !state.DisplayReportedBeacon
					status.clear = true
				} else {
					status.err = ErrSTARSCommandFormat
				}
				return

			case "D":
				if cmd == "" {
					status.output, status.err = sp.flightPlanSTARS(ctx.world, ac)
					if status.err == nil {
						status.clear = true
					}
				} else {
					status.err = ErrSTARSCommandFormat
				}
				return

			case "L": // Leader line
				err := sp.setLeaderLine(ctx, ac, cmd)
				if err != nil {
					status.err = err
					return
				}
				status.clear = true
				return

			case "M":
				if cmd == "" {
					state.displayPilotAltitude = !state.displayPilotAltitude
					status.clear = true
				} else {
					status.err = ErrSTARSCommandFormat
				}
				return

			case "N":
				// CRDA
				if cmd == "" || cmd == "*" { // TODO: it's not clear what the difference should be
					if state.Ghost.State == GhostStateForced {
						state.Ghost.State = GhostStateRegular
					} else {
						state.Ghost.State = GhostStateForced
					}
					status.clear = true
				} else {
					status.err = ErrSTARSCommandFormat
				}
				return

			case "Q":
				if cmd == "" {
					if ac.TrackingController != ctx.world.Callsign && ac.ControllingController != ctx.world.Callsign {
						status.err = ErrSTARSIllegalTrack
					} else {
						status.clear = true
						state.InhibitMSAW = true
					}
				} else {
					status.err = ErrSTARSCommandFormat
				}
				return

			case "R":
				if cmd == "" {
					state.DisplayPTL = !state.DisplayPTL
					status.clear = true
				} else {
					status.err = ErrSTARSCommandFormat
				}
				return

			case "V":
				if cmd == "" {
					if ac.TrackingController != ctx.world.Callsign && ac.ControllingController != ctx.world.Callsign {
						status.err = ErrSTARSIllegalTrack
					} else {
						state.DisableMSAW = !state.DisableMSAW
						status.clear = true
					}
				} else {
					status.err = ErrSTARSCommandFormat
				}
				return

			case "Y":
				isSecondary := false
				if len(cmd) > 0 && cmd[0] == '+' {
					isSecondary = true
					cmd = cmd[1:]
				}

				if cmd == "" {
					// Clear pilot reported altitude and scratchpad
					state.pilotAltitude = 0
					if err := sp.setScratchpad(ctx, ac.Callsign, "", isSecondary); err != nil {
						status.err = err
					} else {
						status.clear = true
					}
					return
				} else {
					// Is it an altitude or a scratchpad update?
					if alt, err := strconv.Atoi(cmd); err == nil && len(cmd) == 3 {
						state.pilotAltitude = alt * 100
						status.clear = true
					} else {
						if err := sp.setScratchpad(ctx, ac.Callsign, cmd, isSecondary); err != nil {
							status.err = err
						} else {
							status.clear = true
						}
					}
					return
				}
			case "O": //Pointout history
				if ac.TrackingController != ctx.world.Callsign {
					status.err = GetSTARSError(ErrSTARSIllegalTrack)
					return
				}

				status.output = strings.Join(ac.PointOutHistory, " ")
				status.clear = true
				return
			}

		case CommandModeFlightData:
			if cmd == "" {
				status.clear = true
				status.err = ctx.world.SetSquawkAutomatic(ac.Callsign)
				return
			} else {
				if squawk, err := ParseSquawk(cmd); err == nil {
					status.err = ctx.world.SetSquawk(ac.Callsign, squawk)
				} else {
					status.err = ErrSTARSIllegalParam
				}
				status.clear = true
				return
			}

		case CommandModeCollisionAlert:
			if cmd == "K" {
				state := sp.Aircraft[ac.Callsign]
				state.DisableCAWarnings = !state.DisableCAWarnings
				status.clear = true
				// TODO: check should we set sp.commandMode = CommandMode
				// (applies here and also to others similar...)
				return
			}

		case CommandModeMin:
			if cmd == "" {
				sp.MinSepAircraft[0] = ac.Callsign
				sp.scopeClickHandler = func(pw [2]float32, transforms ScopeTransformations) (status STARSCommandStatus) {
					if ac, _ := sp.tryGetClosestAircraft(ctx.world, pw, transforms); ac != nil {
						sp.MinSepAircraft[1] = ac.Callsign
						status.clear = true
					} else {
						status.err = ErrSTARSNoFlight
					}
					return
				}
			} else {
				status.err = ErrSTARSCommandFormat
				return
			}
		}
	}

	// No aircraft selected
	if sp.commandMode == CommandModeNone {
		if cmd == "*T" {
			sp.wipRBL = &STARSRangeBearingLine{}
			sp.wipRBL.P[0].Loc = transforms.LatLongFromWindowP(mousePosition)
			sp.scopeClickHandler = rblSecondClickHandler(ctx, sp)
			return
		}
	}

	if sp.commandMode == CommandModeMultiFunc {
		cmd = sp.multiFuncPrefix + cmd
		if cmd == "D*" {
			pll := transforms.LatLongFromWindowP(mousePosition)
			format := func(v float32) string {
				v = abs(v)
				d := int(v)
				v = 60 * (v - float32(d))
				return fmt.Sprintf("%d %.2f", d, v)
			}
			status.output = fmt.Sprintf("%s / %s", format(pll.Latitude()), format(pll.Longitude()))
			status.clear = true
			return
		} else if cmd == "P" {
			ps.PreviewAreaPosition = transforms.NormalizedFromWindowP(mousePosition)
			status.clear = true
			return
		} else if cmd == "S" {
			ps.SSAList.Position = transforms.NormalizedFromWindowP(mousePosition)
			ps.SSAList.Visible = true
			status.clear = true
			return
		} else if cmd == "T" {
			ps.TABList.Position = transforms.NormalizedFromWindowP(mousePosition)
			ps.TABList.Visible = true
			status.clear = true
			return
		} else if cmd == "TV" {
			ps.VFRList.Position = transforms.NormalizedFromWindowP(mousePosition)
			ps.VFRList.Visible = true
			status.clear = true
			return
		} else if cmd == "TM" {
			ps.AlertList.Position = transforms.NormalizedFromWindowP(mousePosition)
			ps.AlertList.Visible = true
			status.clear = true
			return
		} else if cmd == "TC" {
			ps.CoastList.Position = transforms.NormalizedFromWindowP(mousePosition)
			ps.CoastList.Visible = true
			status.clear = true
			return
		} else if cmd == "TS" {
			ps.SignOnList.Position = transforms.NormalizedFromWindowP(mousePosition)
			ps.SignOnList.Visible = true
			status.clear = true
			return
		} else if cmd == "TX" {
			ps.VideoMapsList.Position = transforms.NormalizedFromWindowP(mousePosition)
			ps.VideoMapsList.Visible = true
			status.clear = true
			return
		} else if cmd == "TN" {
			ps.CRDAStatusList.Position = transforms.NormalizedFromWindowP(mousePosition)
			ps.CRDAStatusList.Visible = true
			status.clear = true
			return
		} else if len(cmd) == 2 && cmd[0] == 'P' {
			if idx, err := strconv.Atoi(cmd[1:]); err == nil && idx > 0 && idx <= 3 {
				ps.TowerLists[idx-1].Position = transforms.NormalizedFromWindowP(mousePosition)
				ps.TowerLists[idx-1].Visible = true
				status.clear = true
				return
			}
		}
	}

	if cmd != "" {
		status.err = ErrSTARSCommandFormat
	}
	return
}

func numpadToDirection(key byte) (*CardinalOrdinalDirection, bool) {
	var dir CardinalOrdinalDirection
	switch key {
	case '1':
		dir = CardinalOrdinalDirection(SouthWest)
		return &dir, true
	case '2':
		dir = CardinalOrdinalDirection(South)
		return &dir, true
	case '3':
		dir = CardinalOrdinalDirection(SouthEast)
		return &dir, true
	case '4':
		dir = CardinalOrdinalDirection(West)
		return &dir, true
	case '5':
		return nil, true
	case '6':
		dir = CardinalOrdinalDirection(East)
		return &dir, true
	case '7':
		dir = CardinalOrdinalDirection(NorthWest)
		return &dir, true
	case '8':
		dir = CardinalOrdinalDirection(North)
		return &dir, true
	case '9':
		dir = CardinalOrdinalDirection(NorthEast)
		return &dir, true
	}
	return nil, false
}

func rblSecondClickHandler(ctx *PaneContext, sp *STARSPane) func([2]float32, ScopeTransformations) (status STARSCommandStatus) {
	return func(pw [2]float32, transforms ScopeTransformations) (status STARSCommandStatus) {
		if sp.wipRBL == nil {
			// this shouldn't happen, but let's not crash if it does...
			return
		}

		rbl := *sp.wipRBL
		sp.wipRBL = nil
		if ac, _ := sp.tryGetClosestAircraft(ctx.world, pw, transforms); ac != nil {
			rbl.P[1].Callsign = ac.Callsign
		} else {
			rbl.P[1].Loc = transforms.LatLongFromWindowP(pw)
		}
		sp.RangeBearingLines = append(sp.RangeBearingLines, rbl)
		status.clear = true
		return
	}
}

func (sp *STARSPane) DrawDCB(ctx *PaneContext, transforms ScopeTransformations, cb *CommandBuffer) Extent2D {
	ps := &sp.CurrentPreferenceSet

	// Find a scale factor so that the buttons all fit in the window, if necessary
	const NumDCBSlots = 20
	// Sigh; on windows we want the button size in pixels on high DPI displays
	ds := Select(runtime.GOOS == "windows", ctx.platform.DPIScale(), float32(1))
	var buttonScale float32
	// Scale based on width or height available depending on DCB position
	if ps.DCBPosition == DCBPositionTop || ps.DCBPosition == DCBPositionBottom {
		buttonScale = min(ds, (ds*ctx.paneExtent.Width()-4)/(NumDCBSlots*STARSButtonSize))
	} else {
		buttonScale = min(ds, (ds*ctx.paneExtent.Height()-4)/(NumDCBSlots*STARSButtonSize))
	}

	sp.StartDrawDCB(ctx, buttonScale, transforms, cb)

	switch sp.activeDCBMenu {
	case DCBMenuMain:
		STARSCallbackSpinner(ctx, "RANGE\n", &ps.Range,
			func(v float32) string { return fmt.Sprintf("%d", int(v+0.5)) }, // print it as an int
			func(v float32, delta int) float32 {
				v += float32(delta)
				return clamp(v, 6, 256)
			}, STARSButtonFull, buttonScale)
		sp.STARSPlaceButton("PLACE\nCNTR", STARSButtonHalfVertical, buttonScale,
			func(pw [2]float32, transforms ScopeTransformations) (status STARSCommandStatus) {
				ps.Center = transforms.LatLongFromWindowP(pw)
				ps.CurrentCenter = ps.Center
				sp.weatherRadar.UpdateCenter(ps.Center)
				status.clear = true
				return
			})
		ps.OffCenter = ps.CurrentCenter != ps.Center
		if STARSToggleButton("OFF\nCNTR", &ps.OffCenter, STARSButtonHalfVertical, buttonScale) {
			ps.CurrentCenter = ps.Center
		}
		STARSItemsSpinner(ctx, "RR\n", &ps.RangeRingRadius, []int{2, 5, 10, 20}, STARSButtonFull, buttonScale)
		sp.STARSPlaceButton("PLACE\nRR", STARSButtonHalfVertical, buttonScale,
			func(pw [2]float32, transforms ScopeTransformations) (status STARSCommandStatus) {
				ps.RangeRingsCenter = transforms.LatLongFromWindowP(pw)
				status.clear = true
				return
			})
		if STARSSelectButton("RR\nCNTR", STARSButtonHalfVertical, buttonScale) {
			cw := [2]float32{ctx.paneExtent.Width() / 2, ctx.paneExtent.Height() / 2}
			ps.RangeRingsCenter = transforms.LatLongFromWindowP(cw)
		}
		if STARSSelectButton("MAPS", STARSButtonFull, buttonScale) {
			sp.activeDCBMenu = DCBMenuMaps
		}
		for i := 0; i < 6; i++ {
			if i >= len(ctx.world.STARSMaps) {
				STARSDisabledButton(fmt.Sprintf(" %d\n", i+1), STARSButtonHalfVertical, buttonScale)
			} else {
				text := fmt.Sprintf(" %d\n%s", i+1, ctx.world.STARSMaps[i].Label)
				name := ctx.world.STARSMaps[i].Name
				_, visible := ps.VideoMapVisible[name]
				if STARSToggleButton(text, &visible, STARSButtonHalfVertical, buttonScale) {
					if visible {
						ps.VideoMapVisible[name] = nil
					} else {
						delete(ps.VideoMapVisible, name)
					}
				}
			}
		}
		for i := range ps.DisplayWeatherLevel {
			STARSToggleButton("WX"+strconv.Itoa(i), &ps.DisplayWeatherLevel[i], STARSButtonHalfHorizontal, buttonScale)
		}
		if STARSSelectButton("BRITE", STARSButtonFull, buttonScale) {
			sp.activeDCBMenu = DCBMenuBrite
		}
		STARSCallbackSpinner(ctx, "LDR DIR\n   ", &ps.LeaderLineDirection,
			func(d CardinalOrdinalDirection) string { return d.ShortString() },
			func(d CardinalOrdinalDirection, delta int) CardinalOrdinalDirection {
				if delta == 0 {
					return d
				} else if delta < 0 {
					return CardinalOrdinalDirection((d + 7) % 8)
				} else {
					return CardinalOrdinalDirection((d + 1) % 8)
				}
			}, STARSButtonHalfVertical, buttonScale)
		STARSIntSpinner(ctx, "LDR\n ", &ps.LeaderLineLength, 0, 7, STARSButtonHalfVertical, buttonScale)

		if STARSSelectButton("CHAR\nSIZE", STARSButtonFull, buttonScale) {
			sp.activeDCBMenu = DCBMenuCharSize
		}
		STARSDisabledButton("MODE\nFSL", STARSButtonFull, buttonScale)
		if STARSSelectButton("PREF\n"+ps.Name, STARSButtonFull, buttonScale) {
			sp.activeDCBMenu = DCBMenuPref
		}

		site := sp.radarSiteId(ctx.world)
		if len(ctx.world.RadarSites) == 0 {
			STARSDisabledButton("SITE\n"+site, STARSButtonFull, buttonScale)
		} else {
			if STARSSelectButton("SITE\n"+site, STARSButtonFull, buttonScale) {
				sp.activeDCBMenu = DCBMenuSite
			}
		}
		if STARSSelectButton("SSA\nFILTER", STARSButtonHalfVertical, buttonScale) {
			sp.activeDCBMenu = DCBMenuSSAFilter
		}
		if STARSSelectButton("GI TEXT\nFILTER", STARSButtonHalfVertical, buttonScale) {
			sp.activeDCBMenu = DCBMenuGITextFilter
		}
		if STARSSelectButton("SHIFT", STARSButtonFull, buttonScale) {
			sp.activeDCBMenu = DCBMenuAux
		}

	case DCBMenuAux:
		STARSDisabledButton("VOL\n10", STARSButtonFull, buttonScale)
		STARSIntSpinner(ctx, "HISTORY\n", &ps.RadarTrackHistory, 0, 10, STARSButtonFull, buttonScale)
		STARSDisabledButton("CURSOR\nHOME", STARSButtonFull, buttonScale)
		STARSDisabledButton("CSR SPD\n4", STARSButtonFull, buttonScale)
		STARSDisabledButton("MAP\nUNCOR", STARSButtonFull, buttonScale)
		STARSDisabledButton("UNCOR", STARSButtonFull, buttonScale)
		STARSDisabledButton("BEACON\nMODE-2", STARSButtonFull, buttonScale)
		STARSDisabledButton("RTQC", STARSButtonFull, buttonScale)
		STARSDisabledButton("MCP", STARSButtonFull, buttonScale)
		top := ps.DCBPosition == DCBPositionTop
		if STARSToggleButton("DCB\nTOP", &top, STARSButtonHalfVertical, buttonScale) {
			ps.DCBPosition = DCBPositionTop
		}
		left := ps.DCBPosition == DCBPositionLeft
		if STARSToggleButton("DCB\nLEFT", &left, STARSButtonHalfVertical, buttonScale) {
			ps.DCBPosition = DCBPositionLeft
		}
		right := ps.DCBPosition == DCBPositionRight
		if STARSToggleButton("DCB\nRIGHT", &right, STARSButtonHalfVertical, buttonScale) {
			ps.DCBPosition = DCBPositionRight
		}
		bottom := ps.DCBPosition == DCBPositionBottom
		if STARSToggleButton("DCB\nBOTTOM", &bottom, STARSButtonHalfVertical, buttonScale) {
			ps.DCBPosition = DCBPositionBottom
		}
		STARSItemsSpinner(ctx, "PTL\nLNTH\n", &ps.PTLLength, []float32{0.5, 1, 1.5, 2, 2.5, 3}, STARSButtonFull, buttonScale)
		STARSToggleButton("PTL OWN", &ps.PTLOwn, STARSButtonHalfVertical, buttonScale)
		STARSToggleButton("PTL ALL", &ps.PTLAll, STARSButtonHalfVertical, buttonScale)
		STARSCallbackSpinner(ctx, "DWELL\n", &ps.DwellMode,
			func(mode DwellMode) string { return mode.String() },
			func(mode DwellMode, delta int) DwellMode {
				if delta > 0 {
					return [3]DwellMode{DwellModeLock, DwellModeLock, DwellModeOn}[mode]
				} else if delta < 0 {
					return [3]DwellMode{DwellModeOff, DwellModeOn, DwellModeOff}[mode]
				}
				return mode
			},
			STARSButtonFull, buttonScale)
		if STARSSelectButton("TPA/\nATPA", STARSButtonFull, buttonScale) {
			sp.activeDCBMenu = DCBMenuTPA
		}
		if STARSSelectButton("SHIFT", STARSButtonFull, buttonScale) {
			sp.activeDCBMenu = DCBMenuMain
		}

	case DCBMenuMaps:
		STARSDisabledButton("MAPS", STARSButtonFull, buttonScale)
		if STARSSelectButton("DONE", STARSButtonHalfVertical, buttonScale) {
			sp.activeDCBMenu = DCBMenuMain
		}
		if STARSSelectButton("CLR ALL", STARSButtonHalfVertical, buttonScale) {
			ps.VideoMapVisible = make(map[string]interface{})
			ps.SystemMapVisible = make(map[int]interface{})
		}
		for i := 0; i < NumSTARSMaps; i++ {
			if i >= len(ctx.world.STARSMaps) {
				STARSDisabledButton(fmt.Sprintf(" %d", i+1), STARSButtonHalfVertical, buttonScale)
			} else {
				name := ctx.world.STARSMaps[i].Name
				_, visible := ps.VideoMapVisible[name]
				if STARSToggleButton(ctx.world.STARSMaps[i].Label, &visible, STARSButtonHalfVertical, buttonScale) {
					if visible {
						ps.VideoMapVisible[name] = nil
					} else {
						delete(ps.VideoMapVisible, name)
					}
				}
			}
		}

		geoMapsSelected := ps.VideoMapsList.Selection == VideoMapsGroupGeo && ps.VideoMapsList.Visible
		if STARSToggleButton("GEO\nMAPS", &geoMapsSelected, STARSButtonHalfVertical, buttonScale) {
			ps.VideoMapsList.Selection = VideoMapsGroupGeo
			ps.VideoMapsList.Visible = geoMapsSelected
		}
		STARSDisabledButton("AIRPORT", STARSButtonHalfVertical, buttonScale)
		sysProcSelected := ps.VideoMapsList.Selection == VideoMapsGroupSysProc && ps.VideoMapsList.Visible
		if STARSToggleButton("SYS\nPROC", &sysProcSelected, STARSButtonHalfVertical, buttonScale) {
			ps.VideoMapsList.Selection = VideoMapsGroupSysProc
			ps.VideoMapsList.Visible = sysProcSelected
		}
		currentMapsSelected := ps.VideoMapsList.Selection == VideoMapsGroupCurrent && ps.VideoMapsList.Visible
		if STARSToggleButton("CURRENT", &currentMapsSelected, STARSButtonHalfVertical, buttonScale) {
			ps.VideoMapsList.Selection = VideoMapsGroupCurrent
			ps.VideoMapsList.Visible = currentMapsSelected
		}

	case DCBMenuBrite:
		STARSBrightnessSpinner(ctx, "DCB ", &ps.Brightness.DCB, 25, false, STARSButtonHalfVertical, buttonScale)
		STARSBrightnessSpinner(ctx, "BKC ", &ps.Brightness.BackgroundContrast, 0, false, STARSButtonHalfVertical, buttonScale)
		STARSBrightnessSpinner(ctx, "MPA ", &ps.Brightness.VideoGroupA, 5, false, STARSButtonHalfVertical, buttonScale)
		STARSBrightnessSpinner(ctx, "MPB ", &ps.Brightness.VideoGroupB, 5, false, STARSButtonHalfVertical, buttonScale)
		STARSBrightnessSpinner(ctx, "FDB ", &ps.Brightness.FullDatablocks, 5, true, STARSButtonHalfVertical, buttonScale)
		STARSBrightnessSpinner(ctx, "LST ", &ps.Brightness.Lists, 25, false, STARSButtonHalfVertical, buttonScale)
		STARSBrightnessSpinner(ctx, "POS ", &ps.Brightness.Positions, 5, true, STARSButtonHalfVertical, buttonScale)
		STARSBrightnessSpinner(ctx, "LDB ", &ps.Brightness.LimitedDatablocks, 5, true, STARSButtonHalfVertical, buttonScale)
		STARSBrightnessSpinner(ctx, "OTH ", &ps.Brightness.OtherTracks, 5, true, STARSButtonHalfVertical, buttonScale)
		STARSBrightnessSpinner(ctx, "TLS ", &ps.Brightness.Lines, 5, true, STARSButtonHalfVertical, buttonScale)
		STARSBrightnessSpinner(ctx, "RR ", &ps.Brightness.RangeRings, 5, true, STARSButtonHalfVertical, buttonScale)
		STARSBrightnessSpinner(ctx, "CMP ", &ps.Brightness.Compass, 5, true, STARSButtonHalfVertical, buttonScale)
		STARSBrightnessSpinner(ctx, "BCN ", &ps.Brightness.BeaconSymbols, 5, true, STARSButtonHalfVertical, buttonScale)
		STARSBrightnessSpinner(ctx, "PRI ", &ps.Brightness.PrimarySymbols, 5, true, STARSButtonHalfVertical, buttonScale)
		STARSBrightnessSpinner(ctx, "HST ", &ps.Brightness.History, 5, true, STARSButtonHalfVertical, buttonScale)
		// The STARS manual, p.4-74 actually says that weather can't go to OFF... FIXME?
		STARSBrightnessSpinner(ctx, "WX ", &ps.Brightness.Weather, 5, true, STARSButtonHalfVertical, buttonScale)
		STARSBrightnessSpinner(ctx, "WXC ", &ps.Brightness.WxContrast, 5, false, STARSButtonHalfVertical, buttonScale)
		if ps.Brightness.Weather != 0 {
			sp.weatherRadar.Activate(sp.CurrentPreferenceSet.Center, ctx.renderer)
		} else {
			// Don't fetch weather maps if they're not going to be displayed.
			sp.weatherRadar.Deactivate()
		}
		if STARSSelectButton("DONE", STARSButtonHalfVertical, buttonScale) {
			sp.activeDCBMenu = DCBMenuMain
		}

	case DCBMenuCharSize:
		STARSIntSpinner(ctx, "DATA\nBLOCKS\n", &ps.CharSize.Datablocks, 0, 5, STARSButtonFull, buttonScale)
		STARSIntSpinner(ctx, "LISTS\n", &ps.CharSize.Lists, 0, 5, STARSButtonFull, buttonScale)
		STARSIntSpinner(ctx, "DCB\n", &ps.CharSize.DCB, 0, 2, STARSButtonFull, buttonScale)
		STARSIntSpinner(ctx, "TOOLS\n", &ps.CharSize.Tools, 0, 5, STARSButtonFull, buttonScale)
		STARSIntSpinner(ctx, "POS\n", &ps.CharSize.PositionSymbols, 0, 5, STARSButtonFull, buttonScale)
		if STARSSelectButton("DONE", STARSButtonFull, buttonScale) {
			sp.activeDCBMenu = DCBMenuMain
		}

	case DCBMenuPref:
		for i := range sp.PreferenceSets {
			text := fmt.Sprintf("%d\n%s", i+1, sp.PreferenceSets[i].Name)
			flags := STARSButtonHalfVertical
			if i == sp.SelectedPreferenceSet {
				flags = flags | STARSButtonSelected
			}
			if STARSSelectButton(text, flags, buttonScale) {
				// Make this one current
				sp.SelectedPreferenceSet = i
				sp.CurrentPreferenceSet = sp.PreferenceSets[i]
				sp.weatherRadar.Activate(sp.CurrentPreferenceSet.Center, ctx.renderer)
			}
		}
		for i := len(sp.PreferenceSets); i < NumSTARSPreferenceSets; i++ {
			STARSDisabledButton(fmt.Sprintf("%d\n", i+1), STARSButtonHalfVertical, buttonScale)
		}

		if STARSSelectButton("DEFAULT", STARSButtonHalfVertical, buttonScale) {
			sp.CurrentPreferenceSet = sp.MakePreferenceSet("", ctx.world)
		}
		STARSDisabledButton("FSSTARS", STARSButtonHalfVertical, buttonScale)
		if STARSSelectButton("RESTORE", STARSButtonHalfVertical, buttonScale) {
			// TODO: restore settings in effect when entered the Pref sub-menu
		}

		validSelection := sp.SelectedPreferenceSet != -1 && sp.SelectedPreferenceSet < len(sp.PreferenceSets)
		if validSelection {
			if STARSSelectButton("SAVE", STARSButtonHalfVertical, buttonScale) {
				sp.PreferenceSets[sp.SelectedPreferenceSet] = sp.CurrentPreferenceSet
				globalConfig.Save()
			}
		} else {
			STARSDisabledButton("SAVE", STARSButtonHalfVertical, buttonScale)
		}
		STARSDisabledButton("CHG PIN", STARSButtonHalfVertical, buttonScale)
		if STARSSelectButton("SAVE AS", STARSButtonHalfVertical, buttonScale) {
			// A command mode handles prompting for the name and then saves
			// when enter is pressed.
			sp.commandMode = CommandModeSavePrefAs
		}
		if validSelection {
			if STARSSelectButton("DELETE", STARSButtonHalfVertical, buttonScale) {
				sp.PreferenceSets = DeleteSliceElement(sp.PreferenceSets, sp.SelectedPreferenceSet)
			}
		} else {
			STARSDisabledButton("DELETE", STARSButtonHalfVertical, buttonScale)
		}

		if STARSSelectButton("DONE", STARSButtonHalfVertical, buttonScale) {
			sp.activeDCBMenu = DCBMenuMain
		}

	case DCBMenuSite:
		for _, id := range SortedMapKeys(ctx.world.RadarSites) {
			site := ctx.world.RadarSites[id]
			label := " " + site.Char + " " + "\n" + id
			selected := ps.RadarSiteSelected == id
			if STARSToggleButton(label, &selected, STARSButtonFull, buttonScale) {
				if selected {
					ps.RadarSiteSelected = id
				} else {
					ps.RadarSiteSelected = ""
				}
			}
		}
		// Fill extras with empty disabled buttons
		for i := len(ctx.world.RadarSites); i < 15; i++ {
			STARSDisabledButton("", STARSButtonFull, buttonScale)
		}
		multi := sp.radarMode(ctx.world) == RadarModeMulti
		if STARSToggleButton("MULTI", &multi, STARSButtonFull, buttonScale) && multi {
			ps.RadarSiteSelected = ""
			if ps.FusedRadarMode {
				sp.discardTracks = true
			}
			ps.FusedRadarMode = false
		}
		fused := sp.radarMode(ctx.world) == RadarModeFused
		if STARSToggleButton("FUSED", &fused, STARSButtonFull, buttonScale) && fused {
			ps.RadarSiteSelected = ""
			ps.FusedRadarMode = true
			sp.discardTracks = true
		}
		if STARSSelectButton("DONE", STARSButtonFull, buttonScale) {
			sp.activeDCBMenu = DCBMenuMain
		}

	case DCBMenuSSAFilter:
		STARSToggleButton("ALL", &ps.SSAList.Filter.All, STARSButtonHalfVertical, buttonScale)
		STARSDisabledButton("WX", STARSButtonHalfVertical, buttonScale) // ?? TODO
		STARSToggleButton("TIME", &ps.SSAList.Filter.Time, STARSButtonHalfVertical, buttonScale)
		STARSToggleButton("ALTSTG", &ps.SSAList.Filter.Altimeter, STARSButtonHalfVertical, buttonScale)
		STARSToggleButton("STATUS", &ps.SSAList.Filter.Status, STARSButtonHalfVertical, buttonScale)
		STARSDisabledButton("PLAN", STARSButtonHalfVertical, buttonScale) // ?? TODO
		STARSToggleButton("RADAR", &ps.SSAList.Filter.Radar, STARSButtonHalfVertical, buttonScale)
		STARSToggleButton("CODES", &ps.SSAList.Filter.Codes, STARSButtonHalfVertical, buttonScale)
		STARSToggleButton("SPC", &ps.SSAList.Filter.SpecialPurposeCodes, STARSButtonHalfVertical, buttonScale)
		STARSDisabledButton("SYS OFF", STARSButtonHalfVertical, buttonScale) // ?? TODO
		STARSToggleButton("RANGE", &ps.SSAList.Filter.Range, STARSButtonHalfVertical, buttonScale)
		STARSToggleButton("PTL", &ps.SSAList.Filter.PredictedTrackLines, STARSButtonHalfVertical, buttonScale)
		STARSToggleButton("ALT FIL", &ps.SSAList.Filter.AltitudeFilters, STARSButtonHalfVertical, buttonScale)
		STARSDisabledButton("NAS I/F", STARSButtonHalfVertical, buttonScale) // ?? TODO
		STARSToggleButton("AIRPORT", &ps.SSAList.Filter.AirportWeather, STARSButtonHalfVertical, buttonScale)
		STARSDisabledButton("OP MODE", STARSButtonHalfVertical, buttonScale) // ?? TODO
		STARSDisabledButton("TT", STARSButtonHalfVertical, buttonScale)      // ?? TODO
		STARSDisabledButton("WX HIST", STARSButtonHalfVertical, buttonScale) // ?? TODO
		STARSToggleButton("QL", &ps.SSAList.Filter.QuickLookPositions, STARSButtonHalfVertical, buttonScale)
		STARSToggleButton("TW OFF", &ps.SSAList.Filter.DisabledTerminal, STARSButtonHalfVertical, buttonScale)
		STARSDisabledButton("CON/CPL", STARSButtonHalfVertical, buttonScale) // ?? TODO
		STARSDisabledButton("OFF IND", STARSButtonHalfVertical, buttonScale) // ?? TODO
		STARSToggleButton("CRDA", &ps.SSAList.Filter.ActiveCRDAPairs, STARSButtonHalfVertical, buttonScale)
		STARSDisabledButton("", STARSButtonHalfVertical, buttonScale)
		if STARSSelectButton("DONE", STARSButtonFull, buttonScale) {
			sp.activeDCBMenu = DCBMenuMain
		}

	case DCBMenuGITextFilter:
		STARSToggleButton("MAIN", &ps.SSAList.Filter.Text.Main, STARSButtonHalfVertical, buttonScale)
		for i := range ps.SSAList.Filter.Text.GI {
			STARSToggleButton(fmt.Sprintf("GI %d", i+1), &ps.SSAList.Filter.Text.GI[i],
				STARSButtonHalfVertical, buttonScale)
		}
		if STARSSelectButton("DONE", STARSButtonFull, buttonScale) {
			sp.activeDCBMenu = DCBMenuMain
		}

	case DCBMenuTPA:
		onoff := func(b bool) string { return Select(b, "ENABLED", "INHIBTD") }
		if STARSSelectButton("A/TPA\nMILEAGE\n"+onoff(ps.DisplayTPASize), STARSButtonFull, buttonScale) {
			ps.DisplayTPASize = !ps.DisplayTPASize
		}
		if STARSSelectButton("INTRAIL\nDIST\n"+onoff(ps.DisplayATPAInTrailDist), STARSButtonFull, buttonScale) {
			ps.DisplayATPAInTrailDist = !ps.DisplayATPAInTrailDist
		}
		if STARSSelectButton("ALERT\nCONES\n"+onoff(ps.DisplayATPAWarningAlertCones), STARSButtonFull, buttonScale) {
			ps.DisplayATPAWarningAlertCones = !ps.DisplayATPAWarningAlertCones
		}
		if STARSSelectButton("MONITOR\nCONES\n"+onoff(ps.DisplayATPAMonitorCones), STARSButtonFull, buttonScale) {
			ps.DisplayATPAMonitorCones = !ps.DisplayATPAMonitorCones
		}
		if STARSSelectButton("DONE", STARSButtonFull, buttonScale) {
			sp.activeDCBMenu = DCBMenuAux
		}
	}

	sp.EndDrawDCB()

	sz := starsButtonSize(STARSButtonFull, buttonScale)
	paneExtent := ctx.paneExtent
	switch ps.DCBPosition {
	case DCBPositionTop:
		paneExtent.p1[1] -= sz[1]

	case DCBPositionLeft:
		paneExtent.p0[0] += sz[0]

	case DCBPositionRight:
		paneExtent.p1[0] -= sz[0]

	case DCBPositionBottom:
		paneExtent.p0[1] += sz[1]
	}

	return paneExtent
}

func (sp *STARSPane) drawSystemLists(aircraft []*Aircraft, ctx *PaneContext, paneExtent Extent2D,
	transforms ScopeTransformations, cb *CommandBuffer) {
	for name := range ctx.world.AllAirports() {
		ctx.world.AddAirportForWeather(name)
	}

	ps := sp.CurrentPreferenceSet

	transforms.LoadWindowViewingMatrices(cb)

	font := sp.systemFont[ps.CharSize.Lists]
	style := TextStyle{
		Font:       font,
		Color:      ps.Brightness.Lists.ScaleRGB(STARSListColor),
		DropShadow: true,
	}
	alertStyle := TextStyle{
		Font:       font,
		Color:      ps.Brightness.Lists.ScaleRGB(STARSTextAlertColor),
		DropShadow: true,
	}

	td := GetTextDrawBuilder()
	defer ReturnTextDrawBuilder(td)

	normalizedToWindow := func(p [2]float32) [2]float32 {
		return [2]float32{p[0] * paneExtent.Width(), p[1] * paneExtent.Height()}
	}
	drawList := func(text string, p [2]float32) {
		if text != "" {
			pw := normalizedToWindow(p)
			td.AddText(text, pw, style)
		}
	}

	// Do the preview area while we're at it
	pt := sp.previewAreaOutput + "\n"
	switch sp.commandMode {
	case CommandModeInitiateControl:
		pt += "IC\n"
	case CommandModeTerminateControl:
		pt += "TC\n"
	case CommandModeHandOff:
		pt += "HD\n"
	case CommandModeVP:
		pt += "VP\n"
	case CommandModeMultiFunc:
		pt += "F" + sp.multiFuncPrefix + "\n"
	case CommandModeFlightData:
		pt += "DA\n"
	case CommandModeCollisionAlert:
		pt += "CA\n"
	case CommandModeMin:
		pt += "MIN\n"
	case CommandModeMaps:
		pt += "MAP\n"
	case CommandModeSavePrefAs:
		pt += "SAVE AS\n"
	case CommandModeLDR:
		pt += "LLL\n"
	case CommandModeRangeRings:
		pt += "RR\n"
	case CommandModeRange:
		pt += "RANGE\n"
	case CommandModeSiteMenu:
		pt += "SITE\n"
	}
	pt += strings.Join(strings.Fields(sp.previewAreaInput), "\n") // spaces are rendered as newlines
	drawList(pt, ps.PreviewAreaPosition)

	stripK := func(airport string) string {
		if len(airport) == 4 && airport[0] == 'K' {
			return airport[1:]
		} else {
			return airport
		}
	}

	formatMETAR := func(ap string, metar *METAR) string {
		alt := strings.TrimPrefix(metar.Altimeter, "A")
		if len(alt) == 4 {
			alt = alt[:2] + "." + alt[2:]
		}
		wind := strings.TrimSuffix(metar.Wind, "KT")
		return stripK(ap) + " " + alt + " " + wind
	}

	if ps.SSAList.Visible {
		pw := normalizedToWindow(ps.SSAList.Position)
		x := pw[0]
		newline := func() {
			pw[0] = x
			pw[1] -= float32(font.size)
		}

		// Inverted red triangle and green box...
		trid := GetColoredTrianglesDrawBuilder()
		defer ReturnColoredTrianglesDrawBuilder(trid)
		ld := GetColoredLinesDrawBuilder()
		defer ReturnColoredLinesDrawBuilder(ld)

		pIndicator := add2f(pw, [2]float32{5, 0})
		tv := EquilateralTriangleVertices(7)
		for i := range tv {
			tv[i] = add2f(pIndicator, scale2f(tv[i], -1))
		}
		trid.AddTriangle(tv[0], tv[1], tv[2], ps.Brightness.Lists.ScaleRGB(STARSTextAlertColor))
		trid.GenerateCommands(cb)

		square := [4][2]float32{[2]float32{-5, -5}, [2]float32{5, -5}, [2]float32{5, 5}, [2]float32{-5, 5}}
		ld.AddPolyline(pIndicator, ps.Brightness.Lists.ScaleRGB(STARSListColor), square[:])
		ld.GenerateCommands(cb)

		pw[1] -= 10

		filter := ps.SSAList.Filter
		if filter.All || filter.Time || filter.Altimeter {
			text := ""
			if filter.All || filter.Time {
				text += ctx.world.CurrentTime().UTC().Format("1504/05 ")
			}
			if filter.All || filter.Altimeter {
				if metar := ctx.world.GetMETAR(ctx.world.PrimaryAirport); metar != nil {
					text += formatMETAR(ctx.world.PrimaryAirport, metar)
				}
			}
			td.AddText(text, pw, style)
			newline()
		}

		// ATIS and GI text always, apparently
		if ps.CurrentATIS != "" {
			pw = td.AddText(ps.CurrentATIS+" "+ps.GIText[0], pw, style)
			newline()
		} else if ps.GIText[0] != "" {
			pw = td.AddText(ps.GIText[0], pw, style)
			newline()
		}
		for i := 1; i < len(ps.GIText); i++ {
			if txt := ps.GIText[i]; txt != "" {
				pw = td.AddText(txt, pw, style)
				newline()
			}
		}

		if filter.All || filter.Status || filter.Radar {
			if filter.All || filter.Status {
				if ctx.world.Connected() {
					pw = td.AddText("OK/OK/NA ", pw, style)
				} else {
					pw = td.AddText("NA/NA/NA ", pw, alertStyle)
				}
			}
			if filter.All || filter.Radar {
				pw = td.AddText(sp.radarSiteId(ctx.world), pw, style)
			}
			newline()
		}

		if filter.All || filter.Codes {
			if len(ps.SelectedBeaconCodes) > 0 {
				pw = td.AddText(strings.Join(ps.SelectedBeaconCodes, " "), pw, style)
				newline()
			}
		}

		if filter.All || filter.SpecialPurposeCodes {
			// Special purpose codes listed in red, if anyone is squawking
			// those.
			var hj, rf, em, mi bool
			for _, ac := range aircraft {
				state := sp.Aircraft[ac.Callsign]
				if ac.Squawk == Squawk(0o7500) || state.SPCOverride == "HJ" {
					hj = true
				} else if ac.Squawk == Squawk(0o7600) || state.SPCOverride == "RF" {
					rf = true
				} else if ac.Squawk == Squawk(0o7700) || state.SPCOverride == "EM" {
					em = true
				} else if ac.Squawk == Squawk(0o7777) || state.SPCOverride == "MI" {
					mi = true
				}
			}

			var codes []string
			if hj {
				codes = append(codes, "HJ")
			}
			if rf {
				codes = append(codes, "RF")
			}
			if em {
				codes = append(codes, "EM")
			}
			if mi {
				codes = append(codes, "MI")
			}
			if len(codes) > 0 {
				td.AddText(strings.Join(codes, " "), pw, alertStyle)
				newline()
			}
		}

		if filter.All || filter.Range || filter.PredictedTrackLines {
			text := ""
			if filter.All || filter.Range {
				text += fmt.Sprintf("%dNM ", int(ps.Range))
			}
			if filter.All || filter.PredictedTrackLines {
				text += fmt.Sprintf("PTL: %.1f", ps.PTLLength)
			}
			pw = td.AddText(text, pw, style)
			newline()
		}

		if filter.All || filter.AltitudeFilters {
			af := ps.AltitudeFilters
			text := fmt.Sprintf("%03d %03d U %03d %03d A",
				af.Unassociated[0]/100, af.Unassociated[1]/100,
				af.Associated[0]/100, af.Associated[1]/100)
			pw = td.AddText(text, pw, style)
			newline()
		}

		if filter.All || filter.AirportWeather {
			var lines []string
			airports := SortedMapKeys(ctx.world.AllAirports())
			// Sort via 1. primary? 2. tower list index, 3. alphabetic
			sort.Slice(airports, func(i, j int) bool {
				if airports[i] == ctx.world.PrimaryAirport {
					return true
				} else if airports[j] == ctx.world.PrimaryAirport {
					return false
				} else {
					a, b := ctx.world.GetAirport(airports[i]), ctx.world.GetAirport(airports[j])
					ai := Select(a.TowerListIndex != 0, a.TowerListIndex, 1000)
					bi := Select(b.TowerListIndex != 0, b.TowerListIndex, 1000)
					if ai != bi {
						return ai < bi
					}
				}
				return airports[i] < airports[j]
			})

			for _, icao := range airports {
				if metar := ctx.world.GetMETAR(icao); metar != nil {
					lines = append(lines, formatMETAR(icao, metar))
				}
			}
			if len(lines) > 0 {
				pw = td.AddText(strings.Join(lines, "\n"), pw, style)
				newline()
			}
		}

		if (filter.All || filter.QuickLookPositions) && (ps.QuickLookAll || len(ps.QuickLookPositions) > 0) {
			if ps.QuickLookAll {
				if ps.QuickLookAllIsPlus {
					pw = td.AddText("QL: ALL+", pw, style)
				} else {
					pw = td.AddText("QL: ALL", pw, style)
				}
			} else {
				pos := MapSlice(ps.QuickLookPositions,
					func(q QuickLookPosition) string {
						return q.Id + Select(q.Plus, "+", "")
					})
				pw = td.AddText("QL: "+strings.Join(pos, " "), pw, style)
			}
			newline()
		}

		if filter.All || filter.DisabledTerminal {
			var disabled []string
			if ps.DisableCAWarnings {
				disabled = append(disabled, "CA")
			}
			if ps.CRDA.Disabled {
				disabled = append(disabled, "CRDA")
			}
			if ps.DisableMSAW {
				disabled = append(disabled, "MSAW")
			}
			// TODO: others?
			if len(disabled) > 0 {
				text := "TW OFF: " + strings.Join(disabled, " ")
				pw = td.AddText(text, pw, style)
				newline()
			}
		}

		if (filter.All || filter.ActiveCRDAPairs) && !ps.CRDA.Disabled {
			for i, crda := range ps.CRDA.RunwayPairState {
				if !crda.Enabled {
					continue
				}

				text := "*"
				text += Select(crda.Mode == CRDAModeStagger, "S ", "T ")
				text += sp.ConvergingRunways[i].Airport + " "
				text += sp.ConvergingRunways[i].getRunwaysString()

				pw = td.AddText(text, pw, style)
				newline()
			}
		}
	}

	if ps.VFRList.Visible {
		vfr := make(map[int]*Aircraft)
		// Find all untracked VFR aircraft
		for _, ac := range aircraft {
			if ac.Squawk == Squawk(0o1200) && ac.TrackingController == "" {
				vfr[sp.getAircraftIndex(ac)] = ac
			}
		}

		text := "VFR LIST\n"
		if len(vfr) > ps.VFRList.Lines {
			text += fmt.Sprintf("MORE: %d/%d\n", ps.VFRList.Lines, len(vfr))
		}
		for i, acIdx := range SortedMapKeys(vfr) {
			ac := vfr[acIdx]
			text += fmt.Sprintf("%2d %-7s VFR\n", acIdx, ac.Callsign)

			// Limit to the user limit
			if i == ps.VFRList.Lines {
				break
			}
		}

		drawList(text, ps.VFRList.Position)
	}

	if ps.TABList.Visible {
		dep := make(map[int]*Aircraft)
		// Untracked departures departing from one of our airports
		for _, ac := range aircraft {
			if fp := ac.FlightPlan; fp != nil && ac.TrackingController == "" {
				if ap := ctx.world.DepartureAirports[fp.DepartureAirport]; ap != nil {
					dep[sp.getAircraftIndex(ac)] = ac
					break
				}
			}
		}

		text := "FLIGHT PLAN\n"
		if len(dep) > ps.TABList.Lines {
			text += fmt.Sprintf("MORE: %d/%d\n", ps.TABList.Lines, len(dep))
		}
		for i, acIdx := range SortedMapKeys(dep) {
			ac := dep[acIdx]
			text += fmt.Sprintf("%2d %-7s %s\n", acIdx, ac.Callsign, ac.Squawk.String())
			// Limit to the user limit
			if i == ps.TABList.Lines {
				break
			}
		}

		drawList(text, ps.TABList.Position)
	}

	if ps.AlertList.Visible {
		var lists []string
		n := 0 // total number of aircraft in the mix
		if !ps.DisableMSAW {
			lists = append(lists, "LA")
			for _, ac := range aircraft {
				if sp.Aircraft[ac.Callsign].MSAW {
					n++
				}
			}
		}
		if !ps.DisableCAWarnings {
			lists = append(lists, "CA")
			n += len(sp.CAAircraft)
		}

		if len(lists) > 0 {
			text := strings.Join(lists, "/") + "\n"
			if n > ps.AlertList.Lines {
				text += fmt.Sprintf("MORE: %d/%d\n", ps.AlertList.Lines, n)
			}

			// LA
			if !ps.DisableMSAW {
				for _, ac := range aircraft {
					if n == 0 {
						break
					}
					if sp.Aircraft[ac.Callsign].MSAW {
						text += fmt.Sprintf("%-14s%03d LA\n", ac.Callsign, int((ac.Altitude()+50)/100))
						n--
					}
				}
			}

			// CA
			if !ps.DisableCAWarnings {
				for _, pair := range sp.CAAircraft {
					if n == 0 {
						break
					}

					text += fmt.Sprintf("%-17s CA\n", pair.Callsigns[0]+"*"+pair.Callsigns[1])
					n--
				}
			}

			drawList(text, ps.AlertList.Position)
		}
	}

	if ps.CoastList.Visible {
		text := "COAST/SUSPEND"
		// TODO
		drawList(text, ps.CoastList.Position)
	}

	if ps.VideoMapsList.Visible {
		text := ""
		format := func(m STARSMap, i int, vis bool) string {
			text := Select(vis, ">", " ") + " "
			text += fmt.Sprintf("%3d ", i)
			text += fmt.Sprintf("%8s ", strings.ToUpper(m.Label))
			text += strings.ToUpper(m.Name) + "\n"
			return text
		}
		if ps.VideoMapsList.Selection == VideoMapsGroupGeo {
			text += "GEOGRAPHIC MAPS\n"
			for i, m := range ctx.world.STARSMaps {
				_, vis := ps.VideoMapVisible[m.Name]
				text += format(m, i+1, vis) // 1-based indexing
			}
		} else if ps.VideoMapsList.Selection == VideoMapsGroupSysProc {
			text += "PROCESSING AREAS\n"
			for _, index := range SortedMapKeys(sp.SystemMaps) {
				_, vis := ps.SystemMapVisible[index]
				text += format(*sp.SystemMaps[index], index, vis)
			}
		} else if ps.VideoMapsList.Selection == VideoMapsGroupCurrent {
			text += "MAPS\n"
			for i, m := range ctx.world.STARSMaps {
				_, vis := ps.VideoMapVisible[m.Name]
				if vis {
					text += format(m, i+1, vis) // 1-based indexing
				}
			}
		} else {
			lg.Errorf("%d: unhandled VideoMapsList.Selection", ps.VideoMapsList.Selection)
		}

		drawList(text, ps.VideoMapsList.Position)
	}

	if ps.CRDAStatusList.Visible {
		text := "CRDA STATUS\n"
		pairIndex := 0 // reset for each new airport
		currentAirport := ""
		for i, crda := range ps.CRDA.RunwayPairState {
			line := ""
			if !crda.Enabled {
				line += " "
			} else {
				line += Select(crda.Mode == CRDAModeStagger, "S", "T")
			}

			pair := sp.ConvergingRunways[i]
			ap := pair.Airport
			if ap != currentAirport {
				currentAirport = ap
				pairIndex = 1
			}

			line += fmt.Sprintf("%d ", pairIndex)
			pairIndex++
			line += ap + " "
			line += pair.getRunwaysString()
			if crda.Enabled {
				for len(line) < 16 {
					line += " "
				}
				ctrl := ctx.world.Controllers[ctx.world.Callsign]
				line += ctrl.SectorId
			}
			text += line + "\n"
		}
		drawList(text, ps.CRDAStatusList.Position)
	}

	// Figure out airport<-->tower list assignments. Sort the airports
	// according to their TowerListIndex, putting zero (i.e., unassigned)
	// indices at the end. Break ties alphabetically by airport name. The
	// first three then are assigned to the corresponding tower list.
	towerListAirports := SortedMapKeys(ctx.world.ArrivalAirports)
	sort.Slice(towerListAirports, func(a, b int) bool {
		ai := ctx.world.ArrivalAirports[towerListAirports[a]].TowerListIndex
		if ai == 0 {
			ai = 1000
		}
		bi := ctx.world.ArrivalAirports[towerListAirports[b]].TowerListIndex
		if bi == 0 {
			bi = 1000
		}
		if ai == bi {
			return a < b
		}
		return ai < bi
	})

	for i, tl := range ps.TowerLists {
		if !tl.Visible || i >= len(towerListAirports) {
			continue
		}

		ap := towerListAirports[i]
		loc := ctx.world.ArrivalAirports[ap].Location
		text := stripK(ap) + " TOWER\n"
		m := make(map[float32]string)
		for _, ac := range aircraft {
			if ac.FlightPlan != nil && ac.FlightPlan.ArrivalAirport == ap {
				dist := nmdistance2ll(loc, sp.Aircraft[ac.Callsign].TrackPosition())
				actype := ac.FlightPlan.TypeWithoutSuffix()
				actype = strings.TrimPrefix(actype, "H/")
				actype = strings.TrimPrefix(actype, "S/")
				// We'll punt on the chance that two aircraft have the
				// exact same distance to the airport...
				m[dist] = fmt.Sprintf("%-7s %s", ac.Callsign, actype)
			}
		}

		k := SortedMapKeys(m)
		if len(k) > tl.Lines {
			k = k[:tl.Lines]
		}

		for _, key := range k {
			text += m[key] + "\n"
		}
		drawList(text, tl.Position)
	}

	if ps.SignOnList.Visible {
		format := func(ctrl *Controller) string {
			return fmt.Sprintf("%3s", ctrl.SectorId) + " " + ctrl.Frequency.String() + " " +
				ctrl.Callsign + Select(ctrl.IsHuman, "*", "") + "\n"
		}

		// User first
		text := ""
		userCtrl := ctx.world.GetController(ctx.world.Callsign)
		if userCtrl != nil {
			text += format(userCtrl)
		}

		for _, callsign := range SortedMapKeys(ctx.world.GetAllControllers()) {
			ctrl := ctx.world.GetController(callsign)
			if ctrl != userCtrl {
				text += format(ctrl)
			}
		}

		drawList(text, ps.SignOnList.Position)
	}

	td.GenerateCommands(cb)
}

func (sp *STARSPane) drawCRDARegions(ctx *PaneContext, transforms ScopeTransformations, cb *CommandBuffer) {
	transforms.LoadLatLongViewingMatrices(cb)

	ps := sp.CurrentPreferenceSet
	for i, state := range ps.CRDA.RunwayPairState {
		for j, rwyState := range state.RunwayState {
			if rwyState.DrawCourseLines {
				region := sp.ConvergingRunways[i].ApproachRegions[j]
				line, _ := region.GetLateralGeometry(ctx.world.NmPerLongitude, ctx.world.MagneticVariation)

				ld := GetLinesDrawBuilder()
				cb.SetRGB(ps.Brightness.OtherTracks.ScaleRGB(STARSGhostColor))
				ld.AddLine(line[0], line[1])

				ld.GenerateCommands(cb)
				ReturnLinesDrawBuilder(ld)
			}

			if rwyState.DrawQualificationRegion {
				region := sp.ConvergingRunways[i].ApproachRegions[j]
				_, quad := region.GetLateralGeometry(ctx.world.NmPerLongitude, ctx.world.MagneticVariation)

				ld := GetLinesDrawBuilder()
				cb.SetRGB(ps.Brightness.OtherTracks.ScaleRGB(STARSGhostColor))
				ld.AddPolyline([2]float32{0, 0}, [][2]float32{quad[0], quad[1], quad[2], quad[3]})

				ld.GenerateCommands(cb)
				ReturnLinesDrawBuilder(ld)
			}
		}
	}
}

func (sp *STARSPane) drawSelectedRoute(ctx *PaneContext, transforms ScopeTransformations, cb *CommandBuffer) {
	if sp.drawRouteAircraft == "" {
		return
	}
	ac, ok := ctx.world.Aircraft[sp.drawRouteAircraft]
	if !ok {
		sp.drawRouteAircraft = ""
		return
	}

	ld := GetLinesDrawBuilder()
	defer ReturnLinesDrawBuilder(ld)

	prev := ac.Position()
	for _, wp := range ac.Nav.Waypoints {
		ld.AddLine(prev, wp.Location)
		prev = wp.Location
	}

	ps := sp.CurrentPreferenceSet
	cb.LineWidth(3)
	cb.SetRGB(ps.Brightness.Lines.ScaleRGB(STARSJRingConeColor))
	transforms.LoadLatLongViewingMatrices(cb)
	ld.GenerateCommands(cb)
}

func (sp *STARSPane) datablockType(w *World, ac *Aircraft) DatablockType {
	state := sp.Aircraft[ac.Callsign]
	dt := state.DatablockType

	// TODO: when do we do a partial vs limited datablock?
	if ac.Squawk != ac.AssignedSquawk {
		dt = PartialDatablock
	}

	if ac.TrackingController == "" {
		dt = LimitedDatablock
	}

	if ac.TrackingController == w.Callsign || ac.ControllingController == w.Callsign {
		// it's under our control
		dt = FullDatablock
	}
	if ac.ForceQLControllers != nil && slices.Contains(ac.ForceQLControllers, w.Callsign) {
		dt = FullDatablock
	}

	if ac.HandoffTrackController == w.Callsign {
		// it's being handed off to us
		dt = FullDatablock
	}

	if len(state.Warnings) > 0 {
		dt = FullDatablock
	}

	// Point outs are FDB until acked.
	if _, ok := sp.InboundPointOuts[ac.Callsign]; ok {
		dt = FullDatablock
	}
	if state.PointedOut {
		dt = FullDatablock
	}
	if state.ForceQL {
		dt = FullDatablock
	}
	if len(ac.RedirectedHandoff.Redirector) > 0 {
		if ac.RedirectedHandoff.RedirectedTo == w.Callsign {
			dt = FullDatablock
		}
	}

	if ac.RedirectedHandoff.RDIndicator {
		dt = FullDatablock
	}
	if slices.Contains(ac.RedirectedHandoff.Redirector, w.Callsign) {
		dt = FullDatablock
	}

	// Quicklook
	ps := sp.CurrentPreferenceSet
	if ps.QuickLookAll {
		dt = FullDatablock
	} else if slices.ContainsFunc(ps.QuickLookPositions,
		func(q QuickLookPosition) bool { return q.Callsign == ac.TrackingController }) {
		dt = FullDatablock
	}

	return dt
}

func (sp *STARSPane) drawTracks(aircraft []*Aircraft, ctx *PaneContext, transforms ScopeTransformations,
	cb *CommandBuffer) {
	td := GetTextDrawBuilder()
	defer ReturnTextDrawBuilder(td)
	pd := PointsDrawBuilder{}
	pd2 := PointsDrawBuilder{}
	ld := GetColoredLinesDrawBuilder()
	defer ReturnColoredLinesDrawBuilder(ld)
	trid := GetColoredTrianglesDrawBuilder()
	defer ReturnColoredTrianglesDrawBuilder(trid)
	// TODO: square icon if it's squawking a beacon code we're monitoring

	now := ctx.world.CurrentTime()
	for _, ac := range aircraft {
		state := sp.Aircraft[ac.Callsign]

		if state.LostTrack(now) {
			continue
		}

		trackId := ""
		if state.LastKnownHandoff == "" {
			state.LastKnownHandoff = "*"
		}

		if ac.TrackingController != "" {
			trackId = "?"
			octrl := ctx.world.GetController(ctx.world.Callsign)
			if ctrl := ctx.world.GetController(ac.TrackingController); ctrl != nil && octrl != nil &&
				ctx.world.GetController(ac.TrackingController).FacilityIdentifier == octrl.FacilityIdentifier {
				trackId = ctrl.Scope
			} else {
				trackId = state.LastKnownHandoff
			}
		} else {
			trackId = "*"
		}

		// "cheat" by using ac.Heading() if we don't yet have two radar tracks to compute the
		// heading with; this makes things look better when we first see a track or when
		// restarting a simulation...
		heading := Select(state.HaveHeading(),
			state.TrackHeading(ac.NmPerLongitude())+ac.MagneticVariation(), ac.Heading())

		sp.drawRadarTrack(ac, state, heading, ctx, transforms, trackId, &pd, &pd2, ld, trid, td)
	}

	transforms.LoadLatLongViewingMatrices(cb)
	cb.PointSize(5)
	pd.GenerateCommands(cb)
	cb.PointSize(12) // bigger points for fused mode primary tracks
	pd2.GenerateCommands(cb)
	trid.GenerateCommands(cb)
	cb.LineWidth(1)
	ld.GenerateCommands(cb)
	transforms.LoadWindowViewingMatrices(cb)
	td.GenerateCommands(cb)
}

func (sp *STARSPane) getGhostAircraft(aircraft []*Aircraft, ctx *PaneContext) []*GhostAircraft {
	var ghosts []*GhostAircraft
	ps := sp.CurrentPreferenceSet
	now := ctx.world.CurrentTime()

	for i, pairState := range ps.CRDA.RunwayPairState {
		if !pairState.Enabled {
			continue
		}
		for j, rwyState := range pairState.RunwayState {
			if !rwyState.Enabled {
				continue
			}

			// Leader line direction comes from the scenario configuration, unless it
			// has been overridden for the runway via <multifunc>NL.
			leaderDirection := sp.ConvergingRunways[i].LeaderDirections[j]
			if rwyState.LeaderLineDirection != nil {
				leaderDirection = *rwyState.LeaderLineDirection
			}

			runwayIntersection := sp.ConvergingRunways[i].RunwayIntersection
			region := sp.ConvergingRunways[i].ApproachRegions[j]
			otherRegion := sp.ConvergingRunways[i].ApproachRegions[(j+1)%2]

			trackId := Select(pairState.Mode == CRDAModeStagger, sp.ConvergingRunways[i].StaggerSymbol,
				sp.ConvergingRunways[i].TieSymbol)
			offset := Select(pairState.Mode == CRDAModeTie, sp.ConvergingRunways[i].TieOffset, float32(0))

			for _, ac := range aircraft {
				state := sp.Aircraft[ac.Callsign]
				if state.LostTrack(now) {
					continue
				}

				// Create a ghost track if appropriate, add it to the
				// ghosts slice, and draw its radar track.
				force := state.Ghost.State == GhostStateForced || ps.CRDA.ForceAllGhosts
				heading := Select(state.HaveHeading(), state.TrackHeading(ac.NmPerLongitude()),
					ac.Heading())
				idx := (state.tracksIndex - 1) % len(state.tracks)
				ghost := region.TryMakeGhost(ac.Callsign, state.tracks[idx], heading, ac.Scratchpad, force,
					offset, leaderDirection, runwayIntersection, ac.NmPerLongitude(), ac.MagneticVariation(),
					otherRegion)
				if ghost != nil {
					ghost.TrackId = trackId
					ghosts = append(ghosts, ghost)
				}
			}
		}
	}

	return ghosts
}

func (sp *STARSPane) drawGhosts(ghosts []*GhostAircraft, ctx *PaneContext, transforms ScopeTransformations,
	cb *CommandBuffer) {
	td := GetTextDrawBuilder()
	defer ReturnTextDrawBuilder(td)
	ld := GetColoredLinesDrawBuilder()
	defer ReturnColoredLinesDrawBuilder(ld)

	ps := sp.CurrentPreferenceSet
	color := ps.Brightness.OtherTracks.ScaleRGB(STARSGhostColor)
	trackFont := sp.systemFont[ps.CharSize.PositionSymbols]
	trackStyle := TextStyle{Font: trackFont, Color: color, DropShadow: true, LineSpacing: 0}
	datablockFont := sp.systemFont[ps.CharSize.Datablocks]
	datablockStyle := TextStyle{Font: datablockFont, Color: color, DropShadow: true, LineSpacing: 0}

	for _, ghost := range ghosts {
		state := sp.Aircraft[ghost.Callsign]

		if state.Ghost.State == GhostStateSuppressed {
			continue
		}

		// The track is just the single character..
		pw := transforms.WindowFromLatLongP(ghost.Position)
		td.AddTextCentered(ghost.TrackId, pw, trackStyle)

		var datablockText string
		if state.Ghost.PartialDatablock {
			// Partial datablock is just airspeed and then aircraft type if it's ~heavy.
			datablockText = fmt.Sprintf("%02d", (ghost.Groundspeed+5)/10)
			ac := ctx.world.Aircraft[ghost.Callsign]
			cwtCategory := getCwtCategory(ac)
			datablockText += cwtCategory
		} else {
			// The full datablock ain't much more...
			datablockText = ghost.Callsign + "\n" + fmt.Sprintf("%02d", (ghost.Groundspeed+5)/10)
		}
		w, h := datablockFont.BoundText(datablockText, datablockStyle.LineSpacing)
		datablockOffset := sp.getDatablockOffset([2]float32{float32(w), float32(h)},
			ghost.LeaderLineDirection)

		// Draw datablock
		pac := transforms.WindowFromLatLongP(ghost.Position)
		pt := add2f(datablockOffset, pac)
		td.AddText(datablockText, pt, datablockStyle)

		// Leader line
		v := sp.getLeaderLineVector(ghost.LeaderLineDirection)
		ld.AddLine(pac, add2f(pac, v), color)
	}

	transforms.LoadWindowViewingMatrices(cb)
	td.GenerateCommands(cb)
	ld.GenerateCommands(cb)
}

func (sp *STARSPane) drawRadarTrack(ac *Aircraft, state *STARSAircraftState, heading float32, ctx *PaneContext,
	transforms ScopeTransformations, trackId string,
	pd *PointsDrawBuilder, pd2 *PointsDrawBuilder, ld *ColoredLinesDrawBuilder,
	trid *ColoredTrianglesDrawBuilder, td *TextDrawBuilder) {
	ps := sp.CurrentPreferenceSet
	// TODO: orient based on radar center if just one radar

	primaryTargetBrightness := ps.Brightness.PrimarySymbols

	pos := state.TrackPosition()
	pw := transforms.WindowFromLatLongP(pos)

	// On high DPI windows displays we need to scale up the tracks
	scale := Select(runtime.GOOS == "windows", ctx.platform.DPIScale(), float32(1))

	switch mode := sp.radarMode(ctx.world); mode {
	case RadarModeSingle:
		site := ctx.world.RadarSites[ps.RadarSiteSelected]
		primary, secondary, dist := site.CheckVisibility(ctx.world, pos, state.TrackAltitude())

		// Orient the box toward the radar
		h := headingp2ll(site.Position, pos, ctx.world.NmPerLongitude, ctx.world.MagneticVariation)
		rot := rotator2f(h)

		// blue box: x +/-9 pixels, y +/-3 pixels
		box := [4][2]float32{[2]float32{-9, -3}, [2]float32{9, -3}, [2]float32{9, 3}, [2]float32{-9, 3}}

		// Scale box based on distance from the radar; TODO: what exactly should this be?
		scale *= float32(clamp(dist/40, .5, 1.5))
		for i := range box {
			box[i] = scale2f(box[i], scale)
			box[i] = add2f(rot(box[i]), pw)
			box[i] = transforms.LatLongFromWindowP(box[i])
		}

		color := primaryTargetBrightness.ScaleRGB(STARSTrackBlockColor)
		if primary {
			// Draw a filled box
			trid.AddQuad(box[0], box[1], box[2], box[3], color)
		} else if secondary {
			// If it's just a secondary return, only draw the box outline.
			// TODO: is this 40nm, or secondary?
			ld.AddPolyline([2]float32{}, color, box[:])
		}

		// green line
		line := [2][2]float32{[2]float32{-16, -3}, [2]float32{16, -3}}
		for i := range line {
			line[i] = add2f(rot(scale2f(line[i], scale)), pw)
			line[i] = transforms.LatLongFromWindowP(line[i])
		}
		ld.AddLine(line[0], line[1], primaryTargetBrightness.ScaleRGB(RGB{R: .1, G: .8, B: .1}))

	case RadarModeMulti:
		primary, secondary, _ := sp.radarVisibility(ctx.world, pos, state.TrackAltitude())
		rot := rotator2f(heading)

		// blue box: x +/-9 pixels, y +/-3 pixels
		box := [4][2]float32{[2]float32{-9, -3}, [2]float32{9, -3}, [2]float32{9, 3}, [2]float32{-9, 3}}
		for i := range box {
			box[i] = scale2f(box[i], scale)
			box[i] = add2f(rot(box[i]), pw)
			box[i] = transforms.LatLongFromWindowP(box[i])
		}

		color := primaryTargetBrightness.ScaleRGB(STARSTrackBlockColor)
		if primary {
			// Draw a filled box
			trid.AddQuad(box[0], box[1], box[2], box[3], color)
		} else if secondary {
			// If it's just a secondary return, only draw the box outline.
			// TODO: is this 40nm, or secondary?
			ld.AddPolyline([2]float32{}, color, box[:])
		}

	case RadarModeFused:
		color := primaryTargetBrightness.ScaleRGB(STARSTrackBlockColor)
		pd2.AddPoint(pos, color)
	}

	// Draw main track symbol letter
	trackIdBrightness := ps.Brightness.Positions
	dt := sp.datablockType(ctx.world, ac)
	color, _ := sp.datablockColor(ctx.world, ac)
	if dt == PartialDatablock || dt == LimitedDatablock {
		trackIdBrightness = ps.Brightness.LimitedDatablocks
	}
	if trackId != "" {
		font := sp.systemFont[ps.CharSize.PositionSymbols]
		td.AddTextCentered(trackId, pw, TextStyle{Font: font, Color: trackIdBrightness.ScaleRGB(color), DropShadow: true})
	} else {
		// TODO: draw box if in range of squawks we have selected

		// diagonals
		dx := transforms.LatLongFromWindowV([2]float32{1, 0})
		dy := transforms.LatLongFromWindowV([2]float32{0, 1})
		// Returns lat-long point w.r.t. p with a window coordinates vector (x,y) added.
		delta := func(p Point2LL, x, y float32) Point2LL {
			return add2ll(p, add2ll(scale2f(dx, x), scale2f(dy, y)))
		}

		px := float32(3) * scale
		// diagonals
		diagPx := px * 0.707107                                            /* 1/sqrt(2) */
		trackColor := trackIdBrightness.ScaleRGB(RGB{R: .1, G: .7, B: .1}) // TODO make a STARS... constant
		ld.AddLine(delta(pos, -diagPx, -diagPx), delta(pos, diagPx, diagPx), trackColor)
		ld.AddLine(delta(pos, diagPx, -diagPx), delta(pos, -diagPx, diagPx), trackColor)
		// horizontal line
		ld.AddLine(delta(pos, -px, 0), delta(pos, px, 0), trackColor)
		// vertical line
		ld.AddLine(delta(pos, 0, -px), delta(pos, 0, px), trackColor)
	}

	// Draw history in reverse order so that if it's not moving, more
	// recent tracks (which will have more contrast with the background),
	// will be the ones that are visible.
	n := ps.RadarTrackHistory
	for i := n; i >= 1; i-- {
		trackColorNum := min(i, len(STARSTrackHistoryColors)-1)
		trackColor := ps.Brightness.History.ScaleRGB(STARSTrackHistoryColors[trackColorNum])

		idx := (state.tracksIndex - 1 -
			Select(sp.radarMode(ctx.world) == RadarModeFused, 5, 1)*i) % len(state.tracks)
		if idx < 0 {
			continue
		}

		p := state.tracks[idx].Position
		if !p.IsZero() {
			pd.AddPoint(p, trackColor)
		}
	}
}

func (sp *STARSPane) getDatablocks(ctx *PaneContext, ac *Aircraft) []STARSDatablock {
	now := ctx.world.CurrentTime()
	state := sp.Aircraft[ac.Callsign]
	if state.LostTrack(now) || !sp.datablockVisible(ac, ctx) {
		return nil
	}

	dbs := sp.formatDatablocks(ctx, ac)
	// For Southern or Westerly directions the datablock text should be
	// right justified, since the leader line will be connecting on that
	// side.
	dir := sp.getLeaderLineDirection(ac, ctx.world)
	rightJustify := dir >= South
	if rightJustify {
		maxLen := 0
		for _, db := range dbs {
			for _, line := range db.Lines {
				maxLen = max(maxLen, len(line.Text))
			}
		}
		for i := range dbs {
			dbs[i].RightJustify(maxLen)
		}
	}

	return dbs
}

func (sp *STARSPane) getDatablockOffset(textBounds [2]float32, leaderDir CardinalOrdinalDirection) [2]float32 {
	// To place the datablock, start with the vector for the leader line.
	drawOffset := sp.getLeaderLineVector(leaderDir)

	// And now fine-tune so that the leader line connects with the midpoint
	// of the line that includes the callsign.
	lineHeight := textBounds[1] / 4
	switch leaderDir {
	case North, NorthEast, East, SouthEast:
		drawOffset = add2f(drawOffset, [2]float32{2, lineHeight * 3 / 2})
	case South, SouthWest, West, NorthWest:
		drawOffset = add2f(drawOffset, [2]float32{-2 - textBounds[0], lineHeight * 3 / 2})
	}

	return drawOffset
}

func (sp *STARSPane) WarnOutsideAirspace(ctx *PaneContext, ac *Aircraft) (alts [][2]int, outside bool) {
	// Only report on ones that are tracked by us
	if ac.TrackingController != ctx.world.Callsign {
		return
	}

	if ac.OnApproach(false) {
		// No warnings once they're flying the approach
		return
	}

	state := sp.Aircraft[ac.Callsign]
	if ac.IsDeparture() {
		if len(ctx.world.DepartureAirspace) > 0 {
			inDepartureAirspace, depAlts := InAirspace(ac.Position(), ac.Altitude(), ctx.world.DepartureAirspace)
			if !state.HaveEnteredAirspace {
				state.HaveEnteredAirspace = inDepartureAirspace
			} else {
				alts = depAlts
				outside = !inDepartureAirspace
			}
		}
	} else {
		if len(ctx.world.ApproachAirspace) > 0 {
			inApproachAirspace, depAlts := InAirspace(ac.Position(), ac.Altitude(), ctx.world.ApproachAirspace)
			if !state.HaveEnteredAirspace {
				state.HaveEnteredAirspace = inApproachAirspace
			} else {
				alts = depAlts
				outside = !inApproachAirspace
			}
		}
	}
	return
}

func (sp *STARSPane) updateCAAircraft(w *World, aircraft []*Aircraft) {
	inCAVolumes := func(state *STARSAircraftState) bool {
		for _, vol := range w.InhibitCAVolumes {
			if vol.Inside(state.TrackPosition(), state.TrackAltitude()) {
				return true
			}
		}
		return false
	}

	conflicting := func(callsigna, callsignb string) bool {
		sa, sb := sp.Aircraft[callsigna], sp.Aircraft[callsignb]
		if sa.DisableCAWarnings || sb.DisableCAWarnings {
			return false
		}
		if inCAVolumes(sa) || inCAVolumes(sb) {
			return false
		}
		return nmdistance2ll(sa.TrackPosition(), sb.TrackPosition()) <= LateralMinimum &&
			/*small slop for fp error*/
			abs(sa.TrackAltitude()-sb.TrackAltitude()) <= VerticalMinimum-5 &&
			!sp.diverging(w.Aircraft[callsigna], w.Aircraft[callsignb])
	}

	// Remove ones that are no longer conflicting
	sp.CAAircraft = FilterSlice(sp.CAAircraft, func(ca CAAircraft) bool {
		return conflicting(ca.Callsigns[0], ca.Callsigns[1])
	})

	// Remove ones that are no longer visible
	sp.CAAircraft = FilterSlice(sp.CAAircraft, func(ca CAAircraft) bool {
		return slices.ContainsFunc(aircraft, func(ac *Aircraft) bool { return ac.Callsign == ca.Callsigns[0] }) &&
			slices.ContainsFunc(aircraft, func(ac *Aircraft) bool { return ac.Callsign == ca.Callsigns[1] })
	})

	// Add new conflicts; by appending we keep them sorted by when they
	// were first detected...
	callsigns := MapSlice(aircraft, func(ac *Aircraft) string { return ac.Callsign })
	for i, callsign := range callsigns {
		for _, ocs := range callsigns[i+1:] {
			if conflicting(callsign, ocs) {
				if !slices.ContainsFunc(sp.CAAircraft, func(ca CAAircraft) bool {
					return callsign == ca.Callsigns[0] && ocs == ca.Callsigns[1]
				}) {
					sp.CAAircraft = append(sp.CAAircraft, CAAircraft{
						Callsigns: [2]string{callsign, ocs},
					})
				}
			}
		}
	}
}

func (sp *STARSPane) updateInTrailDistance(aircraft []*Aircraft, w *World) {
	// Zero out the previous distance
	for _, ac := range aircraft {
		sp.Aircraft[ac.Callsign].IntrailDistance = 0
		sp.Aircraft[ac.Callsign].MinimumMIT = 0
		sp.Aircraft[ac.Callsign].ATPAStatus = ATPAStatusUnset
		sp.Aircraft[ac.Callsign].ATPALeadAircraftCallsign = ""
	}

	// For simplicity, we always compute all of the necessary distances
	// here, regardless of things like both ps.DisplayATPAWarningAlertCones
	// and ps.DisplayATPAMonitorCones being disabled. Later, when it's time
	// to display things (or not), we account for both that as well as all
	// of the potential per-aircraft overrides. This does mean that
	// sometimes the work here is fully wasted.

	// We basically want to loop over each active volume and process all of
	// the aircraft inside it together. There's no direct way to iterate
	// over them, so we'll instead loop over aircraft and when we find one
	// that's inside a volume that hasn't been processed, process all
	// aircraft inside it and then mark the volume as completed.
	handledVolumes := make(map[string]interface{})

	for _, ac := range aircraft {
		vol := ac.ATPAVolume()
		if vol == nil {
			continue
		}
		if _, ok := handledVolumes[vol.Id]; ok {
			continue
		}

		// Get all aircraft on approach to this runway
		runwayAircraft := FilterSlice(aircraft, func(ac *Aircraft) bool {
			if v := ac.ATPAVolume(); v == nil || v.Id != vol.Id {
				return false
			}

			// Excluded scratchpad -> aircraft doesn't participate in the
			// party whatsoever.
			if ac.Scratchpad != "" && slices.Contains(vol.ExcludedScratchpads, ac.Scratchpad) {
				return false
			}

			state := sp.Aircraft[ac.Callsign]
			return vol.Inside(state.TrackPosition(), float32(state.TrackAltitude()),
				state.TrackHeading(ac.NmPerLongitude())+ac.MagneticVariation(),
				ac.NmPerLongitude(), ac.MagneticVariation())
		})

		// Sort by distance to threshold (there will be some redundant
		// lookups of STARSAircraft state et al. here, but it's
		// straightforward to implement it like this.)
		sort.Slice(runwayAircraft, func(i, j int) bool {
			pi := sp.Aircraft[runwayAircraft[i].Callsign].TrackPosition()
			pj := sp.Aircraft[runwayAircraft[j].Callsign].TrackPosition()
			return nmdistance2ll(pi, vol.Threshold) < nmdistance2ll(pj, vol.Threshold)
		})

		for i := range runwayAircraft {
			if i == 0 {
				// The first one doesn't have anyone in front...
				continue
			}
			leading, trailing := runwayAircraft[i-1], runwayAircraft[i]
			leadingState, trailingState := sp.Aircraft[leading.Callsign], sp.Aircraft[trailing.Callsign]
			trailingState.IntrailDistance =
				nmdistance2ll(leadingState.TrackPosition(), trailingState.TrackPosition())
			sp.checkInTrailCwtSeparation(trailing, leading)
		}
		handledVolumes[vol.Id] = nil
	}
}

type ModeledAircraft struct {
	callsign     string
	p            [2]float32 // nm coords
	v            [2]float32 // nm, normalized
	gs           float32
	alt          float32
	dalt         float32    // per second
	threshold    [2]float32 // nm
	landingSpeed float32
}

func MakeModeledAircraft(ac *Aircraft, state *STARSAircraftState, threshold Point2LL) ModeledAircraft {
	ma := ModeledAircraft{
		callsign:  ac.Callsign,
		p:         ll2nm(state.TrackPosition(), ac.NmPerLongitude()),
		gs:        float32(state.TrackGroundspeed()),
		alt:       float32(state.TrackAltitude()),
		dalt:      float32(state.TrackDeltaAltitude()),
		threshold: ll2nm(threshold, ac.NmPerLongitude()),
	}
	if perf, ok := database.AircraftPerformance[ac.FlightPlan.BaseType()]; ok {
		ma.landingSpeed = perf.Speed.Landing
	} else {
		ma.landingSpeed = 120 // ....
	}
	ma.v = state.HeadingVector(ac.NmPerLongitude(), ac.MagneticVariation())
	ma.v = ll2nm(ma.v, ac.NmPerLongitude())
	ma.v = normalize2f(ma.v)
	return ma
}

// estimated altitude s seconds in the future
func (ma *ModeledAircraft) EstimatedAltitude(s float32) float32 {
	// simple linear model
	return ma.alt + s*ma.dalt
}

// Return estimated position 1s in the future
func (ma *ModeledAircraft) NextPosition(p [2]float32) [2]float32 {
	gs := ma.gs // current speed
	td := distance2f(p, ma.threshold)
	if td < 2 {
		gs = min(gs, ma.landingSpeed)
	} else if td < 5 {
		t := (td - 2) / 3 // [0,1]
		// lerp from current speed down to landing speed
		gs = lerp(t, ma.landingSpeed, gs)
	}

	gs /= 3600 // nm / second
	return add2f(p, scale2f(ma.v, gs))
}

func getCwtCategory(ac *Aircraft) string {
	perf, ok := database.AircraftPerformance[ac.FlightPlan.BaseType()]
	if !ok {
		lg.Errorf("%s: unable to get performance model for %s", ac.Callsign, ac.FlightPlan.BaseType())
		return "NOWGT"
	}
	wc := perf.Category.CWT
	if len(wc) == 0 {
		lg.Errorf("%s: no CWT category found for %s", ac.Callsign, ac.FlightPlan.BaseType())
		return "NOWGT"
	}

	switch wc {
	case "NOWGT":
		return "NOWGT"
	case "I":
		return "I"
	case "H":
		return "H"
	case "G":
		return "G"
	case "F":
		return "F"
	case "E":
		return "E"
	case "D":
		return "D"
	case "C":
		return "C"
	case "B":
		return "B"
	case "A":
		return "A"
	default:
		lg.Errorf("%s: unexpected weight class \"%c\"", ac.Callsign, wc[0])
		return "NOWGT"
	}

}

func (sp *STARSPane) checkInTrailCwtSeparation(back, front *Aircraft) {
	cwtClass := func(ac *Aircraft) int {
		perf, ok := database.AircraftPerformance[ac.FlightPlan.BaseType()]
		if !ok {
			lg.Errorf("%s: unable to get performance model for %s", ac.Callsign, ac.FlightPlan.BaseType())
			return 9
		}
		wc := perf.Category.CWT
		if len(wc) == 0 {
			lg.Errorf("%s: no CWT category found for %s", ac.Callsign, ac.FlightPlan.BaseType())
			return 9
		}
		switch wc[0] {
		case 'I':
			return 0
		case 'H':
			return 1
		case 'G':
			return 2
		case 'F':
			return 3
		case 'E':
			return 4
		case 'D':
			return 5
		case 'C':
			return 6
		case 'B':
			return 7
		case 'A':
			return 8
		default:
			lg.Errorf("%s: unexpected weight class \"%c\"", ac.Callsign, wc[0])
			return 9
		}
	}
	// 7110.126B TBL 5-5-2
	// 0 value means minimum radar separation
	cwtOnApproachLookUp := [10][10]float32{ // [front][back]
		{0, 0, 0, 0, 0, 0, 0, 0, 0, 10},          // Behind I
		{0, 0, 0, 0, 0, 0, 0, 0, 0, 10},          // Behind H
		{0, 0, 0, 0, 0, 0, 0, 0, 0, 10},          // Behind G
		{4, 0, 0, 0, 0, 0, 0, 0, 0, 10},          // Behind F
		{4, 0, 0, 0, 0, 0, 0, 0, 0, 10},          // Behind E
		{6, 6, 5, 5, 5, 4, 4, 3, 0, 10},          // Behind D
		{6, 5, 3.5, 3.5, 3.5, 0, 0, 0, 0, 10},    // Behind C
		{6, 5, 5, 5, 5, 4, 4, 3, 0, 10},          // Behind B
		{8, 8, 7, 7, 7, 6, 6, 5, 0, 10},          // Behind A
		{10, 10, 10, 10, 10, 10, 10, 10, 10, 10}, // Behind NOWGT (No weight: 7110.762)
	}
	cwtSeparation := cwtOnApproachLookUp[cwtClass(front)][cwtClass(back)]

	state := sp.Aircraft[back.Callsign]
	vol := back.ATPAVolume()
	if cwtSeparation == 0 {
		cwtSeparation = float32(LateralMinimum)

		// 7110.126B replaces 7110.65Z 5-5-4(j), which is now 7110.65AA 5-5-4(i)
		// Reduced separation allowed 10 NM out (also enabled for the ATPA volume)
		if vol.Enable25nmApproach &&
			nmdistance2ll(vol.Threshold, state.TrackPosition()) < vol.Dist25nmApproach {

			// between aircraft established on the final approach course
			// Note 1: checked with OnExtendedCenterline since reduced separation probably
			// doesn't apply to approaches with curved final approach segment
			// Note 2: 0.2 NM is slightly less than full-scale deflection at 5 NM out
			if back.OnExtendedCenterline(.2) && front.OnExtendedCenterline(.2) {
				// Not-implemented: Required separation must exist prior to applying 2.5 NM separation (TBL 5-5-2)
				cwtSeparation = 2.5
			}
		}
	}

	state.MinimumMIT = cwtSeparation
	state.ATPALeadAircraftCallsign = front.Callsign
	state.ATPAStatus = ATPAStatusMonitor // baseline

	// If the aircraft's scratchpad is filtered, then it doesn't get
	// warnings or alerts but is still here for the aircraft behind it.
	if back.Scratchpad != "" && slices.Contains(vol.FilteredScratchpads, back.Scratchpad) {
		return
	}

	// front, back aircraft
	frontModel := MakeModeledAircraft(front, sp.Aircraft[front.Callsign], vol.Threshold)
	backModel := MakeModeledAircraft(back, state, vol.Threshold)

	// Will there be a MIT violation s seconds in the future?  (Note that
	// we don't include altitude separation here since what we need is
	// distance separation by the threshold...)
	frontPosition, backPosition := frontModel.p, backModel.p
	for s := 0; s < 45; s++ {
		frontPosition, backPosition = frontModel.NextPosition(frontPosition), backModel.NextPosition(backPosition)
		distance := distance2f(frontPosition, backPosition)
		if distance < cwtSeparation { // no bueno
			if s <= 24 {
				// Error if conflict expected within 24 seconds (6-159).
				state.ATPAStatus = ATPAStatusAlert
				return
			} else {
				// Warning if conflict expected within 45 seconds (6-159).
				state.ATPAStatus = ATPAStatusWarning
				return
			}
		}
	}
}

func (sp *STARSPane) diverging(a, b *Aircraft) bool {
	sa, sb := sp.Aircraft[a.Callsign], sp.Aircraft[b.Callsign]

	pa := ll2nm(sa.TrackPosition(), a.NmPerLongitude())
	da := ll2nm(sa.HeadingVector(a.NmPerLongitude(), a.MagneticVariation()), a.NmPerLongitude())
	pb := ll2nm(sb.TrackPosition(), b.NmPerLongitude())
	db := ll2nm(sb.HeadingVector(b.NmPerLongitude(), b.MagneticVariation()), b.NmPerLongitude())

	pint, ok := LineLineIntersect(pa, add2f(pa, da), pb, add2f(pb, db))
	if !ok {
		// This generally happens at the start when we don't have a valid
		// track heading vector yet.
		return false
	}

	if dot(da, sub2f(pint, pa)) > 0 && dot(db, sub2f(pint, pb)) > 0 {
		// intersection is in front of one of them
		return false
	}

	// Intersection behind both; make sure headings are at least 15 degrees apart.
	if headingDifference(sa.TrackHeading(a.NmPerLongitude()), sb.TrackHeading(b.NmPerLongitude())) < 15 {
		return false
	}

	return true
}

func (sp *STARSPane) formatDatablocks(ctx *PaneContext, ac *Aircraft) []STARSDatablock {
	ps := sp.CurrentPreferenceSet
	state := sp.Aircraft[ac.Callsign]

	if state.ChosenLeaderLine == nil {
		state.LeaderLineDirection = ac.GlobalLinePosition
	} else {
		state.LeaderLineDirection = state.ChosenLeaderLine
	}

	
	if index := slices.Index(state.Warnings, state.SPCOverride); index != -1 {
		state.Warnings = append(state.Warnings[:index], state.Warnings[index+1:]...)
	} else if state.MSAW && !state.InhibitMSAW && !state.DisableMSAW && !ps.DisableMSAW && !slices.Contains(state.Warnings, "LA") {
		state.Warnings = append(state.Warnings, "LA")
	} else if ac.Squawk == Squawk(0o7500) || state.SPCOverride == "HJ" {
		state.Warnings = append(state.Warnings, "HJ")
	} else if ac.Squawk == Squawk(0o7600) || state.SPCOverride == "RF" {
		state.Warnings = append(state.Warnings, "RF")
	} else if ac.Squawk == Squawk(0o7700) || state.SPCOverride == "EM" {
		state.Warnings = append(state.Warnings, "EM")
	} else if ac.Squawk == Squawk(0o7777) || state.SPCOverride == "MI" {
		state.Warnings = append(state.Warnings, "MI")
	}
	if index := slices.Index(state.Warnings, "LA"); index != -1 && !state.MSAW {
		state.Warnings = append(state.Warnings[:index], state.Warnings[index+1:]...)
	}

	state.SPCOverride = ""
	if !ps.DisableCAWarnings &&
		slices.ContainsFunc(sp.CAAircraft,
			func(ca CAAircraft) bool {
				return (ca.Callsigns[0] == ac.Callsign || ca.Callsigns[1] == ac.Callsign) &&
					!state.DisableCAWarnings
			}) {
		if !slices.Contains(state.Warnings, "CA") {
			state.Warnings = append(state.Warnings, "CA")
		}
		sp.Aircraft[ac.Callsign].DatablockType = FullDatablock
	}
	if alts, outside := sp.WarnOutsideAirspace(ctx, ac); outside && !slices.Contains(state.Warnings, "AS") {
		altStrs := ""
		for _, a := range alts {
			altStrs += fmt.Sprintf("/%d-%d", a[0]/100, a[1]/100)
		}
		state.Warnings = append(state.Warnings, "AS"+altStrs)
	}

	// baseDB is what stays the same for all datablock variants

	baseDB := STARSDatablock{}
	baseDB.Lines[0].Text = strings.Join(state.Warnings, "/") // want e.g., EM/LA if multiple things going on
	if len(state.Warnings) > 0 {
		baseDB.Lines[0].Colors = append(baseDB.Lines[0].Colors,
			STARSDatablockFieldColors{
				Start: 0,
				End:   len(baseDB.Lines[0].Text),
				Color: STARSTextAlertColor,
			})
	}

	if ac.Mode == Standby {
		return nil
	}

	ty := sp.datablockType(ctx.world, ac)

	switch ty {
	case LimitedDatablock:
		db := baseDB.Duplicate()
		db.Lines[1].Text = fmt.Sprintf("%v", ac.Squawk)
		db.Lines[2].Text = fmt.Sprintf("%03d", (state.TrackAltitude()+50)/100)
		if time.Until(state.FullLDB) > 0 {
			db.Lines[2].Text += fmt.Sprintf(" %02d", (state.TrackGroundspeed()+5)/10)
		}
		return []STARSDatablock{db}

	case PartialDatablock:
		dbs := []STARSDatablock{baseDB.Duplicate(), baseDB.Duplicate()}

		if ac.Squawk != ac.AssignedSquawk {
			sq := ac.Squawk.String()
			if len(baseDB.Lines[0].Text) > 0 {
				dbs[0].Lines[0].Text += " "
				dbs[1].Lines[0].Text += " "
			}
			dbs[0].Lines[0].Text += sq
			dbs[1].Lines[0].Text += sq + "WHO"
		}

		field4 := Select(state.Ident(), "ID", "")

		if fp := ac.FlightPlan; fp != nil && fp.Rules == VFR {
			as := fmt.Sprintf("%03d  %02d", (state.TrackAltitude()+50)/100, (state.TrackGroundspeed()+5)/10)
			dbs[0].Lines[1].Text = as + field4
			dbs[1].Lines[1].Text = as + field4
			return dbs
		}

		field2 := " "
		if ac.HandoffTrackController != "" {
			if ctrl := ctx.world.GetController(ac.HandoffTrackController); ctrl != nil {
				if ctrl.FacilityIdentifier == "" { // Same facility
					field2 = ctrl.SectorId[len(ctrl.SectorId)-1:]
				} else if ctrl.ERAMFacility { // Enroute handoff
					field2 = "C"
				} else { // Different facility
					field2 = ctrl.FacilityIdentifier
				}
				
			}
		}

		field3 := ""
		if ac.FlightPlan.Rules == VFR {
			field3 += "V"
		} else if sp.isOverflight(ctx, ac) {
			field3 += "E"
		}
		cat := getCwtCategory(ac)
		field3 += cat

		// Field 1: alternate between altitude and either primary
		// scratchpad or destination airport.
		ap := ac.FlightPlan.ArrivalAirport
		if len(ap) == 4 {
			ap = ap[1:] // drop the leading K
		}
		alt := fmt.Sprintf("%03d", (state.TrackAltitude()+50)/100)
		sp := fmt.Sprintf("%3s", ac.Scratchpad)

		field1 := [2]string{alt, Select(ac.Scratchpad != "", sp, ap)}

		dbs[0].Lines[1].Text = field1[0] + field2 + field3 + field4
		dbs[1].Lines[1].Text = field1[1] + field2 + field3 + field4

		return dbs

	case FullDatablock:
		user := ctx.world.GetController(ctx.world.Callsign)
		// Line 1: fields 1, 2, and 8 (surprisingly). Field 8 may be multiplexed.
		field1 := ac.Callsign

		field2 := ""
		if state.InhibitMSAW || state.DisableMSAW {
			if state.DisableCAWarnings {
				field2 = "+"
			} else {
				field2 = "*"
			}
		} else if state.DisableCAWarnings {
			field2 = STARSTriangleCharacter
		}

		field8 := []string{""}
		rd := ac.RedirectedHandoff.RDIndicator
		if _, ok := sp.InboundPointOuts[ac.Callsign]; ok || state.PointedOut {
			field8 = []string{" PO"}
		} else if id, ok := sp.OutboundPointOuts[ac.Callsign]; ok {
			field8 = []string{" PO" + id}
		} else if _, ok := sp.RejectedPointOuts[ac.Callsign]; ok {
			field8 = []string{"", " UN"}
		} else if time.Until(state.POFlashingEndTime) > 0*time.Second {
			field8 = []string{"", " PO"}
		} else if redirect := ac.RedirectedHandoff; (rd && len(redirect.Redirector) > 0 && ac.RedirectedHandoff.RedirectedTo != "") ||
			((redirect.RedirectedTo == ctx.world.Callsign) ||
				(ac.TrackingController == user.Callsign && redirect.OrigionalOwner != "")) {
			field8 = []string{" RD"}
		} else if slices.Contains(ac.RedirectedHandoff.Redirector, ctx.world.Callsign) || ac.RedirectedHandoff.RDIndicator {
			field8 = []string{" RD"}
		}

		// Line 2: fields 3, 4, 5
		alt := fmt.Sprintf("%03d", (state.TrackAltitude()+50)/100)
		if state.LostTrack(ctx.world.CurrentTime()) {
			alt = "CST"
		}
		field3 := []string{alt}
		if ac.Scratchpad != "" {
			field3 = append(field3, ac.Scratchpad)
		}
		if ac.SecondaryScratchpad != "" {
			field3 = append(field3, ac.SecondaryScratchpad)
		}
		if len(field3) == 1 {
			ap := ac.FlightPlan.ArrivalAirport
			if len(ap) == 4 {
				ap = ap[1:] // drop the leading K
			}
			field3 = append(field3, ap)
		}

		field4 := "  "
		if ac.HandoffTrackController != "" {
			if ctrl := ctx.world.GetController(ac.HandoffTrackController); ctrl != nil {
				if ac.RedirectedHandoff.RedirectedTo != "" {
					if sameFacility(ctx, ac.RedirectedHandoff.RedirectedTo) {
						field4 = ac.RedirectedHandoff.RedirectedTo[len(ac.RedirectedHandoff.RedirectedTo)-1:]
					} else {
						field4 = ctx.world.GetController(ac.RedirectedHandoff.RedirectedTo).FacilityIdentifier
					}
				} else {
					if ctrl.FacilityIdentifier == "" { // Same facility
						field4 = ctrl.SectorId[len(ctrl.SectorId)-1:]
					} else if ctrl.ERAMFacility { // Enroute handoff
						field4 = "C"
					} else { // Different facility
						field4 = ctrl.FacilityIdentifier
					}

				}
			}
		}

		speed := fmt.Sprintf("%02d", (state.TrackGroundspeed()+5)/10)
		acCategory := ""
		actype := ac.FlightPlan.TypeWithoutSuffix()
		if strings.Index(actype, "/") == 1 {
			actype = actype[2:]
		}
		modifier := ""
		if ac.FlightPlan.Rules == VFR {
			modifier += "V"
		} else if sp.isOverflight(ctx, ac) {
			modifier += "E"
		} else {
			modifier = " "
		}
		cat := getCwtCategory(ac)
		acCategory = modifier + cat

		field5 := []string{} // alternate speed and aircraft type
		if state.Ident() {
			// Speed is followed by ID when identing (2-67, field 5)
			field5 = append(field5, speed+"ID")
		} else {
			field5 = append(field5, speed+acCategory)
		}
		field5 = append(field5, actype)
		for i := range field5 {
			if len(field5[i]) < 5 {
				field5[i] = fmt.Sprintf("%-5s", field5[i])
			}
		}

		field6 := ""
		var line3FieldColors *STARSDatablockFieldColors
		if state.DisplayATPAWarnAlert != nil && !*state.DisplayATPAWarnAlert {
			field6 = "*TPA"
		} else if state.IntrailDistance != 0 && sp.CurrentPreferenceSet.DisplayATPAInTrailDist {
			field6 = fmt.Sprintf("%.2f", state.IntrailDistance)

			if state.ATPAStatus == ATPAStatusWarning {
				line3FieldColors = &STARSDatablockFieldColors{
					Start: 0,
					End:   len(field6),
					Color: STARSATPAWarningColor,
				}
			} else if state.ATPAStatus == ATPAStatusAlert {
				line3FieldColors = &STARSDatablockFieldColors{
					Start: 0,
					End:   len(field6),
					Color: STARSATPAAlertColor,
				}
			}
		}
		for len(field6) < 5 {
			field6 += " "
		}

		field7 := "    "
		if ac.TempAltitude != 0 {
			ta := (ac.TempAltitude + 50) / 100
			field7 = fmt.Sprintf("A%03d", ta)
		}
		line3 := field6 + "  " + field7

		// Now make some datablocks. For our purposes, only field3 and
		// field5 (and thus line 2) may be time multiplexed, which
		// simplifies db creation here.  Note that line 1 has already been
		// set in baseDB above.)
		dbs := []STARSDatablock{}
		n := lcm(len(field3), len(field5)) // cycle through all variations
		n = lcm(n, len(field8))
		for i := 0; i < n; i++ {
			db := baseDB.Duplicate()
			db.Lines[1].Text = field1 + field2 + field8[i%len(field8)]
			db.Lines[2].Text = field3[i%len(field3)] + field4 + field5[i%len(field5)]
			db.Lines[3].Text = line3
			if line3FieldColors != nil {
				db.Lines[3].Colors = append(db.Lines[3].Colors, *line3FieldColors)
			}
			dbs = append(dbs, db)
		}
		return dbs
	}

	return nil
}

func sameFacility(ctx *PaneContext, receiving string) bool {
	return ctx.world.GetController(ctx.world.Callsign).FacilityIdentifier == ctx.world.GetController(receiving).FacilityIdentifier
}

func (sp *STARSPane) datablockColor(w *World, ac *Aircraft) (color RGB, brightness STARSBrightness) {
	ps := sp.CurrentPreferenceSet
	dt := sp.datablockType(w, ac)
	state := sp.Aircraft[ac.Callsign]
	brightness = Select(dt == PartialDatablock || dt == LimitedDatablock,
		ps.Brightness.LimitedDatablocks, ps.Brightness.FullDatablocks)

	if ac.Callsign == sp.dwellAircraft {
		brightness = STARSBrightness(100)
	}

	for _, controller := range ac.RedirectedHandoff.Redirector {
		if controller == w.Callsign && ac.RedirectedHandoff.RedirectedTo != w.Callsign {
			color = STARSUntrackedAircraftColor
		}
	}

	// Handle cases where it should flash
	now := time.Now()
	if now.Second()&1 == 0 { // one second cycle
		if _, pointOut := sp.InboundPointOuts[ac.Callsign]; pointOut {
			// point out
			brightness /= 3
		} else if state.Ident() {
			// ident
			brightness /= 3
		} else if state.OutboundHandoffAccepted && now.Before(state.OutboundHandoffFlashEnd) {
			// we handed it off, it was accepted, but we haven't yet acknowledged
			brightness /= 3
		} else if (ac.HandoffTrackController == w.Callsign && !slices.Contains(ac.RedirectedHandoff.Redirector, w.Callsign)) || // handing off to us
			ac.RedirectedHandoff.RedirectedTo == w.Callsign {
			brightness /= 3
		}
	}

	// Check if were the controller being ForceQL
	for _, control := range ac.ForceQLControllers {
		if control == w.Callsign {
			color = STARSInboundPointOutColor
			return
		}
	}

	if _, ok := sp.InboundPointOuts[ac.Callsign]; ok || state.PointedOut || state.ForceQL {
		// yellow for pointed out by someone else or uncleared after acknowledged.
		color = STARSInboundPointOutColor
	} else if state.IsSelected {
		// middle button selected
		color = STARSSelectedAircraftColor
	} else if ac.TrackingController == w.Callsign {
		// we own the track track
		color = STARSTrackedAircraftColor
	} else if ac.RedirectedHandoff.OrigionalOwner == w.Callsign || ac.RedirectedHandoff.RedirectedTo == w.Callsign {
		color = STARSTrackedAircraftColor
	} else if ac.HandoffTrackController == w.Callsign &&
		!slices.Contains(ac.RedirectedHandoff.Redirector, w.Callsign) {
		// flashing white if it's being handed off to us.
		color = STARSTrackedAircraftColor
	} else if state.OutboundHandoffAccepted {
		// we handed it off, it was accepted, but we haven't yet acknowledged
		color = STARSTrackedAircraftColor
	} else if ps.QuickLookAll && ps.QuickLookAllIsPlus {
		// quick look all plus
		color = STARSTrackedAircraftColor
	} else if slices.ContainsFunc(ps.QuickLookPositions,
		func(q QuickLookPosition) bool { return q.Callsign == ac.TrackingController && q.Plus }) {
		// individual quicklook plus controller
		color = STARSTrackedAircraftColor
	} else {
		// green otherwise
		color = STARSUntrackedAircraftColor
	}

	return
}

func (sp *STARSPane) drawLeaderLines(aircraft []*Aircraft, ctx *PaneContext, transforms ScopeTransformations,
	cb *CommandBuffer) {
	ld := GetColoredLinesDrawBuilder()
	defer ReturnColoredLinesDrawBuilder(ld)
	now := ctx.world.CurrentTime()

	for _, ac := range aircraft {
		state := sp.Aircraft[ac.Callsign]
		if state.LostTrack(now) || !sp.datablockVisible(ac, ctx) {
			continue
		}

		dbs := sp.getDatablocks(ctx, ac)
		if len(dbs) == 0 {
			continue
		}

		baseColor, brightness := sp.datablockColor(ctx.world, ac)
		pac := transforms.WindowFromLatLongP(state.TrackPosition())
		v := sp.getLeaderLineVector(sp.getLeaderLineDirection(ac, ctx.world))
		ld.AddLine(pac, add2f(pac, v), brightness.ScaleRGB(baseColor))
	}

	transforms.LoadWindowViewingMatrices(cb)
	cb.LineWidth(1)
	ld.GenerateCommands(cb)
}

func (sp *STARSPane) drawDatablocks(aircraft []*Aircraft, ctx *PaneContext,
	transforms ScopeTransformations, cb *CommandBuffer) {
	td := GetTextDrawBuilder()
	defer ReturnTextDrawBuilder(td)

	now := ctx.world.CurrentTime()
	realNow := time.Now() // for flashing rate...
	ps := sp.CurrentPreferenceSet
	font := sp.systemFont[ps.CharSize.Datablocks]

	for _, ac := range aircraft {
		state := sp.Aircraft[ac.Callsign]
		if state.LostTrack(now) || !sp.datablockVisible(ac, ctx) {
			continue
		}

		dbs := sp.getDatablocks(ctx, ac)
		if len(dbs) == 0 {
			continue
		}

		baseColor, brightness := sp.datablockColor(ctx.world, ac)

		// Compute the bounds of the datablock; always use the first one so
		// things don't jump around when it switches between multiple of
		// them.
		w, h := dbs[0].BoundText(font)
		datablockOffset := sp.getDatablockOffset([2]float32{float32(w), float32(h)},
			sp.getLeaderLineDirection(ac, ctx.world))

		// Draw characters starting at the upper left.
		pac := transforms.WindowFromLatLongP(state.TrackPosition())
		pt := add2f(datablockOffset, pac)
		idx := (realNow.Second() / 2) % len(dbs) // 2 second cycle
		dbs[idx].DrawText(td, pt, font, baseColor, brightness)
	}

	transforms.LoadWindowViewingMatrices(cb)
	td.GenerateCommands(cb)
}

func (sp *STARSPane) drawPTLs(aircraft []*Aircraft, ctx *PaneContext, transforms ScopeTransformations, cb *CommandBuffer) {
	ps := sp.CurrentPreferenceSet

	ld := GetColoredLinesDrawBuilder()
	defer ReturnColoredLinesDrawBuilder(ld)

	color := ps.Brightness.Lines.RGB()

	now := ctx.world.CurrentTime()
	for _, ac := range aircraft {
		state := sp.Aircraft[ac.Callsign]
		if state.LostTrack(now) || !state.HaveHeading() {
			continue
		}
		if !(state.DisplayPTL || ps.PTLAll || (ps.PTLOwn && ac.TrackingController == ctx.world.Callsign)) {
			continue
		}

		// convert PTL length (minutes) to estimated distance a/c will travel
		dist := float32(state.TrackGroundspeed()) / 60 * ps.PTLLength

		// h is a vector in nm coordinates with length l=dist
		hdg := state.TrackHeading(ac.NmPerLongitude())
		h := [2]float32{sin(radians(hdg)), cos(radians(hdg))}
		h = scale2f(h, dist)
		end := add2f(ll2nm(state.TrackPosition(), ac.NmPerLongitude()), h)

		ld.AddLine(state.TrackPosition(), nm2ll(end, ac.NmPerLongitude()), color)
	}

	transforms.LoadLatLongViewingMatrices(cb)
	ld.GenerateCommands(cb)
}

func (sp *STARSPane) drawRingsAndCones(aircraft []*Aircraft, ctx *PaneContext, transforms ScopeTransformations,
	cb *CommandBuffer) {
	now := ctx.world.CurrentTime()
	ld := GetColoredLinesDrawBuilder()
	defer ReturnColoredLinesDrawBuilder(ld)
	td := GetTextDrawBuilder()
	defer ReturnTextDrawBuilder(td)

	ps := sp.CurrentPreferenceSet
	font := sp.systemFont[ps.CharSize.Datablocks]
	color := ps.Brightness.Lines.ScaleRGB(STARSJRingConeColor)
	textStyle := TextStyle{Font: font, DrawBackground: true, Color: color}

	for _, ac := range aircraft {
		state := sp.Aircraft[ac.Callsign]
		if state.LostTrack(now) {
			continue
		}

		// Format a radius/length for printing, ditching the ".0" if it's
		// an integer value.
		format := func(v float32) string {
			if v == float32(int(v)) {
				return strconv.Itoa(int(v))
			} else {
				return fmt.Sprintf("%.1f", v)
			}
		}

		if state.JRingRadius > 0 {
			const nsegs = 360
			pc := transforms.WindowFromLatLongP(state.TrackPosition())
			radius := state.JRingRadius / transforms.PixelDistanceNM(ctx.world.NmPerLongitude)
			ld.AddCircle(pc, radius, nsegs, color)

			if ps.DisplayTPASize || (state.DisplayTPASize != nil && *state.DisplayTPASize) {
				// draw the ring size around 7.5 o'clock
				// vector from center to the circle there
				v := [2]float32{-.707106 * radius, -.707106 * radius} // -sqrt(2)/2
				// move up to make space for the text
				v[1] += float32(font.size) + 3
				pt := add2f(pc, v)
				td.AddText(format(state.JRingRadius), pt, textStyle)
			}
		}

		atpaStatus := state.ATPAStatus // this may change

		// If warning/alert cones are inhibited but monitor cones are not,
		// we may still draw a monitor cone.
		if (atpaStatus == ATPAStatusWarning || atpaStatus == ATPAStatusAlert) &&
			(!ps.DisplayATPAWarningAlertCones || (state.DisplayATPAWarnAlert != nil && !*state.DisplayATPAWarnAlert)) {
			atpaStatus = ATPAStatusMonitor
		}

		drawATPAMonitor := atpaStatus == ATPAStatusMonitor && ps.DisplayATPAMonitorCones &&
			(state.DisplayATPAMonitor == nil || *state.DisplayATPAMonitor) &&
			state.IntrailDistance-state.MinimumMIT <= 2 // monitor only if within 2nm of MIT requirement
		drawATPAWarning := atpaStatus == ATPAStatusWarning && ps.DisplayATPAWarningAlertCones &&
			(state.DisplayATPAWarnAlert == nil || *state.DisplayATPAWarnAlert)
		drawATPAAlert := atpaStatus == ATPAStatusAlert && ps.DisplayATPAWarningAlertCones &&
			(state.DisplayATPAWarnAlert == nil || *state.DisplayATPAWarnAlert)
		drawATPACone := drawATPAMonitor || drawATPAWarning || drawATPAAlert

		if state.HaveHeading() && (state.ConeLength > 0 || drawATPACone) {
			// We'll draw in window coordinates. First figure out the
			// coordinates of the vertices of the cone triangle. We'll
			// start with a canonical triangle in nm coordinates, going one
			// unit up the +y axis with a small spread in x.
			v := [4][2]float32{[2]float32{0, 0}, [2]float32{-.04, 1}, [2]float32{.04, 1}}

			// Now we want to get that triangle in window coordinates...

			// The cone length is at minimum the required MIT if the aircraft is
			// in the ATPA volume.
			coneLength := max(state.ConeLength, state.MinimumMIT)
			length := coneLength / transforms.PixelDistanceNM(ctx.world.NmPerLongitude)

			var coneHeading float32
			if drawATPACone {
				// Cone is oriented to point toward the leading aircraft
				sfront, ok := sp.Aircraft[state.ATPALeadAircraftCallsign]
				if ok {
					coneHeading = headingp2ll(state.TrackPosition(), sfront.TrackPosition(),
						ac.NmPerLongitude(), ac.MagneticVariation())
				}
			} else {
				// Cone is oriented along the aircraft's heading
				coneHeading = state.TrackHeading(ac.NmPerLongitude()) + ac.MagneticVariation()
			}

			rot := rotator2f(coneHeading)
			for i := range v {
				// First scale it to make it the desired length in nautical
				// miles; while we're at it, we'll convert that over to
				// window coordinates.
				v[i] = scale2f(v[i], length)
				// Now we just need to rotate it from the +y axis to be
				// aligned with the aircraft's heading.
				v[i] = rot(v[i])
			}

			coneColor := ps.Brightness.Lines.ScaleRGB(STARSJRingConeColor)
			if atpaStatus == ATPAStatusWarning {
				coneColor = ps.Brightness.Lines.ScaleRGB(STARSATPAWarningColor)
			} else if atpaStatus == ATPAStatusAlert {
				coneColor = ps.Brightness.Lines.ScaleRGB(STARSATPAAlertColor)
			}

			// We've got what we need to draw a polyline with the
			// aircraft's position as an anchor.
			pw := transforms.WindowFromLatLongP(state.TrackPosition())
			ld.AddPolyline(pw, coneColor, v[:])

			if ps.DisplayTPASize || (state.DisplayTPASize != nil && *state.DisplayTPASize) {
				ptext := add2f(pw, rot(scale2f([2]float32{0, 0.5}, length)))
				td.AddTextCentered(format(coneLength), ptext, textStyle)
			}
		}
	}

	transforms.LoadWindowViewingMatrices(cb)
	ld.GenerateCommands(cb)
	td.GenerateCommands(cb)
}

// Draw all of the range-bearing lines that have been specified.
func (sp *STARSPane) drawRBLs(aircraft []*Aircraft, ctx *PaneContext, transforms ScopeTransformations, cb *CommandBuffer) {
	td := GetTextDrawBuilder()
	defer ReturnTextDrawBuilder(td)
	ld := GetColoredLinesDrawBuilder()
	defer ReturnColoredLinesDrawBuilder(ld)

	ps := sp.CurrentPreferenceSet
	color := ps.Brightness.Lines.RGB() // check
	style := TextStyle{
		Font:           sp.systemFont[ps.CharSize.Tools],
		Color:          color,
		DrawBackground: true, // default BackgroundColor is fine
	}

	drawRBL := func(p0 Point2LL, p1 Point2LL, idx int, gs float32) {
		// Format the range-bearing line text for the two positions.
		hdg := headingp2ll(p0, p1, ctx.world.NmPerLongitude, ctx.world.MagneticVariation)
		dist := nmdistance2ll(p0, p1)
		text := fmt.Sprintf("%3d/%.2f", int(hdg+.5), dist)
		if gs != 0 {
			// Add ETA in minutes
			eta := 60 * dist / gs
			text += fmt.Sprintf("/%d", int(eta+.5))
		}
		text += fmt.Sprintf("-%d", idx)

		// And draw the line and the text.
		pText := transforms.WindowFromLatLongP(mid2ll(p0, p1))
		td.AddTextCentered(text, pText, style)
		ld.AddLine(p0, p1, color)
	}

	// Maybe draw a wip RBL with p1 as the mouse's position
	if sp.wipRBL != nil {
		wp := sp.wipRBL.P[0]
		if ctx.mouse != nil {
			p1 := transforms.LatLongFromWindowP(ctx.mouse.Pos)
			if wp.Callsign != "" {
				if ac := ctx.world.Aircraft[wp.Callsign]; ac != nil && sp.datablockVisible(ac, ctx) &&
					slices.Contains(aircraft, ac) {
					if state, ok := sp.Aircraft[wp.Callsign]; ok {
						drawRBL(state.TrackPosition(), p1, len(sp.RangeBearingLines)+1, ac.GS())
					}
				}
			} else {
				drawRBL(wp.Loc, p1, len(sp.RangeBearingLines)+1, 0)
			}
		}
	}

	for i, rbl := range sp.RangeBearingLines {
		if p0, p1 := rbl.GetPoints(ctx, aircraft, sp); !p0.IsZero() && !p1.IsZero() {
			gs := float32(0)

			// If one but not both are tracks, get the groundspeed so we
			// can display an ETA.
			if rbl.P[0].Callsign != "" {
				if rbl.P[1].Callsign == "" {
					if ac := ctx.world.Aircraft[rbl.P[0].Callsign]; ac != nil {
						gs = ac.GS()
					}
				}
			} else if rbl.P[1].Callsign != "" {
				if rbl.P[0].Callsign == "" {
					if ac := ctx.world.Aircraft[rbl.P[1].Callsign]; ac != nil {
						gs = ac.GS()
					}
				}
			}

			drawRBL(p0, p1, i+1, gs)
		}
	}

	// Remove stale ones that include aircraft that have landed, etc.
	sp.RangeBearingLines = FilterSlice(sp.RangeBearingLines, func(rbl STARSRangeBearingLine) bool {
		p0, p1 := rbl.GetPoints(ctx, aircraft, sp)
		return !p0.IsZero() && !p1.IsZero()
	})

	transforms.LoadLatLongViewingMatrices(cb)
	ld.GenerateCommands(cb)
	transforms.LoadWindowViewingMatrices(cb)
	td.GenerateCommands(cb)
}

// Draw the minimum separation line between two aircraft, if selected.
func (sp *STARSPane) drawMinSep(ctx *PaneContext, transforms ScopeTransformations, cb *CommandBuffer) {
	cs0, cs1 := sp.MinSepAircraft[0], sp.MinSepAircraft[1]
	if cs0 == "" || cs1 == "" {
		// Two aircraft haven't been specified.
		return
	}
	ac0, ok0 := ctx.world.Aircraft[cs0]
	ac1, ok1 := ctx.world.Aircraft[cs1]
	if !ok0 || !ok1 {
		// Missing aircraft
		return
	}

	ps := sp.CurrentPreferenceSet
	color := ps.Brightness.Lines.RGB()

	s0, ok0 := sp.Aircraft[ac0.Callsign]
	s1, ok1 := sp.Aircraft[ac1.Callsign]
	if !ok0 || !ok1 {
		return
	}
	DrawMinimumSeparationLine(s0.TrackPosition(),
		s0.HeadingVector(ac0.NmPerLongitude(), ac0.MagneticVariation()),
		s1.TrackPosition(),
		s1.HeadingVector(ac1.NmPerLongitude(), ac1.MagneticVariation()),
		ac0.NmPerLongitude(), color, RGB{}, sp.systemFont[ps.CharSize.Tools],
		ctx, transforms, cb)
}

func (sp *STARSPane) drawAirspace(ctx *PaneContext, transforms ScopeTransformations, cb *CommandBuffer) {
	ld := GetColoredLinesDrawBuilder()
	defer ReturnColoredLinesDrawBuilder(ld)
	td := GetTextDrawBuilder()
	defer ReturnTextDrawBuilder(td)

	ps := sp.CurrentPreferenceSet
	rgb := ps.Brightness.Lists.ScaleRGB(STARSListColor)

	drawSectors := func(volumes []ControllerAirspaceVolume) {
		for _, v := range volumes {
			e := EmptyExtent2D()

			for _, pts := range v.Boundaries {
				for i := range pts {
					e = Union(e, pts[i])
					if i < len(pts)-1 {
						ld.AddLine(pts[i], pts[i+1], rgb)
					}
				}
			}

			center := e.Center()
			ps := sp.CurrentPreferenceSet
			style := TextStyle{
				Font:           sp.systemFont[ps.CharSize.Tools],
				Color:          rgb,
				DrawBackground: true, // default BackgroundColor is fine
			}
			alts := fmt.Sprintf("%d-%d", v.LowerLimit/100, v.UpperLimit/100)
			td.AddTextCentered(alts, transforms.WindowFromLatLongP(center), style)
		}
	}

	if sp.drawApproachAirspace {
		drawSectors(ctx.world.ApproachAirspace)
	}

	if sp.drawDepartureAirspace {
		drawSectors(ctx.world.DepartureAirspace)
	}

	transforms.LoadLatLongViewingMatrices(cb)
	ld.GenerateCommands(cb)
	transforms.LoadWindowViewingMatrices(cb)
	td.GenerateCommands(cb)
}

func (sp *STARSPane) consumeMouseEvents(ctx *PaneContext, ghosts []*GhostAircraft,
	transforms ScopeTransformations, cb *CommandBuffer) {
	if ctx.mouse == nil {
		return
	}

	mouse := ctx.mouse
	ps := &sp.CurrentPreferenceSet
	if activeSpinner == nil && !sp.LockDisplay {
		// Handle dragging the scope center
		if mouse.Dragging[MouseButtonSecondary] {
			delta := mouse.DragDelta
			if delta[0] != 0 || delta[1] != 0 {
				deltaLL := transforms.LatLongFromWindowV(delta)
				ps.CurrentCenter = sub2f(ps.CurrentCenter, deltaLL)
			}
		}

		// Consume mouse wheel
		if mouse.Wheel[1] != 0 {
			r := ps.Range
			if _, ok := ctx.keyboard.Pressed[KeyControl]; ok {
				ps.Range += 3 * mouse.Wheel[1]
			} else {
				ps.Range += mouse.Wheel[1]
			}
			ps.Range = clamp(ps.Range, 6, 256) // 4-33

			// We want to zoom in centered at the mouse position; this affects
			// the scope center after the zoom, so we'll find the
			// transformation that gives the new center position.
			mouseLL := transforms.LatLongFromWindowP(mouse.Pos)
			scale := ps.Range / r
			centerTransform := Identity3x3().
				Translate(mouseLL[0], mouseLL[1]).
				Scale(scale, scale).
				Translate(-mouseLL[0], -mouseLL[1])

			ps.CurrentCenter = centerTransform.TransformPoint(ps.CurrentCenter)
		}
	}

	if ctx.mouse.Clicked[MouseButtonPrimary] {
		if ctx.keyboard != nil && ctx.keyboard.IsPressed(KeyShift) && ctx.keyboard.IsPressed(KeyControl) {
			// Shift-Control-click anywhere -> copy current mouse lat-long to the clipboard.
			mouseLatLong := transforms.LatLongFromWindowP(ctx.mouse.Pos)
			ctx.platform.GetClipboard().SetText(strings.ReplaceAll(mouseLatLong.DMSString(), " ", ""))
		}

		if ctx.keyboard != nil && ctx.keyboard.IsPressed(KeyControl) {
			if ac, _ := sp.tryGetClosestAircraft(ctx.world, ctx.mouse.Pos, transforms); ac != nil {
				if state := sp.Aircraft[ac.Callsign]; state != nil {
					state.IsSelected = !state.IsSelected
					return
				}
			}
		}

		// If a scope click handler has been registered, give it the click
		// and then clear it out.
		var status STARSCommandStatus
		if sp.scopeClickHandler != nil {
			status = sp.scopeClickHandler(ctx.mouse.Pos, transforms)
		} else {
			status = sp.executeSTARSClickedCommand(ctx, sp.previewAreaInput, ctx.mouse.Pos, ghosts, transforms)
		}

		if status.err != nil {
			// TODO: as above, rewrite server errors to be cryptic STARS errors...
			sp.previewAreaOutput = status.err.Error()
		} else {
			if status.clear {
				sp.resetInputState()
			}
			sp.previewAreaOutput = status.output
		}
	} else if ctx.mouse.Clicked[MouseButtonTertiary] {
		if ac, _ := sp.tryGetClosestAircraft(ctx.world, ctx.mouse.Pos, transforms); ac != nil {
			if state := sp.Aircraft[ac.Callsign]; state != nil {
				state.IsSelected = !state.IsSelected
			}
		}
	} else if !ctx.world.SimIsPaused {
		switch sp.CurrentPreferenceSet.DwellMode {
		case DwellModeOff:
			sp.dwellAircraft = ""

		case DwellModeOn:
			if ac, _ := sp.tryGetClosestAircraft(ctx.world, ctx.mouse.Pos, transforms); ac != nil {
				sp.dwellAircraft = ac.Callsign
			} else {
				sp.dwellAircraft = ""
			}

		case DwellModeLock:
			if ac, _ := sp.tryGetClosestAircraft(ctx.world, ctx.mouse.Pos, transforms); ac != nil {
				sp.dwellAircraft = ac.Callsign
			}
			// Otherwise leave sp.dwellAircraft as is
		}
	} else {
		if ac, _ := sp.tryGetClosestAircraft(ctx.world, ctx.mouse.Pos, transforms); ac != nil {
			td := GetTextDrawBuilder()
			defer ReturnTextDrawBuilder(td)

			ps := sp.CurrentPreferenceSet
			font := sp.systemFont[ps.CharSize.Datablocks]
			style := TextStyle{
				Font:        font,
				Color:       ps.Brightness.FullDatablocks.ScaleRGB(STARSListColor),
				LineSpacing: 0}

			// Aircraft track position in window coordinates
			state := sp.Aircraft[ac.Callsign]
			pac := transforms.WindowFromLatLongP(state.TrackPosition())

			// Upper-left corner of where we start drawing the text
			pad := float32(5)
			ptext := add2f([2]float32{2 * pad, 0}, pac)
			info := ac.NavSummary()
			td.AddText(info, ptext, style)

			// Draw an alpha-blended quad behind the text to make it more legible.
			trid := GetTrianglesDrawBuilder()
			defer ReturnTrianglesDrawBuilder(trid)
			bx, by := font.BoundText(info, style.LineSpacing)
			trid.AddQuad(add2f(ptext, [2]float32{-pad, 0}),
				add2f(ptext, [2]float32{float32(bx) + pad, 0}),
				add2f(ptext, [2]float32{float32(bx) + pad, -float32(by) - pad}),
				add2f(ptext, [2]float32{-pad, -float32(by) - pad}))

			// Get it all into the command buffer
			transforms.LoadWindowViewingMatrices(cb)
			cb.SetRGBA(RGBA{R: 0.25, G: 0.25, B: 0.25, A: 0.75})
			cb.Blend()
			trid.GenerateCommands(cb)
			cb.DisableBlend()
			td.GenerateCommands(cb)
		}
	}
}

func (sp *STARSPane) drawMouseCursor(ctx *PaneContext, paneExtent Extent2D, transforms ScopeTransformations,
	cb *CommandBuffer) {
	if ctx.mouse == nil {
		return
	}

	// If the mouse is inside the scope, disable the standard mouse cursor
	// and draw a cross for the cursor; otherwise leave the default arrow
	// for the DCB.
	if ctx.mouse.Pos[0] >= 0 && ctx.mouse.Pos[0] < paneExtent.Width() &&
		ctx.mouse.Pos[1] >= 0 && ctx.mouse.Pos[1] < paneExtent.Height() {
		ctx.mouse.SetCursor(imgui.MouseCursorNone)
		ld := GetLinesDrawBuilder()
		defer ReturnLinesDrawBuilder(ld)

		w := float32(7) * Select(runtime.GOOS == "windows", ctx.platform.DPIScale(), float32(1))
		ld.AddLine(add2f(ctx.mouse.Pos, [2]float32{-w, 0}), add2f(ctx.mouse.Pos, [2]float32{w, 0}))
		ld.AddLine(add2f(ctx.mouse.Pos, [2]float32{0, -w}), add2f(ctx.mouse.Pos, [2]float32{0, w}))

		transforms.LoadWindowViewingMatrices(cb)
		// STARS Operators Manual 4-74: FDB brightness is used for the cursor
		ps := sp.CurrentPreferenceSet
		cb.SetRGB(ps.Brightness.FullDatablocks.RGB())
		ld.GenerateCommands(cb)
	} else {
		ctx.mouse.SetCursor(imgui.MouseCursorArrow)
	}
}

///////////////////////////////////////////////////////////////////////////
// DCB menu on top

const STARSButtonSize = 70

const (
	STARSButtonFull = 1 << iota
	STARSButtonHalfVertical
	STARSButtonHalfHorizontal
	STARSButtonSelected
)

func starsButtonSize(flags int, scale float32) [2]float32 {
	bs := func(s float32) float32 { return float32(int(s*STARSButtonSize + 0.5)) }

	if (flags & STARSButtonFull) != 0 {
		return [2]float32{bs(scale), bs(scale)}
	} else if (flags & STARSButtonHalfVertical) != 0 {
		return [2]float32{bs(scale), bs(scale / 2)}
	} else if (flags & STARSButtonHalfHorizontal) != 0 {
		return [2]float32{bs(scale / 2), bs(scale)}
	} else {
		lg.Errorf("unhandled starsButtonFlags %d", flags)
		return [2]float32{bs(scale), bs(scale)}
	}
}

var dcbDrawState struct {
	cb           *CommandBuffer
	mouse        *MouseState
	mouseDownPos []float32
	cursor       [2]float32
	drawStartPos [2]float32
	style        TextStyle
	brightness   STARSBrightness
	position     int
}

func (sp *STARSPane) StartDrawDCB(ctx *PaneContext, buttonScale float32, transforms ScopeTransformations,
	cb *CommandBuffer) {
	dcbDrawState.cb = cb
	dcbDrawState.mouse = ctx.mouse

	ps := sp.CurrentPreferenceSet
	dcbDrawState.brightness = ps.Brightness.DCB
	dcbDrawState.position = ps.DCBPosition
	switch dcbDrawState.position {
	case DCBPositionTop, DCBPositionLeft:
		dcbDrawState.drawStartPos = [2]float32{0, ctx.paneExtent.Height()}

	case DCBPositionRight:
		sz := starsButtonSize(STARSButtonFull, buttonScale) // FIXME: there should be a better way to get the default
		dcbDrawState.drawStartPos = [2]float32{ctx.paneExtent.Width() - sz[0], ctx.paneExtent.Height()}

	case DCBPositionBottom:
		sz := starsButtonSize(STARSButtonFull, buttonScale)
		dcbDrawState.drawStartPos = [2]float32{0, sz[1]}
	}

	dcbDrawState.cursor = dcbDrawState.drawStartPos

	dcbDrawState.style = TextStyle{
		Font:        sp.dcbFont[ps.CharSize.DCB],
		Color:       RGB{1, 1, 1},
		LineSpacing: 0,
		// DropShadow: true, // ????
		// DropShadowColor: RGB{0,0,0}, // ????
	}
	if dcbDrawState.style.Font == nil {
		lg.Errorf("nil buttonFont??")
		dcbDrawState.style.Font = GetDefaultFont()
	}

	transforms.LoadWindowViewingMatrices(cb)
	cb.LineWidth(1)

	if ctx.mouse != nil && ctx.mouse.Clicked[MouseButtonPrimary] {
		dcbDrawState.mouseDownPos = ctx.mouse.Pos[:]
	}

	/*
		imgui.PushStyleColor(imgui.StyleColorText, imgui.Vec4{.7, .7, .7, 1})
		imgui.PushStyleColor(imgui.StyleColorButton, imgui.Vec4{.075, .075, .075, 1})
		imgui.PushStyleColor(imgui.StyleColorButtonHovered, imgui.Vec4{.3, .3, .3, 1})
		imgui.PushStyleColor(imgui.StyleColorButtonActive, imgui.Vec4{0, .2, 0, 1})
	*/
}

func (sp *STARSPane) EndDrawDCB() {
	// Clear out the scissor et al...
	dcbDrawState.cb.ResetState()

	if mouse := dcbDrawState.mouse; mouse != nil {
		if mouse.Released[MouseButtonPrimary] {
			dcbDrawState.mouseDownPos = nil
		}
	}
}

func drawDCBText(text string, td *TextDrawBuilder, buttonSize [2]float32, color RGB) {
	// Clean up the text
	lines := strings.Split(strings.TrimSpace(text), "\n")
	for i := range lines {
		lines[i] = strings.TrimSpace(lines[i])
	}

	style := dcbDrawState.style
	style.Color = lerpRGB(.5, color, dcbDrawState.brightness.ScaleRGB(color))
	_, h := style.Font.BoundText(strings.Join(lines, "\n"), dcbDrawState.style.LineSpacing)

	slop := buttonSize[1] - float32(h) // todo: what if negative...
	y0 := dcbDrawState.cursor[1] - slop/2
	for _, line := range lines {
		lw, lh := style.Font.BoundText(line, style.LineSpacing)
		x0 := dcbDrawState.cursor[0] + (buttonSize[0]-float32(lw))/2

		td.AddText(line, [2]float32{x0, y0}, style)
		y0 -= float32(lh)
	}
}

func drawDCBButton(text string, flags int, buttonScale float32, pushedIn bool, disabled bool) (Extent2D, bool) {
	ld := GetColoredLinesDrawBuilder()
	trid := GetColoredTrianglesDrawBuilder()
	td := GetTextDrawBuilder()
	defer ReturnColoredLinesDrawBuilder(ld)
	defer ReturnColoredTrianglesDrawBuilder(trid)
	defer ReturnTextDrawBuilder(td)

	sz := starsButtonSize(flags, buttonScale)

	// Offset for spacing
	const delta = 1
	p0 := add2f(dcbDrawState.cursor, [2]float32{delta, -delta})
	p1 := add2f(p0, [2]float32{sz[0] - 2*delta, 0})
	p2 := add2f(p1, [2]float32{0, -sz[1] + 2*delta})
	p3 := add2f(p2, [2]float32{-sz[0] + 2*delta, 0})

	ext := Extent2DFromPoints([][2]float32{p0, p2})
	mouse := dcbDrawState.mouse
	mouseInside := mouse != nil && ext.Inside(mouse.Pos)
	mouseDownInside := dcbDrawState.mouseDownPos != nil &&
		ext.Inside([2]float32{dcbDrawState.mouseDownPos[0], dcbDrawState.mouseDownPos[1]})

	var buttonColor, textColor RGB
	if disabled {
		buttonColor = STARSDCBDisabledButtonColor
		textColor = STARSDCBDisabledTextColor
	}
	if !disabled {
		if mouseInside && mouseDownInside {
			pushedIn = !pushedIn
		}

		// Swap selected/regular color to indicate the tentative result
		buttonColor = Select(pushedIn, STARSDCBActiveButtonColor, STARSDCBButtonColor)
		textColor = Select(mouseInside, STARSDCBTextSelectedColor, STARSDCBTextColor)
	}
	buttonColor = dcbDrawState.brightness.ScaleRGB(buttonColor)
	//textColor = dcbDrawState.brightness.ScaleRGB(textColor)

	trid.AddQuad(p0, p1, p2, p3, buttonColor)
	drawDCBText(text, td, sz, textColor)

	if !disabled && pushedIn { //((selected && !mouseInside) || (!selected && mouseInside && mouse.Down[MouseButtonPrimary])) {
		// Depressed bevel scheme: darker top/left, highlight bottom/right
		ld.AddLine(p0, p1, lerpRGB(.5, buttonColor, RGB{0, 0, 0}))
		ld.AddLine(p0, p3, lerpRGB(.5, buttonColor, RGB{0, 0, 0}))
		ld.AddLine(p1, p2, lerpRGB(.25, buttonColor, RGB{1, 1, 1}))
		ld.AddLine(p2, p3, lerpRGB(.25, buttonColor, RGB{1, 1, 1}))
	} else {
		// Normal bevel scheme: highlight top and left, darker bottom and right
		ld.AddLine(p0, p1, lerpRGB(.25, buttonColor, RGB{1, 1, 1}))
		ld.AddLine(p0, p3, lerpRGB(.25, buttonColor, RGB{1, 1, 1}))
		ld.AddLine(p1, p2, lerpRGB(.5, buttonColor, RGB{0, 0, 0}))
		ld.AddLine(p2, p3, lerpRGB(.5, buttonColor, RGB{0, 0, 0}))
	}

	updateDCBCursor(flags, sz)

	// FIXME: Attempt at scissoring when drawing buttons--breaks for half
	// height buttons--needs to be w.r.t. window coordinates (I think).
	/*
		highDPIScale := platform.DPIScale()
		x0, y0 := int(highDPIScale*p0[0]), int(highDPIScale*p0[1])
		w, h := int(highDPIScale*sz.X), int(highDPIScale*sz.Y)
		dcbDrawState.cb.Scissor(x0, y0, w, h)
	*/

	// Text last!
	trid.GenerateCommands(dcbDrawState.cb)
	ld.GenerateCommands(dcbDrawState.cb)
	td.GenerateCommands(dcbDrawState.cb)

	if mouse != nil && mouseInside && mouse.Released[MouseButtonPrimary] && mouseDownInside {
		return ext, true /* clicked and released */
	}
	return ext, false
}

func updateDCBCursor(flags int, sz [2]float32) {
	if dcbDrawState.position == DCBPositionTop || dcbDrawState.position == DCBPositionBottom {
		// Drawing left to right
		if (flags&STARSButtonFull) != 0 || (flags&STARSButtonHalfHorizontal) != 0 {
			// For full height buttons, always go to the next column
			dcbDrawState.cursor[0] += sz[0]
			dcbDrawState.cursor[1] = dcbDrawState.drawStartPos[1]
		} else if (flags & STARSButtonHalfVertical) != 0 {
			if dcbDrawState.cursor[1] == dcbDrawState.drawStartPos[1] {
				// Room for another half-height button below
				dcbDrawState.cursor[1] -= sz[1]
			} else {
				// On to the next column
				dcbDrawState.cursor[0] += sz[0]
				dcbDrawState.cursor[1] = dcbDrawState.drawStartPos[1]
			}
		} else {
			lg.Errorf("unhandled starsButtonFlags %d", flags)
			dcbDrawState.cursor[0] += sz[0]
			dcbDrawState.cursor[1] = dcbDrawState.drawStartPos[1]
		}
	} else {
		// Drawing top to bottom
		if (flags&STARSButtonFull) != 0 || (flags&STARSButtonHalfVertical) != 0 {
			// For full width buttons, always go to the next row
			dcbDrawState.cursor[0] = dcbDrawState.drawStartPos[0]
			dcbDrawState.cursor[1] -= sz[1]
		} else if (flags & STARSButtonHalfHorizontal) != 0 {
			if dcbDrawState.cursor[0] == dcbDrawState.drawStartPos[0] {
				// Room for another half-width button to the right
				dcbDrawState.cursor[0] += sz[0]
			} else {
				// On to the next row
				dcbDrawState.cursor[0] = dcbDrawState.drawStartPos[0]
				dcbDrawState.cursor[1] -= sz[1]
			}
		} else {
			lg.Errorf("unhandled starsButtonFlags %d", flags)
			dcbDrawState.cursor[0] = dcbDrawState.drawStartPos[0]
			dcbDrawState.cursor[1] -= sz[0]
		}
	}
}

func STARSToggleButton(text string, state *bool, flags int, buttonScale float32) bool {
	_, clicked := drawDCBButton(text, flags, buttonScale, *state, false)

	if clicked {
		*state = !*state
	}

	return clicked
}

var (
	// TODO: think about implications of multiple STARSPanes being active
	// at once w.r.t. this.  This probably should be a member variable,
	// though we also need to think about focus capture; probably should
	// force take it when a spinner is active..
	activeSpinner unsafe.Pointer
	// Accumulated but not yet reported mouse movement
	activeSpinnerMouseDelta float32
)

func STARSIntSpinner(ctx *PaneContext, text string, value *int, min int, max int, flags int, buttonScale float32) {
	STARSCallbackSpinner[int](ctx, text, value,
		func(v int) string { return strconv.Itoa(v) },
		func(v int, delta int) int { return clamp(v+delta, min, max) },
		flags, buttonScale)
}

func STARSCallbackSpinner[V any](ctx *PaneContext, text string, value *V, print func(v V) string,
	callback func(v V, delta int) V, flags int, buttonScale float32) {
	text += print(*value)

	if activeSpinner == unsafe.Pointer(value) {
		buttonBounds, clicked := drawDCBButton(text, flags, buttonScale, true, false)
		// This is horrific and one of many ugly things about capturing the
		// mouse, but most of Panes' work is in the simplified space of a
		// pane coordinate system; here we need something in terms of
		// window coordinates, so need to both account for the viewport
		// call that lets us draw things oblivious to the menubar as well
		// as flip things in y.
		h := ctx.paneExtent.Height() + ui.menuBarHeight
		buttonBounds.p0[1], buttonBounds.p1[1] = h-buttonBounds.p1[1], h-buttonBounds.p0[1]
		ctx.platform.StartCaptureMouse(buttonBounds)

		if clicked {
			activeSpinner = nil
			ctx.platform.EndCaptureMouse()
		}

		if ctx.mouse != nil {
			activeSpinnerMouseDelta += -ctx.mouse.Wheel[1]

			// Require two ticks for a delta of one; make the spinners a
			// little less jumpy.
			const movementScale = 1
			// Only report a change when there's enough movement to matter.
			if abs(activeSpinnerMouseDelta) > movementScale {
				delta := int(activeSpinnerMouseDelta / movementScale)
				activeSpinnerMouseDelta -= float32(delta * movementScale)
				*value = callback(*value, delta)
			}
		}
	} else {
		_, clicked := drawDCBButton(text, flags, buttonScale, false, false)
		if clicked {
			activeSpinner = unsafe.Pointer(value)
		}
	}
}

func STARSItemsSpinner[T cmp.Ordered](ctx *PaneContext, text string, value *T, options []T, flags int, buttonScale float32) {
	STARSCallbackSpinner(ctx, text, value,
		func(v T) string { return fmt.Sprintf("%v", v) },
		func(v T, delta int) T {
			idx, _ := slices.BinarySearch(options, *value)
			idx = clamp(idx+delta, 0, len(options)-1)
			return options[idx]
		}, flags, buttonScale)
}

func STARSBrightnessSpinner(ctx *PaneContext, text string, b *STARSBrightness, min STARSBrightness, allowOff bool,
	flags int, buttonScale float32) {
	STARSCallbackSpinner(ctx, text, b,
		func(b STARSBrightness) string {
			if b == 0 {
				return "OFF"
			} else {
				return fmt.Sprintf("%2d", int(b))
			}
		},
		func(b STARSBrightness, delta int) STARSBrightness {
			b += STARSBrightness(5 * delta)
			if b < min && allowOff {
				return STARSBrightness(0)
			}
			return STARSBrightness(clamp(b, min, 100))
		}, flags, buttonScale)
}

func STARSSelectButton(text string, flags int, buttonScale float32) bool {
	_, clicked := drawDCBButton(text, flags, buttonScale, flags&STARSButtonSelected != 0, false)
	return clicked
}

func (sp *STARSPane) STARSPlaceButton(text string, flags int, buttonScale float32,
	callback func(pw [2]float32, transforms ScopeTransformations) STARSCommandStatus) {
	_, clicked := drawDCBButton(text, flags, buttonScale, text == sp.selectedPlaceButton, false)
	if clicked {
		sp.selectedPlaceButton = text
		sp.scopeClickHandler = func(pw [2]float32, transforms ScopeTransformations) STARSCommandStatus {
			sp.selectedPlaceButton = ""
			return callback(pw, transforms)
		}
	}
}

func STARSDisabledButton(text string, flags int, buttonScale float32) {
	drawDCBButton(text, flags, buttonScale, false, true)
}

///////////////////////////////////////////////////////////////////////////
// STARSPane utility methods

// amendFlightPlan is a useful utility function for changing an entry in
// the flightplan; the provided callback function should make the update
// and the rest of the details are handled here.
func amendFlightPlan(w *World, callsign string, amend func(fp *FlightPlan)) error {
	if ac := w.GetAircraft(callsign, false); ac == nil {
		return ErrNoAircraftForCallsign
	} else {
		fp := Select(ac.FlightPlan != nil, ac.FlightPlan, &FlightPlan{})
		amend(fp)
		return w.AmendFlightPlan(callsign, *fp)
	}
}

func (sp *STARSPane) initializeFonts() {
	init := func(fonts []*Font, name string, sizes []int) {
		for i, sz := range sizes {
			id := FontIdentifier{Name: name, Size: sz}
			fonts[i] = GetFont(id)
			if fonts[i] == nil {
				lg.Errorf("Font not found for %+v", id)
				fonts[i] = GetDefaultFont()
			}
		}
	}

	init(sp.systemFont[:], "Fixed Demi Bold", []int{9, 11, 12, 13, 14, 16})
	init(sp.dcbFont[:], "Inconsolata SemiBold", []int{10, 12, 14})
}

func (sp *STARSPane) resetInputState() {
	sp.previewAreaInput = ""
	sp.previewAreaOutput = ""
	sp.commandMode = CommandModeNone
	sp.multiFuncPrefix = ""

	sp.scopeClickHandler = nil
	sp.selectedPlaceButton = ""
}

const (
	RadarModeSingle = iota
	RadarModeMulti
	RadarModeFused
)

func (sp *STARSPane) radarMode(w *World) int {
	if len(w.RadarSites) == 0 {
		// Straight-up fused mode if none are specified.
		return RadarModeFused
	}

	ps := sp.CurrentPreferenceSet
	if _, ok := w.RadarSites[ps.RadarSiteSelected]; ps.RadarSiteSelected != "" && ok {
		return RadarModeSingle
	} else if ps.FusedRadarMode {
		return RadarModeFused
	} else {
		return RadarModeMulti
	}
}

func (sp *STARSPane) radarVisibility(w *World, pos Point2LL, alt int) (primary, secondary bool, distance float32) {
	ps := sp.CurrentPreferenceSet
	distance = 1e30
	single := sp.radarMode(w) == RadarModeSingle
	for id, site := range w.RadarSites {
		if single && ps.RadarSiteSelected != id {
			continue
		}

		if p, s, dist := site.CheckVisibility(w, pos, alt); p || s {
			primary = primary || p
			secondary = secondary || s
			distance = min(distance, dist)
		}
	}

	return
}

func (sp *STARSPane) visibleAircraft(w *World) []*Aircraft {
	var aircraft []*Aircraft
	ps := sp.CurrentPreferenceSet
	single := sp.radarMode(w) == RadarModeSingle
	now := w.CurrentTime()
	for callsign, state := range sp.Aircraft {
		ac, ok := w.Aircraft[callsign]
		if !ok {
			continue
		}
		// This includes the case of a spawned aircraft for which we don't
		// yet have a radar track.
		if state.LostTrack(now) {
			continue
		}

		visible := false

		if sp.radarMode(w) == RadarModeFused {
			// visible unless if it's almost on the ground
			alt := float32(state.TrackAltitude())
			visible = (ac.IsDeparture() && alt > ac.DepartureAirportElevation()+100) ||
				(!ac.IsDeparture() && alt > ac.ArrivalAirportElevation()+100)
		} else {
			// Otherwise see if any of the radars can see it
			for id, site := range w.RadarSites {
				if single && ps.RadarSiteSelected != id {
					continue
				}

				if p, s, _ := site.CheckVisibility(w, state.TrackPosition(), state.TrackAltitude()); p || s {
					visible = true
				}
			}
		}

		if visible {
			aircraft = append(aircraft, ac)

			// Is this the first we've seen it?
			if state.FirstRadarTrack.IsZero() {
				state.FirstRadarTrack = now

				if sp.AutoTrackDepartures && ac.TrackingController == "" &&
					w.DepartureController(ac) == w.Callsign {
					w.InitiateTrack(callsign, nil, nil) // ignore error...
				}
			}
		}
	}

	return aircraft
}

func (sp *STARSPane) datablockVisible(ac *Aircraft, ctx *PaneContext) bool {
	af := sp.CurrentPreferenceSet.AltitudeFilters
	alt := sp.Aircraft[ac.Callsign].TrackAltitude()
	if ac.TrackingController == ctx.world.Callsign {
		// For owned datablocks
		return true
	} else if ac.HandoffTrackController == ctx.world.Callsign {
		// For recieving handoffs
		return true
	} else if ac.ControllingController == ctx.world.Callsign {
		// For non-greened handoffs
		return true
	} else if sp.Aircraft[ac.Callsign].PointedOut {
		// Pointouts: This is if its been accepted,
		// for an incoming pointout, it falls to the FDB check
		return true
	} else if ac.Squawk == 7500 || ac.Squawk == 7600 || ac.Squawk == 7700 || ac.Squawk == 7777 || ac.Squawk == 7400 {
		// Special purpose codes
		return true
	} else if sp.Aircraft[ac.Callsign].DatablockType == FullDatablock {
		// If FDB, may trump others but idc
		// This *should* be primarily doing CA and ATPA cones
		return true
	} else if sp.isOverflight(ctx, ac) && sp.CurrentPreferenceSet.OverflightFullDatablocks { //Need a f7 + e
		// Overflights
		return true
	} else if sp.CurrentPreferenceSet.QuickLookAll {
		// Quick look all
		return true
	} else if ac.RedirectedHandoff.RedirectedTo == ctx.world.Callsign {
		// Redirected to
		return true
	} else if slices.Contains(ac.RedirectedHandoff.Redirector, ctx.world.Callsign) {
		// Had it but redirected it
		return true
	}

	// Quick Look Positions.
	for _, quickLookPositions := range sp.CurrentPreferenceSet.QuickLookPositions {
		if ac.TrackingController == quickLookPositions.Callsign {
			return true
		}
	}

	if !ac.IsAssociated() {
		return alt >= af.Unassociated[0] && alt <= af.Unassociated[1]
	} else {
		return alt >= af.Associated[0] && alt <= af.Associated[1]
	}
}

func (sp *STARSPane) getLeaderLineDirection(ac *Aircraft, w *World) CardinalOrdinalDirection {
	ps := sp.CurrentPreferenceSet

	if sp.Aircraft[ac.Callsign].GlobalLeaderLine && ac.GlobalLinePosition != nil {
		return *ac.GlobalLinePosition
	}
	if lld := sp.Aircraft[ac.Callsign].LeaderLineDirection; lld != nil {
		// The direction was specified for the aircraft specifically
		return *lld
	} else if ac.TrackingController == w.Callsign {
		// Tracked by us
		return ps.LeaderLineDirection
	} else if dir, ok := ps.ControllerLeaderLineDirections[ac.TrackingController]; ok {
		// Tracked by another controller for whom a direction was specified
		return dir
	} else if ps.OtherControllerLeaderLineDirection != nil {
		// Tracked by another controller without a per-controller direction specified
		return *ps.OtherControllerLeaderLineDirection
	} else {
		// TODO: should this case have a user-specifiable default?
		return CardinalOrdinalDirection(North)
	}
}

func (sp *STARSPane) getLeaderLineVector(dir CardinalOrdinalDirection) [2]float32 {
	angle := dir.Heading()
	v := [2]float32{sin(radians(angle)), cos(radians(angle))}
	ps := sp.CurrentPreferenceSet
	return scale2f(v, float32(10+10*ps.LeaderLineLength))
}

func (sp *STARSPane) isOverflight(ctx *PaneContext, ac *Aircraft) bool {
	return ac.FlightPlan != nil &&
		(ctx.world.GetAirport(ac.FlightPlan.DepartureAirport) == nil &&
			ctx.world.GetAirport(ac.FlightPlan.ArrivalAirport) == nil)
}

func (sp *STARSPane) tryGetClosestAircraft(w *World, mousePosition [2]float32, transforms ScopeTransformations) (*Aircraft, float32) {
	var ac *Aircraft
	distance := float32(20) // in pixels; don't consider anything farther away

	for _, a := range sp.visibleAircraft(w) {
		pw := transforms.WindowFromLatLongP(sp.Aircraft[a.Callsign].TrackPosition())
		dist := distance2f(pw, mousePosition)
		if dist < distance {
			ac = a
			distance = dist
		}
	}

	return ac, distance
}

func (sp *STARSPane) tryGetClosestGhost(ghosts []*GhostAircraft, mousePosition [2]float32, transforms ScopeTransformations) (*GhostAircraft, float32) {
	var ghost *GhostAircraft
	distance := float32(20) // in pixels; don't consider anything farther away

	for _, g := range ghosts {
		pw := transforms.WindowFromLatLongP(g.Position)
		dist := distance2f(pw, mousePosition)
		if dist < distance {
			ghost = g
			distance = dist
		}
	}

	return ghost, distance
}

func (sp *STARSPane) radarSiteId(w *World) string {
	switch sp.radarMode(w) {
	case RadarModeSingle:
		return sp.CurrentPreferenceSet.RadarSiteSelected
	case RadarModeMulti:
		return "MULTI"
	case RadarModeFused:
		return "FUSED"
	default:
		return "UNKNOWN"
	}
}<|MERGE_RESOLUTION|>--- conflicted
+++ resolved
@@ -3128,24 +3128,22 @@
 func calculateAirspace(ctx *PaneContext, callsign string) (string, bool) {
 	ac := ctx.world.Aircraft[callsign]
 	if ac == nil {
-		return "no target", false 
+		return "no target", false
 	}
 	aircraftType := database.AircraftPerformance[ac.FlightPlan.BaseType()].Engine.AircraftType
-		for _, rules := range ctx.world.STARSFacilityAdaptation.AirspaceAwareness {
-			for _, fix := range rules.Fix {
-				if strings.Contains(ac.FlightPlan.Route, fix) || fix == "ALL" {
-					alt := rules.AltitudeRange
-					if (alt[0] == 0 && alt[1] == 0) /* none specified */ ||
-						(ac.FlightPlan.Altitude >= alt[0] && ac.FlightPlan.Altitude <= alt[1]) {
-						if len(rules.AircraftType) == 0 || slices.Contains(rules.AircraftType, aircraftType) {
-							return rules.ReceivingController, rules.ToCenter
-						}
+	for _, rules := range ctx.world.STARSFacilityAdaptation.AirspaceAwareness {
+		for _, fix := range rules.Fix {
+			if strings.Contains(ac.FlightPlan.Route, fix) || fix == "ALL" {
+				alt := rules.AltitudeRange
+				if (alt[0] == 0 && alt[1] == 0) /* none specified */ ||
+					(ac.FlightPlan.Altitude >= alt[0] && ac.FlightPlan.Altitude <= alt[1]) {
+					if len(rules.AircraftType) == 0 || slices.Contains(rules.AircraftType, aircraftType) {
+						return rules.ReceivingController, rules.ToCenter
 					}
 				}
 			}
 		}
-	
-	
+	}
 
 	return "", false
 }
@@ -3501,18 +3499,13 @@
 						func(err error) {
 							// If it's not a command, set the scratchpad if it fits.
 							if len(cmd) <= 3 || (len(cmd) >= 4 && ctx.world.STARSFacilityAdaptation.ScratchpadRules[0]) {
-<<<<<<< HEAD
-								err := sp.setScratchpad(ctx, ac.Callsign, cmd, false)
 								if err != nil {
 									status.err = GetSTARSError(err)
 									return
-=======
-								if err := sp.setScratchpad(ctx, ac.Callsign, cmd, false); err != nil {
-									status.err = err
->>>>>>> 249f3e45
 								}
 							} else {
 								status.err = err
+								return
 							}
 						})
 				}
@@ -5953,7 +5946,6 @@
 		state.LeaderLineDirection = state.ChosenLeaderLine
 	}
 
-	
 	if index := slices.Index(state.Warnings, state.SPCOverride); index != -1 {
 		state.Warnings = append(state.Warnings[:index], state.Warnings[index+1:]...)
 	} else if state.MSAW && !state.InhibitMSAW && !state.DisableMSAW && !ps.DisableMSAW && !slices.Contains(state.Warnings, "LA") {
@@ -6052,7 +6044,7 @@
 				} else { // Different facility
 					field2 = ctrl.FacilityIdentifier
 				}
-				
+
 			}
 		}
 
