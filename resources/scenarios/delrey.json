--- conflicted
+++ resolved
@@ -1,3700 +1,3697 @@
-{
-  "tracon": "SCT",
-  "airports": {
-		"KFUL": { "vfr": { "random_routes": { "rate": 10 } } },
-		"KAVX": { "vfr": { "random_routes": { "rate": 10 } } },
-		"KCMA": { "vfr": { "random_routes": { "rate": 10 } } },
-		"KOXR": { "vfr": { "random_routes": { "rate": 10 } } },
-		"KRAL": { "vfr": { "random_routes": { "rate": 5 } } },
-		"KTOA": { "vfr": { "random_routes": { "rate": 10 } } },
-		"KLGB": { "vfr": { "random_routes": { "rate": 10 } } },
-		"KVNY": { "vfr": { "random_routes": { "rate": 10 } } },
-		"KWHP": { "vfr": { "random_routes": { "rate": 10 } } },
-		"KEMT": { "vfr": { "random_routes": { "rate": 10 } } },
-		"KCNO": { "vfr": { "random_routes": { "rate": 10 } } },
-		"KPOC": { "vfr": { "random_routes": { "rate": 10 } } },
-		"KSMO": { "vfr": { "random_routes": { "rate": 5 } } },
-		"KHHR": { "vfr": { "random_routes": { "rate": 5 } } },
-    "KLAX": {
-	  "departure_runways_as_one": [ "25L,25R", "24L,24R" ],
-      "departure_routes": {
-        "7L": {
-          "MISEN.E, BEALE.E": {
-            "cleared_altitude": 3000,
-            "sid": "GARDY4",
-            "waypoints": "KLAX-25R/h071 TRAAP/a8000 JIIVE/a10000+ CLUTZ/a13000+ GARDY/a16000+"
-          },
-          "AVE,EHF": {
-            "cleared_altitude": 3000,
-            "sid": "GMN7",
-            "waypoints": "KLAX-25R/h071 VNY GMN"
-          },
-          "TRM": {
-            "cleared_altitude": 3000,
-            "sid": "LAXX1",
-            "waypoints": "KLAX-25R/h071 SLI TUSTI/a8000+ HEMET/a11000+ TRM"
-          },
-		  "OTAYY.E,TCATE.E": {
-            "cleared_altitude": 3000,
-            "sid": "LAXX1",
-            "waypoints": "KLAX-25R/h071 SLI DANAH OCN"
-          },
-          "CSTRO.E,COREZ.E": {
-            "cleared_altitude": 3000,
-            "sid": "WNNDY4",
-            "waypoints": "KLAX-25R/h071 JRGSN/a6300+ WNNDY"
-          },
-         "RZS.E": {
-            "cleared_altitude": 3000,
-            "sid": "VTU8",
-            "waypoints": "KLAX-25R/h071 VTU RZS"
-          },
-          "SCTRR.E,STOKD.E,MCKEY.E,DINTY.E,IKAYE.E": {
-            "cleared_altitude": 3000,
-            "sid": "TRTON2",
-            "waypoints": "KLAX-25R/h071 TRTON/a8000+ DARRK/a12000- FIXIT IKAYE"
-          }
-        },
-        "7R": {
-          "MISEN.E,BEALE.E": {
-            "cleared_altitude": 3000,
-            "sid": "GARDY4",
-            "waypoints": "KLAX-25L/h071 TRAAP/a8000 JIIVE/a10000+ CLUTZ/a13000+ GARDY/a16000+"
-          },
-          "AVE,EHF": {
-            "cleared_altitude": 3000,
-            "sid": "GMN7",
-            "waypoints": "KLAX-25L/h071 VNY GMN"
-          },
-          "TRM": {
-            "cleared_altitude": 3000,
-            "sid": "LAXX1",
-            "waypoints": "KLAX-25L/h071 SLI TUSTI/a8000+ HEMET/a11000+ TRM"
-          },
-		  "OTAYY.E,TCATE.E": {
-            "cleared_altitude": 3000,
-            "sid": "LAXX1",
-            "waypoints": "KLAX-25L/h071 SLI DANAH OCN"
-          },
-          "CSTRO.E,COREZ.E": {
-            "cleared_altitude": 3000,
-            "sid": "WNNDY4",
-            "waypoints": "KLAX-25L/h071 JRGSN/a6300+ WNNDY"
-          },
-          "RZS.E": {
-            "cleared_altitude": 3000,
-            "sid": "VTU8",
-            "waypoints": "KLAX-25L/h071 VTU RZS"
-          },
-          "SCTRR.E,STOKD.E,MCKEY.E,DINTY.E,IKAYE.E": {
-            "cleared_altitude": 3000,
-            "sid": "TRTON2",
-            "waypoints": "KLAX-25L/h056 TRTON/a8000+ DARRK/a12000- FIXIT IKAYE"
-          }
-        },
-        "6R": {
-          "MISEN.E,BEALE.E": {
-            "cleared_altitude": 3000,
-            "sid": "GARDY4",
-            "waypoints": "N033.57.10.027,W118.22.30.192 KOFAX TRAAP/a8000 JIIVE/a10000+ CLUTZ/a13000+ GARDY/a16000+"
-          },
-          "AVE,EHF": {
-            "cleared_altitude": 3000,
-            "sid": "GMN7",
-            "waypoints": "KLAX-24L/h056 VNY GMN"
-          },
-          "TRM": {
-            "cleared_altitude": 3000,
-            "sid": "LAXX1",
-            "waypoints": "KLAX-24L/h071 SLI TUSTI/a8000+ HEMET/a11000+ TRM"
-          },
-		  "OTAYY.E,TCATE.E": {
-            "cleared_altitude": 3000,
-            "sid": "LAXX1",
-            "waypoints": "KLAX-24L/h071 SLI DANAH OCN"
-          },
-          "CSTRO.E,COREZ.E": {
-            "cleared_altitude": 3000,
-            "sid": "WNNDY4",
-            "waypoints": "N033.57.10.027,W118.22.30.192 KOFAX JRGSN/a6300+ WNNDY"
-          },
-		  "FICKY.E": {
-            "cleared_altitude": 3000,
-            "sid": "TRTON2",
-            "waypoints": "KLAX-24L/h071 TRTON/a8000+ DARRK/a12000- BNANO DONKS"
-          },
-          "RZS.E": {
-            "cleared_altitude": 3000,
-            "sid": "VTU8",
-            "waypoints": "KLAX-24L/h071 VTU RZS"
-          },
-          "SCTRR.E,STOKD.E,MCKEY.E,DINTY.E,IKAYE.E": {
-            "cleared_altitude": 3000,
-            "sid": "TRTON2",
-            "waypoints": "KLAX-24L/h071 TRTON/a8000+ DARRK/a12000- FIXIT IKAYE"
-          }
-        },
-        "25R": {
-         "LAS": {
-            "cleared_altitude": 5000,
-            "sid": "ORCKA5",
-            "waypoints": "DOCKR/a3000-/h236 KLIPR/a10000+ KEGGS/a13000-19000 COOPP/a15000+ ORCKA NNAVY"
-          },
-          "MISEN": {
-            "cleared_altitude": 5000,
-            "sid": "ORCKA5",
-            "waypoints": "DOCKR/a3000-/h236 KLIPR/a10000+ KEGGS/a13000-19000 COOPP/a15000+ ORCKA NNAVY"
-          },
-          "SCTRR,STOKD,MCKEY,DINTY,FICKY": {
-            "cleared_altitude": 5000,
-            "sid": "SUMMR2",
-            "waypoints": "DOCKR/a3000- EVOSE/a5000- MKGEE DARRK/a12000- SUMMR OLOFF RIZIN"
-          },
-          "CLEEE,CNERY": {
-            "cleared_altitude": 5000,
-            "sid": "DOTSS2",
-            "waypoints": "DOCKR/a3000- WEILR/a5000- SHAEF PEVEE HOLTZ DOTSS/a15000+"
-          },
-          "AVE,EHF": {
-            "cleared_altitude": 5000,
-            "sid": "GMN7",
-            "waypoints": "KLAX-7L/h251 GMN"
-          },
-		  "MZB": {
-            "cleared_altitude": 5000,
-            "sid": "LAXX1",
-            "waypoints": "KLAX-7L/h251 SLI DANAH OCN CARIF MZB"
-          },
-          "CSTRO,COREZ": {
-            "cleared_altitude": 5000,
-            "sid": "LADYJ4",
-            "waypoints": "DOCKR/a3000- EVOSE/a5000- MKGEE MLIBU/a7000+ LADYJ/a8000 RUGBY OROSZ"
-          },
-          "IKAYE": {
-            "cleared_altitude": 5000,
-            "sid": "MOOOS2",
-            "waypoints": "KLAX-7L/h251 DTAIL/a3100+ MOOOS/a4900-8000 IKAYE"
-          },
-          "RZS,KWANG": {
-            "cleared_altitude": 5000,
-            "sid": "MUELR4",
-            "waypoints": "DOCKR/a3000- EVOSE/a1300-5000 MKGEE MUELR FIXIT/a10000/s280 IKAYE WGGNR"
-          },
-          "BEALE": {
-            "cleared_altitude": 5000,
-            "sid": "OSHNN1",
-            "waypoints": "DOCKR/a3000- WEILR/a5000- SHAEF PEVEE HOLTZ OSHNN CAHIL/a15000+ ZOOMM/a16000+ SEBBY PLAYY ARCUS YELAH WYZEE"
-          },
-		  "OTAYY,TCATE": {
-            "cleared_altitude": 5000,
-            "sid": "PNDAH2",
-            "waypoints": "DOCKR/a3000- WEILR/a5000- SHAEF PEVEE TANNN/a15000+ NNICE PNDAH/a20000+"
-          }
-      },
-	  "25R.OO": {
-          "MISEN.O": {
-            "cleared_altitude": 5000,
-            "sid": "STHBY1",
-            "waypoints": "N033.55.53.192,W118.27.41.160 EWOKK/a3000- KYLOW HSOLO STHBY HOLTZ OSHNN CAHIL/a15000+ ZOOMM/a16000+ SEBBY PLAYY ARCUS"
-          },
-          "SCTRR.O,STOKD.O,MCKEY.O,DINTY.O": {
-            "cleared_altitude": 5000,
-            "sid": "KYLOW1",
-            "waypoints": "N033.55.53.192,W118.27.41.160 EWOKK/a3000- KYLOW BOBAA/a8000+ FIXIT/a12000- RIZIN"
-          },
-		  "FICKY.O": {
-            "cleared_altitude": 5000,
-            "sid": "KYLOW1",
-            "waypoints": "N033.55.53.192,W118.27.41.160 EWOKK/a3000- KYLOW ZILLI LAUER/a9000 PLLUT"
-          },
-          "CLEEE.O,CNERY.O": {
-            "cleared_altitude": 5000,
-            "sid": "STHBY1",
-            "waypoints": "N033.55.53.192,W118.27.41.160 EWOKK/a3000- KYLOW HSOLO STHBY HOLTZ DOTSS/a15000+"
-          },
-          "BEALE.O": {
-            "cleared_altitude": 5000,
-            "sid": "STHBY1",
-            "waypoints": "N033.55.53.192,W118.27.41.160 EWOKK/a3000- KYLOW HSOLO STHBY HOLTZ OSHNN CAHIL/a15000+ ZOOMM/a16000+ SEBBY PLAYY ARCUS"
-          },
-		  "OTAYY.O,TCATE.O": {
-            "cleared_altitude": 5000,
-            "sid": "STHBY1",
-            "waypoints": "N033.55.53.192,W118.27.41.160 EWOKK/a3000- KYLOW HSOLO STHBY TANNN/a15000+ NNICE PNDAH/a20000+"
-          }
-      },
-      "25L": {
-       "LAS": {
-          "cleared_altitude": 5000,
-          "sid": "ORCKA5",
-          "waypoints": "HIIPR/a3000-/h236 KLIPR/a10000+ KEGGS/a13000-19000 COOPP/a15000+ ORCKA NNAVY"
-        },
-        "MISEN": {
-          "cleared_altitude": 5000,
-          "sid": "ORCKA5",
-          "waypoints": "HIIPR/a3000-/h236 KLIPR/a10000+ KEGGS/a13000-19000 COOPP/a15000+ ORCKA NNAVY"
-        },
-        "SCTRR,STOKD,MCKEY,DINTY,FICKY": {
-          "cleared_altitude": 5000,
-          "sid": "SUMMR2",
-          "waypoints": "HIIPR/a3000- EVOSE/a5000- MKGEE DARRK/a12000- SUMMR OLOFF RIZIN"
-        },
-        "CLEEE,CNERY": {
-          "cleared_altitude": 5000,
-          "sid": "DOTSS2",
-          "waypoints": "HIIPR/a3000- ADORE/a5000- SHAEF PEVEE HOLTZ DOTSS/a15000"
-        },
-        "AVE,EHF": {
-          "cleared_altitude": 5000,
-          "sid": "GMN7",
-          "waypoints": "KLAX-7R/h251 VNY GMN"
-        },
-		"MZB": {
-            "cleared_altitude": 5000,
-            "sid": "LAXX1",
-            "waypoints": "KLAX-7R/h251 SLI DANAH OCN CARIF MZB"
-          },
-        "CSTRO,COREZ": {
-          "cleared_altitude": 5000,
-          "sid": "LADYJ4",
-          "waypoints": "HIIPR/a3000- EVOSE/a5000- MKGEE MLIBU/a7000 LADYJ/a8000 RUGBY OROSZ"
-        },
-        "IKAYE": {
-          "cleared_altitude": 5000,
-          "sid": "MOOOS2",
-          "waypoints": "KLAX-7R/h251"
-        },
-        "RZS,KWANG": {
-          "cleared_altitude": 5000,
-          "sid": "MUELR4",
-          "waypoints": "HIIPR/a3000- EVOSE/a5000- MKGEE MUELR FIXIT/a10000/s280 IKAYE WGGNR"
-        },
-        "BEALE": {
-          "cleared_altitude": 5000,
-          "sid": "OSHNN1",
-          "waypoints": "HIIPR/a3000- ADORE/a5000- SHAEF PEVEE HOLTZ OSHNN CAHIL/a15000+ ZOOMM/a16000+ SEBBY PLAYY ARCUS YELAH WYZEE"
-        },
-		"OTAYY,TCATE": {
-            "cleared_altitude": 5000,
-            "sid": "PNDAH2",
-            "waypoints": "HIIPR/a3000- ADORE/a5000- SHAEF PEVEE TANNN/a15000+ NNICE PNDAH/a20000+"
-          }
-    },
-	"25L.OO": {
-          "MISEN.O": {
-            "cleared_altitude": 5000,
-            "sid": "STHBY1",
-            "waypoints": "N033.55.45.281,W118.27.46.241 EWOKK/a3000- KYLOW HSOLO STHBY HOLTZ OSHNN CAHIL/a15000+ ZOOMM/a16000+ SEBBY PLAYY ARCUS"
-          },
-          "SCTRR.O,STOKD.O,MCKEY.O,DINTY.O": {
-            "cleared_altitude": 5000,
-            "sid": "KYLOW1",
-            "waypoints": "N033.55.45.281,W118.27.46.241 EWOKK/a3000- KYLOW BOBAA/a8000+ FIXIT/a12000- RIZIN"
-          },
-		  "FICKY.O": {
-            "cleared_altitude": 5000,
-            "sid": "KYLOW1",
-            "waypoints": "N033.55.45.281,W118.27.46.241 EWOKK/a3000- KYLOW ZILLI LAUER/a9000 PLLUT"
-          },
-          "CLEEE.O,CNERY.O": {
-            "cleared_altitude": 5000,
-            "sid": "STHBY1",
-            "waypoints": "N033.55.45.281,W118.27.46.241 EWOKK/a3000- KYLOW HSOLO STHBY HOLTZ DOTSS/a15000+"
-          },
-          "BEALE.O": {
-            "cleared_altitude": 5000,
-            "sid": "STHBY1",
-            "waypoints": "N033.55.45.281,W118.27.46.241 EWOKK/a3000- KYLOW HSOLO STHBY HOLTZ OSHNN CAHIL/a15000+ ZOOMM/a16000+ SEBBY PLAYY ARCUS"
-          },
-		  "OTAYY.O,TCATE.O": {
-            "cleared_altitude": 5000,
-            "sid": "STHBY1",
-            "waypoints": "N033.55.45.281,W118.27.46.241 EWOKK/a3000- KYLOW HSOLO STHBY TANNN/a15000+ NNICE PNDAH/a20000+"
-          }
-      },
-  "24L": {
-       "LAS": {
-          "cleared_altitude": 5000,
-          "sid": "ORCKA5",
-          "waypoints": "DLREY/a3000-/h251 KLIPR/a10000+ KEGGS/a13000-19000 COOPP/a15000+ ORCKA NNAVY"
-        },
-        "MISEN": {
-          "cleared_altitude": 5000,
-          "sid": "ORCKA5",
-          "waypoints": "DLREY/a3000-/h251 KLIPR/a10000+ KEGGS/a13000-19000 COOPP/a15000+ ORCKA NNAVY"
-        },
-		"SCTRR,STOKD,MCKEY,DINTY,FICKY": {
-			"cleared_altitude": 5000,
-			"sid": "SUMMR2",
-			"waypoints": "DLREY/a3000- ENNEY/a5000- NAANC DARRK/a12000- SUMMR OLOFF RIZIN"
-		},
-		"CLEEE,CNERY": {
-			"cleared_altitude": 5000,
-			"sid": "DOTSS2",
-			"waypoints": "DLREY/a3000- ENNEY/a5000- NAANC HAYNK PEVEE HOLTZ DOTSS/a15000"
-		},
-		"AVE,EHF": {
-			"cleared_altitude": 5000,
-			"sid": "GMN7",
-			"waypoints": "KLAX-6R/h251 VNY GMN"
-		},
-		"MZB": {
-            "cleared_altitude": 5000,
-            "sid": "LAXX1",
-            "waypoints": "KLAX-6R/h251 SLI DANAH OCN CARIF MZB"
-          },
-		"CSTRO,COREZ": {
-			"cleared_altitude": 5000,
-			"sid": "LADYJ4",
-			"waypoints": "DLREY/a3000- ENNEY/a5000- EYENO MLIBU/a7000 LADYJ/a8000 RUGBY OROSZ"
-		},
-		"IKAYE": {
-			"cleared_altitude": 5000,
-			"sid": "MOOOS2",
-			"waypoints": "KLAX-6R/h251"
-		},
-		"RZS,KWANG": {
-			"cleared_altitude": 5000,
-			"sid": "MUELR4",
-			"waypoints": "DLREY/a3000- ENNEY/a5000- NAANC MUELR FIXIT/a10000/s280 IKAYE WGGNR"
-		},
-		"BEALE": {
-			"cleared_altitude": 5000,
-			"sid": "OSHNN1",
-			"waypoints": "DLREY/a3000- ENNEY/a5000- NAANC HAYNK PEVEE HOLTZ OSHNN CAHIL/a15000+ ZOOMM/a16000+ SEBBY PLAYY ARCUS YELAH WYZEE"
-		}
-}
-    },
-      "departures": [
-        {
-          "airlines": [
-            {
-              "icao": "SKW",
-              "fleet": "long"
-            }
-          ],
-          "destination":"KSBA",
-          "exit": "KWANG",
-		  "scratchpad": "MLR",
-          "route": "MUELR4 KWANG"
-        },
-		{
-          "airlines": [
-            {
-              "icao": "SKW",
-              "fleet": "long"
-            }
-          ],
-          "destination":"KSAN",
-          "exit": "MZB",
-		  "scratchpad": "MZB",
-          "route": "LAXX1 MZB"
-        },
-		{
-          "airlines": [
-            {
-              "icao": "SKW",
-              "fleet": "long"
-            }
-          ],
-          "destination":"KSAN",
-          "exit": "MZB",
-		  "scratchpad": "MZB",
-          "route": "LAXX1 MZB"
-        },
-		{
-          "airlines": [
-            {
-              "icao": "SKW",
-              "fleet": "long"
-            }
-          ],
-          "destination":"KSMF",
-          "exit": "CSTRO",
-		  "scratchpad": "LDH",
-          "route": "LADYJ4 CSTRO NURAY SUUTR4"
-        },
-		{
-          "airlines": [
-            {
-              "icao": "DAL"
-            }
-          ],
-          "destination":"KSMF",
-          "exit": "CSTRO",
-		  "scratchpad": "LDH",
-          "route": "LADYJ4 CSTRO NURAY SUUTR4"
-        },
-		{
-          "airlines": [
-            {
-              "icao": "SWA"
-            }
-          ],
-          "destination":"KSMF",
-          "exit": "CSTRO",
-		  "scratchpad": "LDH",
-          "route": "LADYJ4 CSTRO NURAY SUUTR4"
-        },
-		{
-          "airlines": [
-            {
-              "icao": "ASA"
-            }
-          ],
-          "destination":"KSEA",
-          "exit": "CSTRO",
-		  "scratchpad": "LDH",
-          "route": "LADYJ4 CSTRO SHIMR LKV HAWKZ8"
-        },
-		{
-          "airlines": [
-            {
-              "icao": "SWA"
-            }
-          ],
-          "destination":"KSEA",
-          "exit": "CSTRO",
-		  "scratchpad": "LDH",
-          "route": "LADYJ4 CSTRO SHIMR LKV HAWKZ8"
-        },
-		{
-          "airlines": [
-            {
-              "icao": "SKW"
-            }
-          ],
-          "destination":"KSEA",
-          "exit": "CSTRO",
-		  "scratchpad": "LDH",
-          "route": "LADYJ4 CSTRO SHIMR LKV HAWKZ8"
-        },
-		{
-          "airlines": [
-            {
-              "icao": "UAL"
-            }
-          ],
-          "destination":"KSEA",
-          "exit": "CSTRO",
-		  "scratchpad": "LDH",
-          "route": "LADYJ4 CSTRO SHIMR LKV HAWKZ8"
-        },
-		{
-          "airlines": [
-            {
-              "icao": "DAL",
-			  "fleet": "short"
-            }
-          ],
-          "destination":"KSEA",
-          "exit": "CSTRO",
-		  "scratchpad": "LDH",
-          "route": "LADYJ4 CSTRO SHIMR LKV HAWKZ8"
-        },
-		{
-          "airlines": [
-            {
-              "icao": "SWA"
-            }
-          ],
-          "destination":"KOAK",
-          "exit": "COREZ",
-		  "scratchpad": "LDB",
-          "route": "LADYJ4 COREZ RGOOD EMZOH3"
-        },
-		{
-          "airlines": [
-            {
-              "icao": "FDX",
-			  "fleet": "long"
-            }
-          ],
-          "destination":"KOAK",
-          "exit": "COREZ",
-		  "scratchpad": "LDB",
-          "route": "LADYJ4 COREZ RGOOD EMZOH3"
-        },
-		{
-          "airlines": [
-            {
-              "icao": "N",
-              "fleet": "fastGA"
-            }
-          ],
-          "destination":"KDEN",
-          "exit": "LAS",
-		  "scratchpad": "CLP",
-          "route": "LAS SSKII3"
-        },
-		{
-          "airlines": [
-            {
-              "icao": "UAL"
-            }
-          ],
-          "destination":"KDEN",
-          "exit": "LAS",
-		  "scratchpad": "CLP",
-          "route": "LAS SSKII3"
-        },
-		{
-          "airlines": [
-            {
-              "icao": "SWA"
-            }
-          ],
-          "destination":"KDEN",
-          "exit": "LAS",
-		  "scratchpad": "CLP",
-          "route": "LAS SSKII3"
-        },
-		{
-          "airlines": [
-            {
-              "icao": "FFT"
-            }
-          ],
-          "destination":"KDEN",
-          "exit": "LAS",
-		  "scratchpad": "CLP",
-          "route": "LAS SSKII3"
-        },
-		{
-          "airlines": [
-            {
-              "icao": "AAL"
-            }
-          ],
-          "destination":"KDEN",
-          "exit": "LAS",
-		  "scratchpad": "CLP",
-          "route": "LAS SSKII3"
-        },
-        {
-          "airlines": [
-            {
-              "icao": "SWA"
-            }
-          ],
-          "destination":"KPDX",
-          "exit": "SCTRR",
-		  "scratchpad": "SMR",
-          "route": "SCTRR SNS SPNSR TMBRS2"
-        },
-        {
-          "airlines": [
-            {
-              "icao": "AAL"
-            }
-          ],
-          "destination":"KPDX",
-          "exit": "SCTRR",
-		  "scratchpad": "SMR",
-          "route": "SCTRR SNS SPNSR TMBRS2"
-        },
-        {
-          "airlines": [
-            {
-              "icao": "DAL"
-            }
-          ],
-          "destination":"KPDX",
-          "exit": "SCTRR",
-		  "scratchpad": "SMR",
-          "route": "SCTRR SNS SPNSR TMBRS2"
-        },
-		{
-          "airlines": [
-            {
-              "icao": "UAL"
-            }
-          ],
-          "destination":"PHNL",
-          "exit": "DINTY",
-		  "scratchpad": "SMR",
-          "route": "DINTY R576 DENNS INOYI1"
-        },
-		{
-          "airlines": [
-            {
-              "icao": "HAL",
-			  "fleet": "long"
-            }
-          ],
-          "destination":"PHNL",
-          "exit": "DINTY",
-		  "scratchpad": "SMR",
-          "route": "DINTY R576 DENNS INOYI1"
-        },
-		{
-          "airlines": [
-            {
-              "icao": "UAL"
-            }
-          ],
-          "destination":"PHOG",
-          "exit": "DINTY",
-		  "scratchpad": "SMR",
-          "route": "DINTY R576 DENNS"
-        },
-		{
-          "airlines": [
-            {
-              "icao": "HAL",
-			  "fleet": "long"
-            }
-          ],
-          "destination":"PHOG",
-          "exit": "DINTY",
-		  "scratchpad": "SMR",
-          "route": "DINTY R576 DENNS INOYI1"
-        },
-		{
-          "airlines": [
-            {
-              "icao": "QFA"
-            }
-          ],
-          "destination":"YSSY",
-          "exit": "FICKY",
-		  "scratchpad": "SMR",
-          "route": "FICKY WEDES B581 WOSLU B581 BAXIL B581 NN B599 LTO B578 TEBUR B578 ISTEM LAPIP GOMOL Q16 APAGI H91 IGDAM H652 BOREE"
-        },
-		{
-          "airlines": [
-            {
-              "icao": "SKW",
-			  "fleet": "long"
-            }
-          ],
-          "destination":"KSFO",
-          "exit": "STOKD",
-		  "scratchpad": "SMR",
-          "route": "STOKD SERFR SERFR4"
-        },
-        {
-          "airlines": [
-            {
-              "icao": "UAL"
-            }
-          ],
-          "destination":"KSFO",
-          "exit": "STOKD",
-		  "scratchpad": "SMR",
-          "route": "STOKD SERFR SERFR4"
-        },
-		{
-          "airlines": [
-            {
-              "icao": "DAL"
-            }
-          ],
-          "destination":"KSFO",
-          "exit": "STOKD",
-		  "scratchpad": "SMR",
-          "route": "STOKD SERFR SERFR4"
-        },
-		{
-          "airlines": [
-            {
-              "icao": "JBU"
-            }
-          ],
-          "destination":"KSFO",
-          "exit": "STOKD",
-		  "scratchpad": "SMR",
-          "route": "STOKD SERFR SERFR4"
-        },
-		{
-          "airlines": [
-            {
-              "icao": "SIA"
-            }
-          ],
-          "destination":"WSSS",
-          "exit": "MCKEY",
-		  "scratchpad": "SMR",
-          "route": "MCKEY LIBBO BRINY ALCOA"
-        },
-		{
-          "airlines": [
-            {
-              "icao": "ANA"
-            }
-          ],
-          "destination":"RJAA",
-          "exit": "MCKEY",
-		  "scratchpad": "SMR",
-          "route": "MCKEY LIBBO BRINY BOARS"
-        },
-		{
-          "airlines": [
-            {
-              "icao": "QXE"
-            }
-          ],
-          "destination":"KSFO",
-          "exit": "STOKD",
-		  "scratchpad": "SMR",
-          "route": "STOKD SERFR SERFR4"
-        },
-		{
-          "airlines": [
-            {
-              "icao": "ASA"
-            }
-          ],
-          "destination":"KSFO",
-          "exit": "STOKD",
-		  "scratchpad": "SMR",
-          "route": "STOKD SERFR SERFR4"
-        },
-		{
-          "airlines": [
-            {
-              "icao": "SWA"
-            }
-          ],
-          "destination":"KSFO",
-          "exit": "STOKD",
-		  "scratchpad": "SMR",
-          "route": "STOKD SERFR SERFR4"
-        },
-        {
-          "airlines": [
-            {
-              "icao": "SWA"
-            }
-          ],
-          "destination":"KDEN",
-          "exit": "LAS",
-		  "scratchpad": "CLP",
-          "route": "LAS J146 DICEE BUMMP SSKII3"
-        },
-        {
-          "airlines": [
-            {
-              "icao": "AAL"
-            }
-          ],
-          "destination":"KDEN",
-          "exit": "LAS",
-		  "scratchpad": "CLP",
-          "route": "LAS J146 DICEE BUMMP SSKII3"
-        },
-        {
-          "airlines": [
-            {
-              "icao": "DAL"
-            }
-          ],
-          "destination":"KDEN",
-          "exit": "LAS",
-		  "scratchpad": "CLP",
-          "route": "LAS J146 DICEE BUMMP SSKII3"
-        },
-		{
-          "airlines": [
-            {
-              "icao": "UAL"
-            }
-          ],
-          "destination":"KEWR",
-          "exit": "LAS",
-		  "scratchpad": "CLP",
-          "route": "LAS J146 DICEE J146 DVC GLD KD60A OVR DSM EVOTE NELLS KEEHO J584 SLT FQM3"
-        },
-        {
-          "airlines": [
-            {
-              "icao": "UAL"
-            }
-          ],
-          "destination":"KIAD",
-          "exit": "BEALE",
-		  "scratchpad": "OSH",
-          "route": "BEALE J146 DVC HLC STJ SPI J80 VHP APE MGW GIBBZ4"
-        },
-        {
-          "airlines": [
-            {
-              "icao": "ASA"
-            }
-          ],
-          "destination":"KIAD",
-          "exit": "BEALE",
-		  "scratchpad": "OSH",
-          "route": "BEALE J146 DVC HLC STJ SPI J80 VHP APE MGW GIBBZ4"
-        },
-		{
-          "airlines": [
-            {
-              "icao": "UAL",
-			  "fleet":"long"
-            }
-          ],
-          "destination":"KORD",
-          "exit": "BEALE",
-		  "scratchpad": "OSH",
-          "route": "OSHNN1 BEALE J146 DVC PUB HYS IRK BENKY6"
-        },
-		{
-          "airlines": [
-            {
-              "icao": "UAL",
-			  "fleet":"long"
-            }
-          ],
-          "destination":"KORD",
-          "exit": "BEALE",
-		  "scratchpad": "OSH",
-          "route": "OSHNN1 BEALE J146 DVC PUB HYS IRK BENKY6"
-        },
-		{
-          "airlines": [
-            {
-              "icao": "BAW"
-            }
-          ],
-          "destination":"EGLL",
-          "exit": "BEALE",
-		  "scratchpad": "OSH",
-          "route": "BEALE J146 DVC"
-        },
-		{
-          "airlines": [
-            {
-              "icao": "AFR"
-            }
-          ],
-          "destination":"EGLL",
-          "exit": "BEALE",
-		  "scratchpad": "OSH",
-          "route": "BEALE J146 DVC"
-        },
-		{
-          "airlines": [
-            {
-              "icao": "SAS"
-            }
-          ],
-          "destination":"ENGM",
-          "exit": "BEALE",
-		  "scratchpad": "OSH",
-          "route": "BEALE J146 DVC"
-        },
-		{
-          "airlines": [
-            {
-              "icao": "KLM"
-            }
-          ],
-          "destination":"EHAM",
-          "exit": "BEALE",
-		  "scratchpad": "OSH",
-          "route": "BEALE J146 DVC"
-        },
-		{
-          "airlines": [
-            {
-              "icao": "UAL",
-			  "fleet":"long"
-            }
-          ],
-          "destination":"KORD",
-          "exit": "CLEEE",
-		  "scratchpad": "DOT",
-          "route": "CLEEE PKE J96 LANCY ABQ BVO KK45G SHIRE KK51K SCOTO KI60Q KI63S SLT FQM3"
-        },
-		{
-          "airlines": [
-            {
-              "icao": "UAL",
-			  "fleet":"short"
-            }
-          ],
-          "destination":"KBWI",
-          "exit": "CLEEE",
-		  "scratchpad": "DOT",
-          "route": "CLEEE PKE J96 LANCY ABQ BVO SGF FAM PXV J78 HVQ CACYE RAVNN7"
-        },
-        {
-          "airlines": [
-            {
-              "icao": "SWA"
-            }
-          ],
-          "destination":"KPHX",
-          "exit": "CNERY",
-		  "scratchpad": "DOT",
-          "route": "CNERY BLH HYDRR1"
-        },
-		{
-          "airlines": [
-            {
-              "icao": "UAL"
-            }
-          ],
-          "destination":"KORD",
-          "exit": "CLEEE",
-		  "scratchpad": "DOT",
-          "route": "DOTSS2 CLEEE PKE J96 IRK BENKY6"
-        },
-		{
-          "airlines": [
-            {
-              "icao": "AAL"
-            }
-          ],
-          "destination":"KORD",
-          "exit": "CLEEE",
-		  "scratchpad": "DOT",
-          "route": "DOTSS2 CLEEE PKE J96 IRK BENKY6"
-        },
-        {
-          "airlines": [
-            {
-              "icao": "AAL"
-            }
-          ],
-          "destination":"KPHX",
-          "exit": "CNERY",
-		  "scratchpad": "DOT",
-          "route": "CNERY BLH HYDRR1"
-        },
-		{
-          "airlines": [
-            {
-              "icao": "DAL"
-            }
-          ],
-          "destination":"KDFW",
-          "exit": "CNERY",
-		  "scratchpad": "DOT",
-          "route": "CNERY BLH J169 TFD J50 SSO J4 INK GEEKY SOCKK4"
-        },
-		{
-          "airlines": [
-            {
-              "icao": "UPS"
-            }
-          ],
-          "destination":"KDFW",
-          "exit": "CNERY",
-		  "scratchpad": "DOT",
-          "route": "CNERY BLH J169 TFD J50 SSO J4 INK GEEKY SOCKK4"
-        },
-		{
-          "airlines": [
-            {
-              "icao": "FFT"
-            }
-          ],
-          "destination":"KDFW",
-          "exit": "CNERY",
-		  "scratchpad": "DOT",
-          "route": "CNERY BLH J169 TFD J50 SSO J4 INK GEEKY SOCKK4"
-        },
-		{
-          "airlines": [
-            {
-              "icao": "AAL"
-            }
-          ],
-          "destination":"KDFW",
-          "exit": "CNERY",
-		  "scratchpad": "DOT",
-          "route": "CNERY BLH J169 TFD J50 SSO J4 INK GEEKY SOCKK4"
-        },
-        {
-          "airlines": [
-            {
-              "icao": "DAL"
-            }
-          ],
-          "destination":"KPHX",
-          "exit": "CNERY",
-		  "scratchpad": "DOT",
-          "route": "CNERY BLH HYDRR1"
-        },
-        {
-          "airlines": [
-            {
-              "icao": "ASA"
-            }
-          ],
-          "destination":"MMPR",
-          "exit": "OTAYY",
-		  "scratchpad": "PND",
-          "route": "PNDAH2 OTAYY TIJ UT4 LMM UJ3 MZT J141 OBRUG OBRU1B"
-        },
-		{
-          "airlines": [
-            {
-              "icao": "DAL",
-			  "fleet": "b73x"
-            }
-          ],
-          "destination":"MMPR",
-          "exit": "OTAYY",
-		  "scratchpad": "PND",
-          "route": "PNDAH2 OTAYY TIJ UT4 LMM UJ3 MZT J141 OBRUG OBRU1B"
-        },
-		{
-          "airlines": [
-            {
-              "icao": "AAL",
-			  "fleet": "short"
-            }
-          ],
-          "destination":"MMPR",
-          "exit": "OTAYY",
-		  "scratchpad": "PND",
-          "route": "PNDAH2 OTAYY TIJ UT4 LMM UJ3 MZT J141 OBRUG OBRU1B"
-        },
-		{
-          "airlines": [
-            {
-              "icao": "ASA"
-            }
-          ],
-          "destination":"MMMX",
-          "exit": "TCATE",
-		  "scratchpad": "PND",
-          "route": "PNDAH2 TCATE PPE UJ7 HMO UT18 NABAS UT49 DGO UJ5 ZCL UT130 DARAN DARAN3A"
-        },
-		{
-          "airlines": [
-            {
-              "icao": "DAL",
-			  "fleet": "short"
-            }
-          ],
-          "destination":"MMMX",
-          "exit": "TCATE",
-		  "scratchpad": "PND",
-          "route": "PNDAH2 TCATE PPE UJ7 HMO UT18 NABAS UT49 DGO UJ5 ZCL UT130 DARAN DARAN3A"
-        },
-		{
-          "airlines": [
-            {
-              "icao": "AMX",
-			  "fleet": "b73x"
-            }
-          ],
-          "destination":"MMMX",
-          "exit": "TCATE",
-		  "scratchpad": "PND",
-          "route": "PNDAH2 TCATE PPE UJ7 HMO UT18 NABAS UT49 DGO UJ5 ZCL UT130 DARAN DARAN3A"
-        },
-		{
-          "airlines": [
-            {
-              "icao": "VOI"
-            }
-          ],
-          "destination":"MMMX",
-          "exit": "TCATE",
-		  "scratchpad": "PND",
-          "route": "PNDAH2 TCATE PPE UJ7 HMO UT18 NABAS UT49 DGO UJ5 ZCL UT130 DARAN DARAN3A"
-        },
-		{
-          "airlines": [
-            {
-              "icao": "VIV"
-            }
-          ],
-          "destination":"MMMX",
-          "exit": "TCATE",
-		  "scratchpad": "PND",
-          "route": "PNDAH2 TCATE PPE UJ7 HMO UT18 NABAS UT49 DGO UJ5 ZCL UT130 DARAN DARAN3A"
-        },
-		{
-          "airlines": [
-            {
-              "icao": "SKW",
-              "fleet": "long"
-            }
-          ],
-          "destination":"KSMF",
-          "exit": "CSTRO.E",
-		  "scratchpad": "WDY",
-          "route": "WNNDY4 CSTRO NURAY SUUTR4"
-        },
-		{
-          "airlines": [
-            {
-              "icao": "DAL"
-            }
-          ],
-          "destination":"KSMF",
-          "exit": "CSTRO.E",
-		  "scratchpad": "WDY",
-          "route": "WNNDY4 CSTRO NURAY SUUTR4"
-        },
-		{
-          "airlines": [
-            {
-              "icao": "SWA"
-            }
-          ],
-          "destination":"KSMF",
-          "exit": "CSTRO.E",
-		  "scratchpad": "WDY",
-          "route": "WNNDY4 CSTRO NURAY SUUTR4"
-        },
-		{
-          "airlines": [
-            {
-              "icao": "ASA"
-            }
-          ],
-          "destination":"KSEA",
-          "exit": "CSTRO.E",
-		  "scratchpad": "WDY",
-          "route": "WNNDY4 CSTRO SHIMR LKV HAWKZ8"
-        },
-		{
-          "airlines": [
-            {
-              "icao": "SWA"
-            }
-          ],
-          "destination":"KSEA",
-          "exit": "CSTRO.E",
-		  "scratchpad": "WDY",
-          "route": "WNNDY4 CSTRO SHIMR LKV HAWKZ8"
-        },
-		{
-          "airlines": [
-            {
-              "icao": "SKW"
-            }
-          ],
-          "destination":"KSEA",
-          "exit": "CSTRO.E",
-		  "scratchpad": "WDY",
-          "route": "WNNDY4 CSTRO SHIMR LKV HAWKZ8"
-        },
-		{
-          "airlines": [
-            {
-              "icao": "UAL"
-            }
-          ],
-          "destination":"KSEA",
-          "exit": "CSTRO.E",
-		  "scratchpad": "WDY",
-          "route": "WNNDY4 CSTRO SHIMR LKV HAWKZ8"
-        },
-		{
-          "airlines": [
-            {
-              "icao": "DAL",
-			  "fleet": "short"
-            }
-          ],
-          "destination":"KSEA",
-          "exit": "CSTRO.E",
-		  "scratchpad": "WDY",
-          "route": "WNNDY4 CSTRO SHIMR LKV HAWKZ8"
-        },
-		{
-          "airlines": [
-            {
-              "icao": "SWA"
-            }
-          ],
-          "destination":"KOAK",
-          "exit": "COREZ.E",
-		  "scratchpad": "WDY",
-          "route": "WNNDY4 COREZ RGOOD EMZOH3"
-        },
-		{
-          "airlines": [
-            {
-              "icao": "FDX",
-			  "fleet": "long"
-            }
-          ],
-          "destination":"KOAK",
-          "exit": "COREZ.E",
-		  "scratchpad": "WDY",
-          "route": "WNNDY4 COREZ RGOOD EMZOH3"
-        },
-		{
-          "airlines": [
-            {
-              "icao": "N",
-              "fleet": "fastGA"
-            }
-          ],
-          "destination":"KDEN",
-          "exit": "BEALE.E",
-		  "scratchpad": "GRD",
-          "route": "BEALE J146 DICEE BUMMP SSKII3"
-        },
-		{
-          "airlines": [
-            {
-              "icao": "UAL"
-            }
-          ],
-          "destination":"KDEN",
-          "exit": "BEALE.E",
-		  "scratchpad": "GRD",
-          "route": "BEALE J146 DICEE BUMMP SSKII3"
-        },
-		{
-          "airlines": [
-            {
-              "icao": "SWA"
-            }
-          ],
-          "destination":"KDEN",
-          "exit": "BEALE.E",
-		  "scratchpad": "GRD",
-          "route": "BEALE J146 DICEE BUMMP SSKII3"
-        },
-		{
-          "airlines": [
-            {
-              "icao": "FFT"
-            }
-          ],
-          "destination":"KDEN",
-          "exit": "BEALE.E",
-		  "scratchpad": "GRD",
-          "route": "BEALE J146 DICEE BUMMP SSKII3"
-        },
-		{
-          "airlines": [
-            {
-              "icao": "AAL"
-            }
-          ],
-          "destination":"KDEN",
-          "exit": "BEALE.E",
-		  "scratchpad": "GRD",
-          "route": "BEALE J146 DICEE BUMMP SSKII3"
-        },
-        {
-          "airlines": [
-            {
-              "icao": "SWA"
-            }
-          ],
-          "destination":"KPDX",
-          "exit": "SCTRR.E",
-		  "scratchpad": "RTN",
-          "route": "SCTRR SNS SPNSR TMBRS2"
-        },
-        {
-          "airlines": [
-            {
-              "icao": "AAL"
-            }
-          ],
-          "destination":"KPDX",
-          "exit": "SCTRR.E",
-		  "scratchpad": "RTN",
-          "route": "SCTRR SNS SPNSR TMBRS2"
-        },
-        {
-          "airlines": [
-            {
-              "icao": "DAL"
-            }
-          ],
-          "destination":"KPDX",
-          "exit": "SCTRR.E",
-		  "scratchpad": "RTN",
-          "route": "SCTRR SNS SPNSR TMBRS2"
-        },
-		{
-          "airlines": [
-            {
-              "icao": "UAL"
-            }
-          ],
-          "destination":"PHNL",
-          "exit": "DINTY.E",
-		  "scratchpad": "RTN",
-          "route": "DINTY R576 DENNS INOYI1"
-        },
-		{
-          "airlines": [
-            {
-              "icao": "HAL",
-			  "fleet": "long"
-            }
-          ],
-          "destination":"PHNL",
-          "exit": "DINTY.E",
-		  "scratchpad": "RTN",
-          "route": "DINTY R576 DENNS INOYI1"
-        },
-		{
-          "airlines": [
-            {
-              "icao": "UAL"
-            }
-          ],
-          "destination":"PHOG",
-          "exit": "DINTY.E",
-		  "scratchpad": "RTN",
-          "route": "DINTY R576 DENNS"
-        },
-		{
-          "airlines": [
-            {
-              "icao": "HAL",
-			  "fleet": "long"
-            }
-          ],
-          "destination":"PHOG",
-          "exit": "DINTY.E",
-		  "scratchpad": "RTN",
-          "route": "DINTY R576 DENNS INOYI1"
-        },
-		{
-          "airlines": [
-            {
-              "icao": "QFA"
-            }
-          ],
-          "destination":"YSSY",
-          "exit": "FICKY.E",
-		  "scratchpad": "RTN",
-          "route": "FICKY WEDES B581 WOSLU B581 BAXIL B581 NN B599 LTO B578 TEBUR B578 ISTEM LAPIP GOMOL Q16 APAGI H91 IGDAM H652 BOREE"
-        },
-		{
-          "airlines": [
-            {
-              "icao": "SKW",
-			  "fleet": "long"
-            }
-          ],
-          "destination":"KSFO",
-          "exit": "STOKD.E",
-		  "scratchpad": "RTN",
-          "route": "STOKD SERFR SERFR4"
-        },
-        {
-          "airlines": [
-            {
-              "icao": "UAL"
-            }
-          ],
-          "destination":"KSFO",
-          "exit": "STOKD.E",
-		  "scratchpad": "RTN",
-          "route": "STOKD SERFR SERFR4"
-        },
-		{
-          "airlines": [
-            {
-              "icao": "DAL"
-            }
-          ],
-          "destination":"KSFO",
-          "exit": "STOKD.E",
-		  "scratchpad": "RTN",
-          "route": "STOKD SERFR SERFR4"
-        },
-		{
-          "airlines": [
-            {
-              "icao": "JBU"
-            }
-          ],
-          "destination":"KSFO",
-          "exit": "STOKD.E",
-		  "scratchpad": "RTN",
-          "route": "STOKD SERFR SERFR4"
-        },
-		{
-          "airlines": [
-            {
-              "icao": "SIA"
-            }
-          ],
-          "destination":"WSSS",
-          "exit": "MCKEY.E",
-		  "scratchpad": "RTN",
-          "route": "MCKEY LIBBO BRINY ALCOA"
-        },
-		{
-          "airlines": [
-            {
-              "icao": "ANA"
-            }
-          ],
-          "destination":"RJAA",
-          "exit": "MCKEY.E",
-		  "scratchpad": "RTN",
-          "route": "MCKEY LIBBO BRINY BOARS"
-        },
-		{
-          "airlines": [
-            {
-              "icao": "QXE"
-            }
-          ],
-          "destination":"KSFO",
-          "exit": "STOKD.E",
-		  "scratchpad": "RTN",
-          "route": "STOKD SERFR SERFR4"
-        },
-		{
-          "airlines": [
-            {
-              "icao": "ASA"
-            }
-          ],
-          "destination":"KSFO",
-          "exit": "STOKD.E",
-		  "scratchpad": "RTN",
-          "route": "STOKD SERFR SERFR4"
-        },
-		{
-          "airlines": [
-            {
-              "icao": "SWA"
-            }
-          ],
-          "destination":"KSFO",
-          "exit": "STOKD.E",
-		  "scratchpad": "RTN",
-          "route": "STOKD SERFR SERFR4"
-        },
-        {
-          "airlines": [
-            {
-              "icao": "SWA"
-            }
-          ],
-          "destination":"KDEN",
-          "exit": "BEALE.E",
-		  "scratchpad": "GRD",
-          "route": "BEALE J146 DICEE BUMMP SSKII3"
-        },
-        {
-          "airlines": [
-            {
-              "icao": "AAL"
-            }
-          ],
-          "destination":"KDEN",
-          "exit": "BEALE.E",
-		  "scratchpad": "GRD",
-          "route": "BEALE J146 DICEE BUMMP SSKII3"
-        },
-        {
-          "airlines": [
-            {
-              "icao": "DAL"
-            }
-          ],
-          "destination":"KDEN",
-          "exit": "BEALE.E",
-		  "scratchpad": "GRD",
-          "route": "BEALE J146 DICEE BUMMP SSKII3"
-        },
-		{
-          "airlines": [
-            {
-              "icao": "UAL"
-            }
-          ],
-          "destination":"KEWR",
-          "exit": "BEALE.E",
-		  "scratchpad": "GRD",
-          "route": "BEALE J146 DICEE J146 DVC GLD KD60A OVR DSM EVOTE NELLS KEEHO J584 SLT FQM3"
-        },
-        {
-          "airlines": [
-            {
-              "icao": "UAL"
-            }
-          ],
-          "destination":"KIAD",
-          "exit": "BEALE.E",
-		  "scratchpad": "GRD",
-          "route": "BEALE J146 DVC HLC STJ SPI J80 VHP APE MGW GIBBZ4"
-        },
-        {
-          "airlines": [
-            {
-              "icao": "ASA"
-            }
-          ],
-          "destination":"KIAD",
-          "exit": "BEALE.E",
-		  "scratchpad": "GRD",
-          "route": "BEALE J146 DVC HLC STJ SPI J80 VHP APE MGW GIBBZ4"
-        },
-		{
-          "airlines": [
-            {
-              "icao": "UAL",
-			  "fleet":"long"
-            }
-          ],
-          "destination":"KORD",
-          "exit": "BEALE.E",
-		  "scratchpad": "GRD",
-          "route": "GRDNN1 BEALE J146 DVC PUB HYS IRK BENKY6"
-        },
-		{
-          "airlines": [
-            {
-              "icao": "UAL",
-			  "fleet":"long"
-            }
-          ],
-          "destination":"KORD",
-          "exit": "BEALE.E",
-		  "scratchpad": "GRD",
-          "route": "GRDNN1 BEALE J146 DVC PUB HYS IRK BENKY6"
-        },
-		{
-          "airlines": [
-            {
-              "icao": "BAW"
-            }
-          ],
-          "destination":"EGLL",
-          "exit": "BEALE.E",
-		  "scratchpad": "GRD",
-          "route": "BEALE J146 DVC"
-        },
-		{
-          "airlines": [
-            {
-              "icao": "AFR"
-            }
-          ],
-          "destination":"EGLL",
-          "exit": "BEALE.E",
-		  "scratchpad": "GRD",
-          "route": "BEALE J146 DVC"
-        },
-		{
-          "airlines": [
-            {
-              "icao": "SAS"
-            }
-          ],
-          "destination":"ENGM",
-          "exit": "BEALE.E",
-		  "scratchpad": "GRD",
-          "route": "BEALE J146 DVC"
-        },
-		{
-          "airlines": [
-            {
-              "icao": "KLM"
-            }
-          ],
-          "destination":"EHAM",
-          "exit": "BEALE.E",
-		  "scratchpad": "GRD",
-          "route": "BEALE J146 DVC"
-        },
-		{
-          "airlines": [
-            {
-              "icao": "UAL",
-			  "fleet":"long"
-            }
-          ],
-          "destination":"KORD",
-          "exit": "TRM",
-		  "scratchpad": "TRM",
-          "route": "TRM PKE J96 LANCY ABQ BVO KK45G SHIRE KK51K SCOTO KI60Q KI63S SLT FQM3"
-        },
-		{
-          "airlines": [
-            {
-              "icao": "UAL",
-			  "fleet":"short"
-            }
-          ],
-          "destination":"KBWI",
-          "exit": "TRM",
-		  "scratchpad": "TRM",
-          "route": "TRM PKE J96 LANCY ABQ BVO SGF FAM PXV J78 HVQ CACYE RAVNN7"
-        },
-        {
-          "airlines": [
-            {
-              "icao": "SWA"
-            }
-          ],
-          "destination":"KPHX",
-          "exit": "TRM",
-		  "scratchpad": "TRM",
-          "route": "TRM BLH HYDRR1"
-        },
-		{
-          "airlines": [
-            {
-              "icao": "UAL"
-            }
-          ],
-          "destination":"KORD",
-          "exit": "TRM",
-		  "scratchpad": "TRM",
-          "route": "LAXX1 TRM PKE J96 IRK BENKY6"
-        },
-		{
-          "airlines": [
-            {
-              "icao": "AAL"
-            }
-          ],
-          "destination":"KORD",
-          "exit": "TRM",
-		  "scratchpad": "TRM",
-          "route": "LAXX1 TRM PKE J96 IRK BENKY6"
-        },
-        {
-          "airlines": [
-            {
-              "icao": "AAL"
-            }
-          ],
-          "destination":"KPHX",
-          "exit": "TRM",
-		  "scratchpad": "TRM",
-          "route": "TRM BLH HYDRR1"
-        },
-		{
-          "airlines": [
-            {
-              "icao": "DAL"
-            }
-          ],
-          "destination":"KDFW",
-          "exit": "TRM",
-		  "scratchpad": "TRM",
-          "route": "TRM BLH J169 TFD J50 SSO J4 INK GEEKY SOCKK4"
-        },
-		{
-          "airlines": [
-            {
-              "icao": "UPS"
-            }
-          ],
-          "destination":"KDFW",
-          "exit": "TRM",
-		  "scratchpad": "TRM",
-          "route": "TRM BLH J169 TFD J50 SSO J4 INK GEEKY SOCKK4"
-        },
-		{
-          "airlines": [
-            {
-              "icao": "FFT"
-            }
-          ],
-          "destination":"KDFW",
-          "exit": "TRM",
-		  "scratchpad": "TRM",
-          "route": "TRM BLH J169 TFD J50 SSO J4 INK GEEKY SOCKK4"
-        },
-		{
-          "airlines": [
-            {
-              "icao": "AAL"
-            }
-          ],
-          "destination":"KDFW",
-          "exit": "TRM",
-		  "scratchpad": "TRM",
-          "route": "TRM BLH J169 TFD J50 SSO J4 INK GEEKY SOCKK4"
-        },
-        {
-          "airlines": [
-            {
-              "icao": "DAL"
-            }
-          ],
-          "destination":"KPHX",
-          "exit": "TRM",
-		  "scratchpad": "TRM",
-          "route": "TRM BLH HYDRR1"
-        },
-		{
-          "airlines": [
-            {
-              "icao": "ASA"
-            }
-          ],
-          "destination":"MMPR",
-          "exit": "OTAYY.E",
-		  "scratchpad": "MZB",
-          "route": "LAXX1 MZB OTAYY TIJ UT4 LMM UJ3 MZT J141 OBRUG OBRU1B"
-        },
-		{
-          "airlines": [
-            {
-              "icao": "DAL",
-			  "fleet": "b73x"
-            }
-          ],
-          "destination":"MMPR",
-          "exit": "OTAYY.E",
-		  "scratchpad": "MZB",
-          "route": "LAXX1 MZB OTAYY TIJ UT4 LMM UJ3 MZT J141 OBRUG OBRU1B"
-        },
-		{
-          "airlines": [
-            {
-              "icao": "AAL",
-			  "fleet": "short"
-            }
-          ],
-          "destination":"MMPR",
-          "exit": "OTAYY.E",
-		  "scratchpad": "MZB",
-          "route": "LAXX1 MZB OTAYY TIJ UT4 LMM UJ3 MZT J141 OBRUG OBRU1B"
-        },
-		{
-          "airlines": [
-            {
-              "icao": "ASA"
-            }
-          ],
-          "destination":"MMMX",
-          "exit": "TCATE.E",
-		  "scratchpad": "OCN",
-          "route": "LAXX1 OCN TCATE PPE UJ7 HMO UT18 NABAS UT49 DGO UJ5 ZCL UT130 DARAN DARAN3A"
-        },
-		{
-          "airlines": [
-            {
-              "icao": "DAL",
-			  "fleet": "short"
-            }
-          ],
-          "destination":"MMMX",
-          "exit": "TCATE.E",
-		  "scratchpad": "OCN",
-          "route": "LAXX1 OCN TCATE PPE UJ7 HMO UT18 NABAS UT49 DGO UJ5 ZCL UT130 DARAN DARAN3A"
-        },
-		{
-          "airlines": [
-            {
-              "icao": "AMX",
-			  "fleet": "b73x"
-            }
-          ],
-          "destination":"MMMX",
-          "exit": "TCATE.E",
-		  "scratchpad": "OCN",
-          "route": "LAXX1 OCN TCATE PPE UJ7 HMO UT18 NABAS UT49 DGO UJ5 ZCL UT130 DARAN DARAN3A"
-        },
-		{
-          "airlines": [
-            {
-              "icao": "VOI"
-            }
-          ],
-          "destination":"MMMX",
-          "exit": "TCATE.E",
-		  "scratchpad": "OCN",
-          "route": "LAXX1 OCN TCATE PPE UJ7 HMO UT18 NABAS UT49 DGO UJ5 ZCL UT130 DARAN DARAN3A"
-        },
-		{
-          "airlines": [
-            {
-              "icao": "VIV"
-            }
-          ],
-          "destination":"MMMX",
-          "exit": "TCATE.E",
-		  "scratchpad": "OCN",
-          "route": "LAXX1 OCN TCATE PPE UJ7 HMO UT18 NABAS UT49 DGO UJ5 ZCL UT130 DARAN DARAN3A"
-        },
-		{
-          "airlines": [
-            {
-              "icao": "N",
-              "fleet": "fastGA"
-            }
-          ],
-          "destination":"KDEN",
-          "exit": "BEALE.O",
-		  "scratchpad": "SCH",
-          "route": "STHBY1 BEALE J146 DICEE BUMMP SSKII3"
-        },
-		{
-          "airlines": [
-            {
-              "icao": "UAL"
-            }
-          ],
-          "destination":"KDEN",
-          "exit": "BEALE.O",
-		  "scratchpad": "SCH",
-          "route": "STHBY1 BEALE J146 DICEE BUMMP SSKII3"
-        },
-		{
-          "airlines": [
-            {
-              "icao": "SWA"
-            }
-          ],
-          "destination":"KDEN",
-          "exit": "BEALE.O",
-		  "scratchpad": "SCH",
-          "route": "STHBY1 BEALE J146 DICEE BUMMP SSKII3"
-        },
-		{
-          "airlines": [
-            {
-              "icao": "FFT"
-            }
-          ],
-          "destination":"KDEN",
-          "exit": "BEALE.O",
-		  "scratchpad": "SCH",
-          "route": "STHBY1 BEALE J146 DICEE BUMMP SSKII3"
-        },
-		{
-          "airlines": [
-            {
-              "icao": "AAL"
-            }
-          ],
-          "destination":"KDEN",
-          "exit": "BEALE",
-		  "scratchpad": "SCH",
-          "route": "STHBY1 BEALE J146 DICEE BUMMP SSKII3"
-        },
-        {
-          "airlines": [
-            {
-              "icao": "SWA"
-            }
-          ],
-          "destination":"KPDX",
-          "exit": "SCTRR.O",
-		  "scratchpad": "KYO",
-          "route": "KYLOW1 SCTRR SNS SPNSR TMBRS2"
-        },
-        {
-          "airlines": [
-            {
-              "icao": "AAL"
-            }
-          ],
-          "destination":"KPDX",
-          "exit": "SCTRR.O",
-		  "scratchpad": "KYO",
-          "route": "KYLOW1 SCTRR SNS SPNSR TMBRS2"
-        },
-        {
-          "airlines": [
-            {
-              "icao": "DAL"
-            }
-          ],
-          "destination":"KPDX",
-          "exit": "SCTRR.O",
-		  "scratchpad": "KYO",
-          "route": "KYLOW1 SCTRR SNS SPNSR TMBRS2"
-        },
-		{
-          "airlines": [
-            {
-              "icao": "UAL"
-            }
-          ],
-          "destination":"PHNL",
-          "exit": "DINTY.O",
-		  "scratchpad": "KYO",
-          "route": "KYLOW1 DINTY R576 DENNS INOYI1"
-        },
-		{
-          "airlines": [
-            {
-              "icao": "HAL",
-			  "fleet": "long"
-            }
-          ],
-          "destination":"PHNL",
-          "exit": "DINTY.O",
-		  "scratchpad": "KYO",
-          "route": "KYLOW1 DINTY R576 DENNS INOYI1"
-        },
-		{
-          "airlines": [
-            {
-              "icao": "UAL"
-            }
-          ],
-          "destination":"PHOG",
-          "exit": "DINTY.O",
-		  "scratchpad": "KYO",
-          "route": "KYLOW1 DINTY R576 DENNS"
-        },
-		{
-          "airlines": [
-            {
-              "icao": "HAL",
-			  "fleet": "long"
-            }
-          ],
-          "destination":"PHOG",
-          "exit": "DINTY.O",
-		  "scratchpad": "KYO",
-          "route": "KYLOW1 DINTY R576 DENNS INOYI1"
-        },
-		{
-          "airlines": [
-            {
-              "icao": "QFA"
-            }
-          ],
-          "destination":"YSSY",
-          "exit": "FICKY.O",
-		  "scratchpad": "KYL",
-          "route": "KYLOW1 FICKY WEDES B581 WOSLU B581 BAXIL B581 NN B599 LTO B578 TEBUR B578 ISTEM LAPIP GOMOL Q16 APAGI H91 IGDAM H652 BOREE"
-        },
-		{
-          "airlines": [
-            {
-              "icao": "SKW",
-			  "fleet": "long"
-            }
-          ],
-          "destination":"KSFO",
-          "exit": "STOKD.O",
-		  "scratchpad": "KYO",
-          "route": "KYLOW1 STOKD SERFR SERFR4"
-        },
-        {
-          "airlines": [
-            {
-              "icao": "UAL"
-            }
-          ],
-          "destination":"KSFO",
-          "exit": "STOKD.O",
-		  "scratchpad": "KYO",
-          "route": "KYLOW1 STOKD SERFR SERFR4"
-        },
-		{
-          "airlines": [
-            {
-              "icao": "JAL"
-            }
-          ],
-          "destination":"RJBB",
-          "exit": "MCKEY.O",
-		  "scratchpad": "KYO",
-          "route": "KYLOW1 MCKEY LIBBO BRINY ALCOA"
-        },
-		{
-          "airlines": [
-            {
-              "icao": "SIA"
-            }
-          ],
-          "destination":"WSSS",
-          "exit": "MCKEY.O",
-		  "scratchpad": "KYO",
-          "route": "KYLOW1 MCKEY LIBBO BRINY ALCOA"
-        },
-		{
-          "airlines": [
-            {
-              "icao": "ANA"
-            }
-          ],
-          "destination":"RJAA",
-          "exit": "MCKEY.O",
-		  "scratchpad": "KYO",
-          "route": "KYLOW1 MCKEY LIBBO BRINY BOARS"
-        },
-		{
-          "airlines": [
-            {
-              "icao": "QXE"
-            }
-          ],
-          "destination":"KSFO",
-          "exit": "STOKD.O",
-		  "scratchpad": "KYO",
-          "route": "KYLOW1 STOKD SERFR SERFR4"
-        },
-		{
-          "airlines": [
-            {
-              "icao": "ASA"
-            }
-          ],
-          "destination":"KSFO",
-          "exit": "STOKD.O",
-		  "scratchpad": "KYO",
-          "route": "KYLOW1 STOKD SERFR SERFR4"
-        },
-		{
-          "airlines": [
-            {
-              "icao": "SWA"
-            }
-          ],
-          "destination":"KSFO",
-          "exit": "STOKD.O",
-		  "scratchpad": "KYO",
-          "route": "KYLOW1 STOKD SERFR SERFR4"
-        },
-        {
-          "airlines": [
-            {
-              "icao": "SWA"
-            }
-          ],
-          "destination":"KDEN",
-          "exit": "BEALE.O",
-		  "scratchpad": "SCH",
-          "route": "STHBY1 BEALE J146 DICEE BUMMP SSKII3"
-        },
-        {
-          "airlines": [
-            {
-              "icao": "AAL"
-            }
-          ],
-          "destination":"KDEN",
-          "exit": "BEALE.O",
-		  "scratchpad": "SCH",
-          "route": "STHBY1 BEALE J146 DICEE BUMMP SSKII3"
-        },
-        {
-          "airlines": [
-            {
-              "icao": "DAL"
-            }
-          ],
-          "destination":"KDEN",
-          "exit": "BEALE.O",
-		  "scratchpad": "SCH",
-          "route": "STHBY1 BEALE J146 DICEE BUMMP SSKII3"
-        },
-		{
-          "airlines": [
-            {
-              "icao": "UAL"
-            }
-          ],
-          "destination":"KEWR",
-          "exit": "BEALE.O",
-		  "scratchpad": "CLP",
-          "route": "STHBY1 BEALE J146 DICEE J146 DVC GLD KD60A OVR DSM EVOTE NELLS KEEHO J584 SLT FQM3"
-        },
-        {
-          "airlines": [
-            {
-              "icao": "UAL"
-            }
-          ],
-          "destination":"KIAD",
-          "exit": "BEALE.O",
-		  "scratchpad": "SCH",
-          "route": "STHBY1 BEALE J146 DVC HLC STJ SPI J80 VHP APE MGW GIBBZ4"
-        },
-        {
-          "airlines": [
-            {
-              "icao": "ASA"
-            }
-          ],
-          "destination":"KIAD",
-          "exit": "BEALE.O",
-		  "scratchpad": "SCH",
-          "route": "STHBY1 BEALE J146 DVC HLC STJ SPI J80 VHP APE MGW GIBBZ4"
-        },
-		{
-          "airlines": [
-            {
-              "icao": "UAL",
-			  "fleet":"long"
-            }
-          ],
-          "destination":"KORD",
-          "exit": "BEALE.O",
-		  "scratchpad": "SCH",
-          "route": "STHBY1 BEALE J146 DVC PUB HYS IRK BENKY6"
-        },
-		{
-          "airlines": [
-            {
-              "icao": "UAL",
-			  "fleet":"long"
-            }
-          ],
-          "destination":"KORD",
-          "exit": "BEALE",
-		  "scratchpad": "OSH",
-          "route": "STHBY1 BEALE J146 DVC PUB HYS IRK BENKY6"
-        },
-		{
-          "airlines": [
-            {
-              "icao": "BAW"
-            }
-          ],
-          "destination":"EGLL",
-          "exit": "BEALE.O",
-		  "scratchpad": "SCH",
-          "route": "STHBY1 BEALE J146 DVC"
-        },
-		{
-          "airlines": [
-            {
-              "icao": "AFR"
-            }
-          ],
-          "destination":"EGLL",
-          "exit": "BEALE.O",
-		  "scratchpad": "SCH",
-          "route": "STHBY1 BEALE J146 DVC"
-        },
-		{
-          "airlines": [
-            {
-              "icao": "SAS"
-            }
-          ],
-          "destination":"ENGM",
-          "exit": "BEALE.O",
-		  "scratchpad": "SCH",
-          "route": "STHBY1 BEALE J146 DVC"
-        },
-		{
-          "airlines": [
-            {
-              "icao": "KLM"
-            }
-          ],
-          "destination":"EHAM",
-          "exit": "BEALE.O",
-		  "scratchpad": "SCH",
-          "route": "STHBY1 BEALE J146 DVC"
-        },
-		{
-          "airlines": [
-            {
-              "icao": "UAL",
-			  "fleet":"long"
-            }
-          ],
-          "destination":"KORD",
-          "exit": "CLEEE.O",
-		  "scratchpad": "SDT",
-          "route": "STHBY1 CLEEE PKE J96 LANCY ABQ BVO KK45G SHIRE KK51K SCOTO KI60Q KI63S SLT FQM3"
-        },
-		{
-          "airlines": [
-            {
-              "icao": "UAL",
-			  "fleet":"short"
-            }
-          ],
-          "destination":"KBWI",
-          "exit": "CLEEE.O",
-		  "scratchpad": "SDT",
-          "route": "STHBY1 CLEEE PKE J96 LANCY ABQ BVO SGF FAM PXV J78 HVQ CACYE RAVNN7"
-        },
-        {
-          "airlines": [
-            {
-              "icao": "SWA"
-            }
-          ],
-          "destination":"KPHX",
-          "exit": "CNERY.O",
-		  "scratchpad": "SDT",
-          "route": "STHBY1 CNERY BLH HYDRR1"
-        },
-		{
-          "airlines": [
-            {
-              "icao": "UAL"
-            }
-          ],
-          "destination":"KORD",
-          "exit": "CLEEE.O",
-		  "scratchpad": "SDT",
-          "route": "STHBY1 CLEEE PKE J96 IRK BENKY6"
-        },
-		{
-          "airlines": [
-            {
-              "icao": "AAL"
-            }
-          ],
-          "destination":"KORD",
-          "exit": "CLEEE.O",
-		  "scratchpad": "SDT",
-          "route": "STHBY1 CLEEE PKE J96 IRK BENKY6"
-        },
-        {
-          "airlines": [
-            {
-              "icao": "AAL"
-            }
-          ],
-          "destination":"KPHX",
-          "exit": "CNERY.O",
-		  "scratchpad": "SDT",
-          "route": "STHBY1 CNERY BLH HYDRR1"
-        },
-		{
-          "airlines": [
-            {
-              "icao": "DAL"
-            }
-          ],
-          "destination":"KDFW",
-          "exit": "CNERY.O",
-		  "scratchpad": "SDT",
-          "route": "STHBY1 CNERY BLH J169 TFD J50 SSO J4 INK GEEKY SOCKK4"
-        },
-		{
-          "airlines": [
-            {
-              "icao": "UPS"
-            }
-          ],
-          "destination":"KDFW",
-          "exit": "CNERY.O",
-		  "scratchpad": "SDT",
-          "route": "STHBY1 CNERY BLH J169 TFD J50 SSO J4 INK GEEKY SOCKK4"
-        },
-		{
-          "airlines": [
-            {
-              "icao": "FFT"
-            }
-          ],
-          "destination":"KDFW",
-          "exit": "CNERY.O",
-		  "scratchpad": "SDT",
-          "route": "STHBY1 CNERY BLH J169 TFD J50 SSO J4 INK GEEKY SOCKK4"
-        },
-		{
-          "airlines": [
-            {
-              "icao": "AAL"
-            }
-          ],
-          "destination":"KDFW",
-          "exit": "CNERY.O",
-		  "scratchpad": "SDT",
-          "route": "STHBY1 CNERY BLH J169 TFD J50 SSO J4 INK GEEKY SOCKK4"
-        },
-        {
-          "airlines": [
-            {
-              "icao": "DAL"
-            }
-          ],
-          "destination":"KPHX",
-          "exit": "CNERY.O",
-		  "scratchpad": "SDT",
-          "route": "STHBY1 CNERY BLH HYDRR1"
-        }
-          ],
-      "exit_categories": {
-        "AVE": "AVE",
-        "EHF": "EHF",
-        "CLEEE": "CLEEE",
-        "CNERY": "CNERY",
-        "CSTRO": "CSTRO",
-        "COREZ": "COREZ",
-        "SCTRR": "SCTRR"
-      },
-      "tower_list": 1
-   },
-   "KHHR": {
-            "departure_routes": {
-                "25": {
-                    "SPACX": {
-                        "cleared_altitude": 3000,
-						"sid": "SPACX2",
-                        "waypoints": "N033.55.17.390,W118.21.54.019 SPACX/a3000/h200"
-                    }
-                },
-				"7": {
-                    "SPACX": {
-                        "cleared_altitude": 3000,
-						"sid": "SPACX2",
-                        "waypoints": "N033.55.24.943,W118.19.21.337/a580+ SPACX/a3000/h200"
-                    }
-                }
-			},
-			"departures": [
-                {
-                    "airlines": [
-                        {
-                            "icao": "N"
-                        }
-                    ],
-                    "destination": "KHOU",
-                    "exit": "SPACX",
-					"scratchpad": "V64",
-                    "route": "SPACX2 SPACX LIMBO WILMA SLI TUSTI COREL NIKKL PERIS HEMET BALDI CORLA TRM SCOLE SSO EWM WEMAR BELLR6"
-                },
-				{
-                    "airlines": [
-                        {
-                            "icao": "WSN"
-                        }
-                    ],
-                    "destination": "KMMH",	
-                    "exit": "SPACX",
-					"scratchpad": "V23",
-                    "route": "SPACX2 SPACX LIMBO LAX CHATY TWINE V23 EHF CANDA JASAT"
-                }
-            ],
-            "exit_categories": {
-                "SPACX": "ALL"
-            },
-			"tower_list": 1,
-			"hold_for_release": true
-		},
-   "KLGB": {
-	    "approaches": {
-              "I30": { "cifp_id": "I30" },
-              "R30": { "cifp_id": "RZ30" },
-              "R12": { "cifp_id": "R12" },
-              "R26R": { "cifp_id": "R26R" },
-              "RY30": { "cifp_id": "RY30" }
-            },
-            "departure_routes": {
-                "30": {
-                    "CSTRO": {
-                        "cleared_altitude": 3000,
-						"sid": "TOPMM5",
-                        "waypoints": "KLGB-12 N033.51.05.185,W118.11.28.980 TOPMM/a2400+/s200 PYPES/a7000+ PLTFM/a10000+ OVEUR OROSZ/a14000+/s250"
-                    },
-					"COREZ": {
-                        "cleared_altitude": 3000,
-						"sid": "TOPMM5",
-                        "waypoints": "KLGB-12 N033.51.05.185,W118.11.28.980 TOPMM/a2400+/s200 PYPES/a7000+ PLTFM/a10000+ OVEUR OROSZ/a14000+/s250"
-                    },
-                    "VTU": {
-                        "assigned_altitude": 3000,
-                        "waypoints": "KLGB-12 N033.50.25.057,W118.10.40.173/a1500+/h270 SXC VTU"
-                    },
-					"FICKY": {
-                        "assigned_altitude": 3000,
-                        "waypoints": "KLGB-12 N033.50.25.057,W118.10.40.173/a1500+/h180 SXC GOATZ MALIT ROSIN FICKY"
-                    }
-                }
-			},
-			"departures": [
-                {
-                    "airlines": [
-                        {
-                            "icao": "SWA"
-                        }
-                    ],
-                    "destination": "KOAK",
-                    "exit": "COREZ",
-					"scratchpad": "TPO",
-                    "route": "TOPMM5 COREZ RGOOD EMZOH3"
-                },
-                {
-                    "airlines": [
-                        {
-                            "icao": "SWA"
-                        }
-                    ],
-                    "destination": "KSMF",
-                    "exit": "CSTRO",
-					"scratchpad": "TPO",
-                    "route": "TOPMM5 CSTRO RGOOD SUUTR4"
-                },
-				{
-                    "airlines": [
-                        {
-                            "icao": "HAL",
-							"fleet": "A21N"
-                        }
-                    ],
-                    "destination": "PHOG",
-                    "exit": "FICKY",
-					"scratchpad": "FIC",
-                    "route": "FICKY R578 FAPIS"
-                },
-				{
-                    "airlines": [
-                        {
-                            "icao": "SWA"	
-                        }
-                    ],
-                    "destination": "PHNL",
-                    "exit": "FICKY",
-					"scratchpad": "FIC",
-                    "route": "FICKY R578 FAPIS R578 DEREC V21 LNY JULLE5"
-                },
-                {
-                    "airlines": [
-                        {
-                            "icao": "SWA"
-                        }
-                    ],
-                    "destination": "KSJC",
-                    "exit": "VTU",
-					"scratchpad": "VTU",
-                    "route": "VTU RZS SCTRR TROXX SILCN6"
-                }
-            ],
-            "exit_categories": {
-                "OROSZ": "Northwest",
-                "VTU": "Northwest"
-            },
-			"tower_list": 1,
-			"hold_for_release": true
-		},
-	"KSNA": {
-            "approaches": {
-              "I0R": { "cifp_id": "I20R" },
-              "V0R": {
-                "full_name": "Visual Runway 20R",
-                "runway": "20R",
-                "type": "Visual",
-                "waypoints": [
-                  "SAGER/hilpt1min SNAKE/a3400+ HUKEM/a2800+ LEMON/a2200+ DYERS/a1040"
-                ]
-              },
-              "D0R": { "cifp_id": "X20R", "full_name": "LDA Runway 20R" },
-              "R0R": { "cifp_id": "RZ20R" },
-              "R2L": { "cifp_id": "RZ2L" },
-              "L2L": { "cifp_id": "B2L", "full_name": "Localizer Back Course Runway 2L" },
-              "V2L": {
-                "full_name": "Visual Runway 2L",
-                "runway": "2L",
-                "type": "Visual",
-                "waypoints": [
-                  "MINOE/a3000 NEWPO/a1600 WUNAD/a560"
-                ]
-              }
-            },
-      "departure_controller": "SNA_Y_APP",
-      "departure_routes": {
-        "20R": {
-          "MISEN": {
-            "cleared_altitude": 8000,
-            "handoff_controller": "LAX_X_DEP",
-            "sid": "FINZZ3",
-            "waypoints": "N033.38.51.175,W117.53.09.825 STREL/a5000-/ho DOLLF/a8000- FINZZ/a10000+ CAHIL/a15000+ ZOOMM/a16000+ SEBBY PLAYY ARCUS"
-          },
-		  "BEALE": {
-            "cleared_altitude": 8000,
-            "handoff_controller": "LAX_X_DEP",
-            "sid": "FINZZ3",
-            "waypoints": "N033.38.51.175,W117.53.09.825 STREL/a5000-/ho DOLLF/a8000- FINZZ/a10000+ CAHIL/a15000+ ZOOMM/a16000+ SEBBY PLAYY ARCUS"
-          },
-          "IKAYE": {
-            "cleared_altitude": 14000,
-            "handoff_controller": "LAX_X_DEP",
-            "sid": "HHERO3",
-            "waypoints": "N033.38.51.175,W117.53.09.825 STREL/a5000-/ho DOLLF/a8000- MIKAA SNYPR HHERO FAYHE/a20000+ IKAYE RIZIN"
-          },
-		  "OROSZ": {
-            "cleared_altitude": 14000,
-            "handoff_controller": "LAX_X_DEP",
-            "sid": "HHERO3",
-            "waypoints": "N033.38.51.175,W117.53.09.825 STREL/a5000-/ho DOLLF/a8000- MIKAA SNYPR HHERO CMINO/a20000+ RIDDL TWINE OROSZ"
-          },
-		  "EHF": {
-            "cleared_altitude": 14000,
-            "handoff_controller": "LAX_X_DEP",
-            "sid": "HHERO3",
-            "waypoints": "N033.38.51.175,W117.53.09.825 STREL/a5000-/ho DOLLF/a8000- MIKAA SNYPR HHERO CMINO/a20000+ RIDDL LANDO EHF"
-          }
-        }
-      },
-      "departures": [
-        {
-          "airlines": [
-            {
-              "icao": "SWA"
-            },
-            {
-              "icao": "FFT"
-            },
-            {
-			  "fleet": "long",
-              "icao": "SKW"
-            }
-          ],
-          "destination": "KLAS",
-          "exit": "MISEN",
-		  "scratchpad": "FIN",
-          "route": "FINZZ3 MISEN RNDRZ3"
-        },
-		{
-          "airlines": [
-            {
-              "icao": "AAL",
-			  "fleet": "short"
-            },
-            {
-			  "fleet": "short",
-              "icao": "UAL"
-            }
-          ],
-          "destination": "KORD",
-          "exit": "BEALE",
-		  "scratchpad": "FIN",
-          "route": "FINZZ3 BEALE J146 DICEE HGO AGENT IRK BENKY6"
-        },
-		{
-          "airlines": [
-            {
-              "icao": "SWA"
-            },
-            {
-              "icao": "NKS"
-            },
-            {
-              "icao": "FFT"
-            }
-          ],
-          "destination": "KOAK",
-          "exit": "OROSZ",
-		  "scratchpad": "HRC",
-          "route": "HHERO3 OROSZ COREZ RGOOD EMZOH3"
-        },
-        {
-          "airlines": [
-            {
-              "icao": "QXE",
-              "fleet": "short"
-            },
-			{
-              "icao": "UAL",
-			  "fleet": "short"
-            },
-            {
-              "icao": "SKW",
-			  "fleet": "long"
-            },
-            {
-              "icao": "ASA"
-            }
-          ],
-          "destination": "KSFO",
-          "exit": "IKAYE",
-		  "scratchpad": "HRY",
-          "route": "HHERO3 IKAYE RIZIN SPLNT STOKD SERFR SERFR4"
-        },
-		{
-          "airlines": [
-            {
-              "icao": "QXE",
-              "fleet": "short"
-            },
-			{
-              "icao": "DAL",
-			  "fleet": "short"
-            },
-            {
-              "icao": "SKW",
-			  "fleet": "long"
-            },
-            {
-              "icao": "ASA"
-            }
-          ],
-          "destination": "KSEA",
-          "exit": "EHF",
-		  "scratchpad": "HRC",
-          "route": "HHERO3 EHF SHIMR LKV HAWKZ8"
-        }
-      ],
-      "exit_categories": {
-        "IKAYE": "Northwest",
-        "MISEN": "Northeast",
-        "BEALE": "Northeast",
-        "OROSZ": "North",
-		"EHF": "North"
-      }
-    },
-	"KSMO": {
-            "departure_routes": {
-                "21": {
-                    "STOKD,SCTRR": {
-                        "cleared_altitude": 3000,
-						"sid": "CTRUS4",
-                        "waypoints": "N033.59.40.416,W118.28.28.868 WRASH CTRUS/a5000+ DARRK/a12000- FIXIT/a12000+ IKAYE RIZIN"
-                    },
-					"CSTRO,COREZ": {
-                        "cleared_altitude": 3000,
-						"sid": "CTRUS4",
-                        "waypoints": "N033.59.40.416,W118.28.28.868 WRASH CTRUS/a5000+ DZINE/s250 OROSZ"
-                    },
-					"MISEN,LAS,HEC": {
-                        "cleared_altitude": 3000,
-						"sid": "CTRUS4",
-                        "waypoints": "N033.59.40.416,W118.28.28.868 WRASH CTRUS/a5000+ DZINE/s250 SEAEM SLAPP/a13000+ YAAPY/a15000+"
-                    },
-					"CLEEE,CNERY": {
-                        "cleared_altitude": 3000,
-						"sid": "PEVEE6",
-                        "waypoints": "N033.59.40.416,W118.28.28.868 WRASH PEEER SPRRW PEVEE HOLTZ DOTSS/a15000+"
-                    },
-					"TCATE,OTAYY": {
-                        "cleared_altitude": 3000,
-						"sid": "PEVEE6",
-                        "waypoints": "N033.59.40.416,W118.28.28.868 WRASH PEEER SPRRW PEVEE TANNN/a15000+ NNICE PNDAH/a20000+"
-                    }
-                }
-			},
-			"departures": [
-                {
-                    "airlines": [
-                        {
-                            "icao": "N",
-							"fleet": "fastGA"
-                        }
-                    ],
-                    "destination": "KSQL",
-                    "exit": "STOKD",
-					"scratchpad": "CTD",
-                    "route": "CTRUS4 STOKD SERFR SERFR4"
-                },
-				{
-                    "airlines": [
-                        {
-                            "icao": "N",
-							"fleet": "fastGA"
-                        }
-                    ],
-                    "destination": "KEGE",
-                    "exit": "LAS",
-					"scratchpad": "CTS",
-                    "route": "CTRUS4 LAS J146 DICEE IBSKI BUGGG EKR RLG"
-                },
-				{
-                    "airlines": [
-                        {
-                            "icao": "EJA"
-                        }
-                    ],
-                    "destination": "KBFI",	
-                    "exit": "CSTRO",
-					"scratchpad": "CTO",
-                    "route": "CTRUS4 CSTRO HNW LMT BTG OLM2"
-                },
-				{
-                    "airlines": [
-                        {
-                            "icao": "EJA"
-                        }
-                    ],
-                    "destination": "KSJC",	
-                    "exit": "SCTRR",
-					"scratchpad": "CTD",
-                    "route": "CTRUS4 SCTRR TROXX SILCN6"
-                },
-				{
-                    "airlines": [
-                        {
-                            "icao": "LXJ"
-                        }
-                    ],
-                    "destination": "KHDN",	
-                    "exit": "LAS",
-					"scratchpad": "CTS",
-                    "route": "CTRUS4 LAS BAWER LARVE EKR CHE"
-                },
-				{
-                    "airlines": [
-                        {
-                            "icao": "LXJ"
-                        }
-                    ],
-                    "destination": "KSDL",	
-                    "exit": "CNERY",
-					"scratchpad": "PDT",
-                    "route": "PEVEE6 CNERY BLH ARLIN4"
-                },
-				{
-                    "airlines": [
-                        {
-                            "icao": "LXJ"
-                        }
-                    ],
-                    "destination": "MMSD",	
-                    "exit": "OTAYY",
-					"scratchpad": "PDT",
-                    "route": "PEVEE6 OTAYY TIJ J1 SQN UL312 SJD"
-                }
-            ],
-            "exit_categories": {
-                "SCTRR": "Northwest",
-				"STOKD": "Northwest",
-				"LAS": "East",
-				"MISEN": "East",
-				"COREZ": "North",
-				"CSTRO": "North",
-				"SCTRR": "North",
-				"OTAYY": "South",
-				"TCATE": "South",
-				"CLEEE": "East",
-				"CNERY": "East"
-            },
-			"tower_list": 1,
-			"hold_for_release": true
-		}
-  },
-  "inbound_flows": {
-	  "KARLB3/GOATZ2": {
-      "overflights": [
-	  {
-        "airlines": [
-             {
-              "departure_airport": "PHNL",
-              "arrival_airport": "KONT",
-              "icao": "HAL",
-			  "fleet": "long"
-            },
-			{
-              "departure_airport": "PHNL",
-              "arrival_airport": "KONT",
-              "icao": "ATN"
-            },
-            {
-              "departure_airport": "PHNL",
-              "arrival_airport": "KONT",
-              "icao": "ASA"
-            },
-			{
-              "departure_airport": "PHNL",
-              "arrival_airport": "KONT",
-              "icao": "UPS",
-			  "fleet": "b763"
-            },
-			{
-              "departure_airport": "PHNL",
-              "arrival_airport": "KONT",
-              "icao": "FDX",
-			  "fleet": "long"
-            }
-		],
-        "initial_altitude": 16000,
-        "initial_controller": "LAX_28_CTR",
-        "initial_speed": 280,
-        "waypoints": "N033.07.45.023,W118.44.33.962 GOATZ/a16000/s280/ho DIRBY PHUNN/a14000- SHHOW/a12000-  OLLLY/a9000+ KARLB/a8000- POXKU/a7000/s220 PDZ/a7000/delete"
-      },
-	  {
-        "airlines": [
-			{
-              "departure_airport": "YSSY",
-              "arrival_airport": "KLAX",
-              "icao": "QFA"
-            },
-			{
-              "departure_airport": "PHKO",
-              "arrival_airport": "KLAX",
-              "icao": "UAL",
-			  "fleet":"long"
-            },
-			{
-              "departure_airport": "PHLI",
-              "arrival_airport": "KLAX",
-              "icao": "HAL",
-			  "fleet": "A21N"
-            },
-			{
-              "departure_airport": "NFFN",
-              "arrival_airport": "KLAX",
-              "icao": "FJI",
-			  "fleet": "a359"
-            },
-			{
-              "departure_airport": "NZAA",
-              "arrival_airport": "KLAX",
-              "icao": "ANZ",
-			  "fleet": "long"
-            },
-			{
-              "departure_airport": "NZAA",
-              "arrival_airport": "KLAX",
-              "icao": "AAL",
-			  "fleet": "long"
-            }
-		],
-        "initial_altitude": 16000,
-        "initial_controller": "LAX_28_CTR",
-        "initial_speed": 280,
-        "waypoints": "N033.07.45.023,W118.44.33.962 GOATZ/a16000/s280/ho DIRBY PHUNN/a14000 SHHOW/a12000 ZAPPP/a9000+ BUFIE/a8000- SLI/a7000/s210 TRNDO/a5000/s210 HIGHT/a4500+ OUTDO/a3600+/s180 HUNDA/a3600 GIGII/a1900 KLAX-25L/delete"
-      }
-    ]
-  },
-  "OHSEA3/PCIFC3": {
-      "overflights": [
-      {
-        "airlines": [
-			{
-              "departure_airport": "KSJC",
-              "arrival_airport": "KSNA",
-              "icao": "SKW",
-			  "fleet": "long"
-            },
-			{
-              "departure_airport": "KOAK",
-              "arrival_airport": "KSNA",
-              "icao": "SWA"
-            },
-			{
-              "departure_airport": "KSJC",
-              "arrival_airport": "KSNA",
-              "icao": "SWA"
-            },
-            {
-              "departure_airport": "KPDX",
-              "arrival_airport": "KSNA",
-              "icao": "SWA"
-            }
-		],
-        "initial_altitude": 20000,
-        "initial_controller": "LAX_14_CTR",
-        "initial_speed": 300,
-        "waypoints": "PCIFC/a20000+ CRAYN/a17000+ SIPPP/a14000+/ho TANDY/a13000-14000 OHSEA STYFF/a9000- KAYNN/a7000- LAXBB/a5000/s200 KLEVR/a5000/s200 MNNIE/a4000 KLIPP/arc5.7 CALIT ZETOV/a1400 KSNA-20R/delete"
-      },
-	  {
-        "airlines": [
-			{
-              "departure_airport": "KOAK",
-              "arrival_airport": "KLGB",
-              "icao": "SWA"
-            },
-			{
-              "departure_airport": "KSJC",
-              "arrival_airport": "KLGB",
-              "icao": "SWA"
-            },
-            {
-              "departure_airport": "KRNO",
-              "arrival_airport": "KLGB",
-              "icao": "SWA"
-            }
-		],
-        "initial_altitude": 20000,
-        "initial_controller": "LAX_14_CTR",
-        "initial_speed": 300,
-        "waypoints": "PCIFC/a20000+ CRAYN/a17000+ SIPPP/a14000+/ho TANDY/a13000-14000 OHSEA STYFF/a9000- KAYNN/a7000- LAXBB/a5000/s200 ALBAS/a4000 EZKEL/a4000 LUCIG GUNEY/a1600 KLGB-30/delete"
-      }
-    ]
-  },
-  "RUKKI1/BAUBB3": {
-      "overflights": [
-	  {
-        "airlines": [
-             {
-              "departure_airport": "KSFO",
-              "arrival_airport": "KSNA",
-              "icao": "ASA"
-            },
-			{
-              "departure_airport": "KSFO",
-              "arrival_airport": "KSNA",
-              "icao": "UAL",
-			  "fleet": "short"
-            },
-            {
-              "departure_airport": "KSTS",
-              "arrival_airport": "KSNA",
-              "icao": "SKW",
-			  "fleet": "long"
-            },
-			{
-              "departure_airport": "KOAK",
-              "arrival_airport": "KSNA",
-              "icao": "SWA"
-            }
-		],
-        "initial_altitude": 21000,
-        "initial_controller": "LAX_14_CTR",
-        "initial_speed": 300,
-        "waypoints": "RUKKI/a21000+ SCANN/ho BAUBB/a11000-13000 STYFF/a9000- KAYNN/a7000- LAXBB/a5000/s200 KLEVR/a5000/s200 MNNIE/a4000 KLIPP/arc5.7 CALIT ZETOV/a1400 KSNA-20R/delete"
-      },
-	  {
-        "airlines": [
-			{
-              "departure_airport": "KOAK",
-              "arrival_airport": "KLGB",
-              "icao": "SWA"
-            }
-		],
-        "initial_altitude": 21000,
-        "initial_controller": "LAX_14_CTR",
-        "initial_speed": 300,
-        "waypoints": "RUKKI/a21000+ SCANN/ho BAUBB/a11000-13000 STYFF/a7000-9000 KAYNN/a5000-7000 LAXBB/a5000-/s200 ALBAS/a4000 EZKEL/a4000 LUCIG GUNEY/a1600 KLGB-30/delete"
-      }
-    ]
-  },
-  "ZOOMM3/FRITR3": {
-      "overflights": [
-        {
-          "airlines": [
-              {
-                "departure_airport": "KLGB",
-				"arrival_airport": "KLAS",
-                "icao": "SWA"
-              },
-              {
-                "departure_airport": "KLGB",
-				"arrival_airport": "KDEN",
-                "icao": "SWA"
-              }
-          ],
-          "assigned_altitude": 7000,
-          "initial_altitude": 100,
-		  "scratchpad": "ZMM",
-          "initial_controller": "SNA_Y_APP",
-          "initial_speed": 150,
-          "waypoints": "KLGB-12 N033.50.25.057,W118.10.40.173/a1500+/h180/ho CAHIL/a15000+ ZOOMM/a16000+ SEBBY PLAYY/delete"
-        },
-		{
-          "airlines": [
-              {
-                "departure_airport": "KLGB",
-				"arrival_airport": "KPHX",
-                "icao": "SWA"
-              },
-              {
-                "departure_airport": "KLGB",
-				"arrival_airport": "KABQ",
-                "icao": "SWA"
-              }
-          ],
-          "assigned_altitude": 7000,
-          "initial_altitude": 100,
-		  "scratchpad": "FRT",
-          "initial_controller": "SNA_Y_APP",
-          "initial_speed": 150,
-          "waypoints": "KLGB-12 N033.50.25.057,W118.10.40.173/a1500+/h180/ho FRITR DOTSS WIILD/delete"
-        },
-		{
-          "airlines": [
-              {
-                "departure_airport": "KLGB",
-				"arrival_airport": "KOAK",
-                "icao": "SWA"
-              },
-              {
-                "departure_airport": "KLGB",
-				"arrival_airport": "KDEN",
-                "icao": "SWA"
-              }
-          ],
-          "assigned_altitude": 7000,
-          "initial_altitude": 100,
-		  "scratchpad": "ZMM",
-          "initial_controller": "SNA_Y_APP",
-          "initial_speed": 150,
-          "waypoints": "KLGB-12 N033.50.25.057,W118.10.40.173/a1500+/h180/ho CAHIL/a15000+ ZOOMM/a16000+ SEBBY PLAYY/delete"
-        },
-		{
-          "airlines": [
-              {
-                "departure_airport": "KLGB",
-				"arrival_airport": "KOAK",
-                "icao": "SWA"
-              },
-              {
-                "departure_airport": "KLGB",
-				"arrival_airport": "KDEN",
-                "icao": "SWA"
-              }
-          ],
-          "assigned_altitude": 7000,
-          "initial_altitude": 100,
-		  "scratchpad": "ZMM",
-          "initial_controller": "SNA_Y_APP",
-          "initial_speed": 150,
-          "waypoints": "KLGB-12 N033.50.25.057,W118.10.40.173/a1500+/h180/ho CAHIL/a15000+ ZOOMM/a16000+ SEBBY PLAYY/delete"
-        }
-    ]
-  }	
-  },
-  "control_positions": {
-	"BUR_X_APP": {
-      "frequency": 135050,
-      "radio_name": "SoCal Approach",
-      "sector_id": "1X"
-    },
-	"BUR_M_APP": {
-      "frequency": 128750,
-      "radio_name": "SoCal Approach",
-      "sector_id": "1M"
-    },
-	"BUR_V_APP": {
-      "frequency": 124600,
-      "radio_name": "SoCal Approach",
-      "sector_id": "1V"
-    },
-	"LAX_K_DEP": {
-      "frequency": 127400,
-      "radio_name": "SoCal Departure",
-      "sector_id": "6K"
-    },
-	"LAX_L_DEP": {
-      "frequency": 134900,
-      "radio_name": "SoCal Departure",
-      "sector_id": "6L"
-    },
-    "LAX_N_DEP": {
-      "frequency": 125200,
-      "radio_name": "SoCal Departure",
-      "sector_id": "6N"
-    },
-	"LAX_S_DEP": {
-      "frequency": 124300,
-      "radio_name": "SoCal Departure",
-      "sector_id": "6S"
-    },
-	"LAX_X_DEP": {
-      "frequency": 134350,
-      "radio_name": "SoCal Departure",
-      "sector_id": "6X"
-    },
-	"LAX_D_APP": {
-      "frequency": 124900,
-      "radio_name": "SoCal Approach",
-      "sector_id": "2D"
-    },
-    "LAX_F_APP": {
-      "frequency": 124050,
-      "radio_name": "SoCal Approach",
-      "sector_id": "2F"
-    },
-    "LAX_U_APP": {
-      "frequency": 128500,
-      "radio_name": "SoCal Approach",
-      "sector_id": "2U"
-    },
-    "LAX_Z_APP": {
-      "frequency": 124500,
-      "radio_name": "SoCal Approach",
-      "sector_id": "2Z"
-    },
-    "LAX_N_TWR": {
-      "frequency": 133900,
-      "radio_name": "LA Tower",
-      "sector_id": "2T"
-    },
-    "LAX_S_TWR": {
-      "frequency": 120950,
-      "radio_name": "LA Tower",
-      "sector_id": "2V"
-    },
-	"NTD_APP": {
-      "frequency": 124700,
-      "radio_name": "Point Mugu Approach",
-<<<<<<< HEAD
-=======
-	  "facility_id": "6",
->>>>>>> 286a9d71
-      "sector_id": "1U"
-    },
-	"SNA_Y_APP": {
-      "frequency": 128100,
-      "radio_name": "SoCal Approach",
-      "sector_id": "4Y"
-    },
-	"SNA_T_APP": {
-      "frequency": 121300,
-      "radio_name": "SoCal Approach",
-      "sector_id": "4T"
-    },
-	"LAX_04_CTR": {
-      "frequency": 125800,
-      "radio_name": "Los Angeles Center",
-      "facility_id": "C",
-      "eram_facility": true,
-      "sector_id": "C04"
-    },
-	"LAX_13_CTR": {
-      "frequency": 132600,
-      "radio_name": "Los Angeles Center",
-      "facility_id": "C",
-      "eram_facility": true,
-      "sector_id": "C13"
-    },
-	"LAX_14_CTR": {
-      "frequency": 135500,
-      "radio_name": "Los Angeles Center",
-      "facility_id": "C",
-      "eram_facility": true,
-      "sector_id": "C14"
-    },
-	"LAX_18_CTR": {
-      "frequency": 125275,
-      "radio_name": "Los Angeles Center",
-      "facility_id": "C",
-      "eram_facility": true,
-      "sector_id": "C18"
-    },
-	"LAX_21_CTR": {
-      "frequency": 132850,
-      "radio_name": "Los Angeles Center",
-      "facility_id": "C",
-      "eram_facility": true,
-      "sector_id": "C21"
-    },
-	"LAX_22_CTR": {
-      "frequency": 134575,
-      "radio_name": "Los Angeles Center",
-      "facility_id": "C",
-      "eram_facility": true,
-      "sector_id": "C22"
-    },
-	"LAX_28_CTR": {
-      "frequency": 132150,
-      "radio_name": "Los Angeles Center",
-      "facility_id": "C",
-      "eram_facility": true,
-      "sector_id": "C28"
-    },
-	"LAX_30_CTR": {
-      "frequency": 119950,
-      "radio_name": "Los Angeles Center",
-      "facility_id": "C",
-      "eram_facility": true,
-      "sector_id": "C30"
-    },
-    "HHR_TWR": {
-      "frequency": 121100,
-      "radio_name": "Hawthorne Tower",
-      "sector_id": "3T"
-    }
-  },
-  "default_scenario": "Del Rey - West Flow",
-  "fixes": {
-    "_LAX": "33.942501,-118.407997",
-    "_HHR": "N033.55.22.787,W118.20.05.886"
-  },
-  "name": "Del Rey",
-  "primary_airport": "KLAX",
-  "scenarios": {
-    "Del Rey - East Flow": {
-      "solo_controller": "LAX_S_DEP",
-      "multi_controllers": {
-        "default" : {
-          "LAX_S_DEP": {"primary": true,"departures": ["KLAX/TRTON2","KLAX/LAXX1","KLAX/VTU8","KHHR"]},
-          "LAX_N_DEP": {"backup": "LAX_S_DEP", "departures":["KLAX/GARDY4","KLAX/WNNDY4","KLAX/GMN7"]},
-          "LAX_X_DEP": {"backup": "LAX_S_DEP"}
-      }
-      },
-      "controllers": [
-         "BUR_M_APP",
-		 "BUR_V_APP",
-		 "LAX_N_DEP",
-		 "LAX_S_DEP",
-		 "LAX_X_DEP",
-		 "LAX_K_DEP",
-		 "LAX_L_DEP",
-	  	 "LAX_D_APP",
-		 "LAX_F_APP",
-		 "LAX_U_APP",
-		 "LAX_Z_APP",
-		 "LAX_N_TWR",
-		 "LAX_S_TWR",
-		 "HHR_TWR",
-		 "NTD_APP",
-		 "SNA_Y_APP",
-		 "SNA_T_APP",
-		 "LAX_04_CTR",
-		 "LAX_13_CTR",
-		 "LAX_14_CTR",
-		 "LAX_18_CTR",
-		 "LAX_21_CTR",
-		 "LAX_22_CTR",
-		 "LAX_28_CTR",
-		 "LAX_30_CTR"
-      ],
-      "default_maps": [
-        "603S DB LE SCT"
-      ],
-      "departure_runways":[
-        {
-          "airport":"KLAX",
-          "rate": 20,
-          "runway":"7L"
-        },
-        {
-          "airport":"KLAX",
-          "rate": 20,
-          "runway":"6R"
-        },
-        {
-          "airport":"KLAX",
-          "rate": 3,
-          "runway":"7R"
-        },
-		{
-          "airport":"KHHR",
-          "rate": 3,
-          "runway":"7"
-        }
-      ],
-      "wind": {
-        "direction": 20,
-        "speed": 10
-      }
-    },
-    "Del Rey - West Flow": {
-		"arrival_runways": [
-                {
-                    "airport": "KSNA",
-                    "runway": "20R"
-                },
-                {
-                    "airport": "KLGB",
-                    "runway": "30"
-                }
-            ],
-	"inbound_rates": {
-		"KARLB3/GOATZ2": {
-			"overflights": 5
-		},
-		"OHSEA3/PCIFC3": {
-			"overflights": 8
-		},
-		"RUKKI1/BAUBB3": {
-			"overflights": 5
-		},
-		"ZOOMM3/FRITR3": {
-			"overflights": 4
-		}			
-	},	
-      "solo_controller": "LAX_S_DEP",
-      "multi_controllers": {
-        "default" : {
-          "LAX_S_DEP": {"primary": true,"departures": ["KLAX/OSHNN1","KLAX/ORCKA5","KLAX/PNDAH2","KLAX/DOTSS2","KLAX/LAXX1","KLGB"]},
-          "LAX_N_DEP": {"departures": ["KLAX/LADYJ4","KLAX/SUMMR2","KLAX/MOOOS2","KLAX/GMN7","KLAX/LADYJ4","KLAX/MUELR4","KSMO"], "backup": "LAX_S_DEP"},
-          "LAX_X_DEP": {"backup": "LAX_S_DEP","inbound_flows": ["ZOOMM3/FRITR3"]},
-		  "LAX_K_DEP": {"backup": "LAX_X_DEP","inbound_flows": ["OHSEA3/PCIFC3","KARLB3/GOATZ2","RUKKI1/BAUBB3"]},
-		  "LAX_L_DEP": {"backup": "LAX_S_DEP","departures":["KHHR"]}
-      }
-      },
-      "controllers": [
-          "BUR_M_APP",
-		  "BUR_V_APP",
-		  "LAX_N_DEP",
-		  "LAX_S_DEP",
-		  "LAX_X_DEP",
-		  "LAX_K_DEP",
-		  "LAX_L_DEP",
-	  	  "LAX_D_APP",
-		  "LAX_F_APP",
-		  "LAX_U_APP",
-		  "LAX_Z_APP",
-		  "LAX_N_TWR",
-		  "LAX_S_TWR",
-		  "HHR_TWR",
-		  "NTD_APP",
-		  "SNA_Y_APP",
-		  "SNA_T_APP",
-		  "LAX_04_CTR",
-		  "LAX_13_CTR",
-		  "LAX_14_CTR",
-		  "LAX_18_CTR",
-		  "LAX_21_CTR",
-		  "LAX_22_CTR",
-		  "LAX_28_CTR",
-		  "LAX_30_CTR"
-      ],
-      "default_maps": [
-        "600S DB LW SCT"
-      ],
-      "departure_runways":[
-        {
-          "airport":"KLAX",
-          "rate": 30,
-          "runway":"25R"
-        },
-        {
-          "airport":"KLAX",
-          "rate": 30,
-          "runway":"24L"
-        },
-        {
-          "airport":"KLAX",
-          "rate": 3,
-          "runway":"25L"
-        },
-		{
-          "airport":"KLGB",
-          "rate": 5,
-          "runway":"30"
-        },
-		{
-          "airport":"KSNA",
-          "rate": 10,
-          "runway":"20R"
-        },
-		{
-          "airport":"KHHR",
-          "rate": 3,
-          "runway":"25"
-        },
-		{
-          "airport":"KSMO",
-          "rate": 3,
-          "runway":"21"
-        }
-      ],
-      "wind": {
-        "direction": 260,
-        "speed": 7
-      }
-    },
-    "Del Rey - Over Ocean": {
-      "solo_controller": "LAX_S_DEP",
-      "multi_controllers": {
-        "default" : {
-          "LAX_S_DEP": {"primary": true,"departures": ["KLAX"]},
-          "LAX_N_DEP": {"backup": "LAX_S_DEP"},
-          "LAX_X_DEP": {"backup": "LAX_S_DEP"}
-      }
-      },
-      "controllers": [
-          "BUR_M_APP",
-		  "BUR_V_APP",
-		  "LAX_N_DEP",
-		  "LAX_S_DEP",
-		  "LAX_X_DEP",
-		  "LAX_K_DEP",
-		  "LAX_L_DEP",
-	  	  "LAX_D_APP",
-		  "LAX_F_APP",
-		  "LAX_U_APP",
-		  "LAX_Z_APP",
-		  "LAX_N_TWR",
-		  "LAX_S_TWR",
-		  "HHR_TWR",
-		  "NTD_APP",
-		  "SNA_Y_APP",
-		  "SNA_T_APP",
-		  "LAX_04_CTR",
-		  "LAX_13_CTR",
-		  "LAX_14_CTR",
-		  "LAX_18_CTR",
-		  "LAX_21_CTR",
-		  "LAX_22_CTR",
-		  "LAX_28_CTR",
-		  "LAX_30_CTR"
-      ],
-      "default_maps": [
-        "601S DB LO SCT"
-      ],
-      "departure_runways":[
-        {
-          "airport":"KLAX",
-          "rate": 12,
-          "runway":"25R.OO"
-        },
-        {
-          "airport":"KLAX",
-          "rate": 3,
-          "runway":"25L.OO"
-        }
-      ],
-      "wind": {
-        "direction": 20,
-        "speed": 10
-      }
-    }
-  },
-  "stars_config": {
-  "center": "N033.41.38.744,W118.21.53.717",
-  "altimeters":["KLAX","KSMO","KHHR", "KLGB"],
-  "coordination_fixes": {
-    "ANJLL": [
-              {
-                  "type": "route",
-                  "to": "SCT",
-                  "from": "ZLA"
-              }
-          ],
-          "HLYWD": [
-              {
-                  "type": "route",
-                  "to": "SCT",
-                  "from": "ZLA"
-              }
-          ],
-          "MDOTS": [
-              {
-                  "type": "route",
-                  "to": "SCT",
-                  "from": "ZLA"
-              }
-          ],
-          "COWWS": [
-              {
-                  "type": "route",
-                  "to": "SCT",
-                  "from": "ZLA"
-              }
-          ],
-          "RUKKI": [
-              {
-                  "type": "route",
-                  "to": "SCT",
-                  "from": "ZLA"
-              }
-          ],
-          "GOATZ": [
-              {
-                  "type": "route",
-                  "to":"SCT",
-                  "from": "ZLA"
-              }
-          ],
-          "GNZZO": [
-              {
-                  "type": "route",
-                  "to": "SCT",
-                  "from": "ZLA"
-              }
-          ],
-          "SOLAY": [
-              {
-                  "type": "route",
-                  "to": "SCT",
-                  "from": "ZLA"
-              }
-          ],
-          "ALMST": [
-              {
-                  "type": "route",
-                  "to": "SCT",
-                  "from": "ZLA"
-              }
-          ],
-          "CYNDE": [
-              {
-                  "type": "route",
-                  "to": "SCT",
-                  "from": "ZLA"
-              }
-          ],
-          "GNKEE": [
-              {
-                  "type": "route",
-                  "to": "SCT",
-                  "from": "ZLA"
-              }
-          ],
-          "DUNNN": [
-              {
-                  "type": "route",
-                  "to": "SCT",
-                  "from": "ZLA"
-              }
-          ],
-          "CHURO": [
-              {
-                  "type": "route",
-                  "to": "SCT",
-                  "from": "ZLA"
-              }
-          ],
-          "PCIFC": [
-              {
-                  "type": "route",
-                  "to": "SCT",
-                  "from": "ZLA"
-              }
-          ],
-          "PMD": [
-              {
-                  "type": "route",
-                  "to": "SCT",
-                  "from": "ZLA"
-              }
-          ],
-          "PEPRZ": [
-              {
-                  "type": "route",
-                  "to": "SCT",
-                  "from": "ZLA"
-              }
-          ],
-          "THRNE": [
-              {
-                  "type": "route",
-                  "to": "SCT",
-                  "from": "ZLA"
-              }
-          ],
-          "GRRIT": [
-              {
-                  "type": "route",
-                  "to": "SCT",
-                  "from": "ZLA"
-              }
-          ],
-          "OHIGH": [
-              {
-                  "type": "route",
-                  "to": "SCT",
-                  "from": "ZLA"
-              }
-          ],
-          "CMA": [
-              {
-                  "type": "route",
-                  "to": "SCT",
-                  "from": "ZLA"
-              }
-          ],
-          "KIMMO": [
-              {
-                  "type": "route",
-                  "to": "SCT",
-                  "from": "ZLA"
-              }
-          ],
-          "LRSON": [
-              {
-                  "type": "route",
-                  "to": "SCT",
-                  "from": "ZLA"
-              }
-          ],
-          "MCHNE": [
-              {
-                  "type": "route",
-                  "to": "SCT",
-                  "from": "ZLA"
-              }
-          ],
-          "ARRAN": [
-              {
-                  "type": "route",
-                  "to": "SCT",
-                  "from": "ZLA"
-              }
-          ]
-},
-"inhibit_ca_volumes": [
-        {
-            "name": "DEL REY NO CA",
-            "type": "polygon",
-            "floor": 0,
-            "ceiling": 5000,
-            "vertices": [
-                "N033.56.03.945,W118.23.19.795",
-                "N033.57.10.233,W118.24.06.597",
-                "N033.57.25.243,W118.30.34.881",
-                "N033.53.15.881,W118.28.48.479"
-            ]
-        }
-   ],
-   "airspace_awareness": [
-	{
-        "fixes": [
-          "CNERY",
-          "CLEEE",
-		  "DOTSS",
-		  "CAHIL",
-          "BEALE"
-        ],
-        "altitude_range": [
-          13000,
-          23000
-        ],
-        "receiving_controller": "LAX_21_CTR"
-      },
-	  {
-        "fixes": [
-          "SCTRR",
-		  "STOKD",
-		  "MCKEY",
-		  "HHERO",
-          "RIZIN",
-		  "DARRK",
-          "IKAYE",
-          "DINTY",
-		  "FICKY"
-        ],
-        "altitude_range": [
-          13000,
-          23000
-        ],
-        "receiving_controller": "LAX_14_CTR"
-      },
-	  {
-        "fixes": [
-          "OROSZ",
-		  "EHF",
-		  "COREZ",
-		  "CSTRO"
-        ],
-        "altitude_range": [
-          13000,
-          23000
-        ],
-        "receiving_controller": "LAX_04_CTR"
-      },
-	  {
-        "fixes": [
-          "LAS",
-		  "MISEN"
-        ],
-        "altitude_range": [
-          13000,
-          23000
-        ],
-        "receiving_controller": "LAX_18_CTR"
-      }
-],
-  "range": 30,
-  "scratchpads": {
-    "LAS": "CLP",
-    "MISEN": "CLP",
-    "BEALE": "OSH",
-    "AVE": "GMN",
-    "EHF": "GMN",
-    "CLEEE": "DOT",
-    "CNERY": "DOT",
-    "CSTRO": "LDH",
-    "COREZ": "LDB",
-    "SCTRR": "SMR"
-  },
-  "significant_points": {
-      "AVE": {  },
-      "BEALE": { "short_name": "BEL" },
-      "CLEEE": { },
-      "CNERY": { "short_name": "CNR" },
-      "COREZ": { "short_name": "COZ" },
-      "CSTRO": { "short_name": "CTO" },
-      "EHF": {  },
-      "MISEN": { "short_name": "MIS" },
-      "LAS": {  },
-      "SCTRR": { }
-  },
-  "stars_maps": [
-      "701S FUS 3NM MVA SCT", "660S DEL ADJ SCT", "721S FREEWAY SCT", "620S DEL FIX SCT", "723S B-C A-S SCT", "450S ZLA ASW SCT",
-      "600S DB LW SCT", "601S DB LO SCT", "701S FUS 3NM MVA SCT", "722S D-E A-S SCT", "", "620S DEL FIX SCT", "721S FREEWAY SCT", "711S EOVM SCT", "", "300S EMPB LW SCT", "400S CB LWSS SCT", "724S AIRWAY SCT", "662S LAX 25 DVA SCT", "268S LAX E ADJ SCT", "", "",
-      "603S DB LE SCT", "602S DB LWSN SCT", "723S B-C A-S SCT", "740S EMERGENCY SCT", "720S MEDFLY SCT", "660S DEL ADJ SCT", "012S TOWER GPS SCT", "", "100S BURB LW SCT", ""
-  ],
-  "video_map_file": "videomaps/ZLA-videomaps.gob.zst"
-  }
-  }
+{
+  "tracon": "SCT",
+  "airports": {
+		"KFUL": { "vfr": { "random_routes": { "rate": 10 } } },
+		"KAVX": { "vfr": { "random_routes": { "rate": 10 } } },
+		"KCMA": { "vfr": { "random_routes": { "rate": 10 } } },
+		"KOXR": { "vfr": { "random_routes": { "rate": 10 } } },
+		"KRAL": { "vfr": { "random_routes": { "rate": 5 } } },
+		"KTOA": { "vfr": { "random_routes": { "rate": 10 } } },
+		"KLGB": { "vfr": { "random_routes": { "rate": 10 } } },
+		"KVNY": { "vfr": { "random_routes": { "rate": 10 } } },
+		"KWHP": { "vfr": { "random_routes": { "rate": 10 } } },
+		"KEMT": { "vfr": { "random_routes": { "rate": 10 } } },
+		"KCNO": { "vfr": { "random_routes": { "rate": 10 } } },
+		"KPOC": { "vfr": { "random_routes": { "rate": 10 } } },
+		"KSMO": { "vfr": { "random_routes": { "rate": 5 } } },
+		"KHHR": { "vfr": { "random_routes": { "rate": 5 } } },
+    "KLAX": {
+	  "departure_runways_as_one": [ "25L,25R", "24L,24R" ],
+      "departure_routes": {
+        "7L": {
+          "MISEN.E, BEALE.E": {
+            "cleared_altitude": 3000,
+            "sid": "GARDY4",
+            "waypoints": "KLAX-25R/h071 TRAAP/a8000 JIIVE/a10000+ CLUTZ/a13000+ GARDY/a16000+"
+          },
+          "AVE,EHF": {
+            "cleared_altitude": 3000,
+            "sid": "GMN7",
+            "waypoints": "KLAX-25R/h071 VNY GMN"
+          },
+          "TRM": {
+            "cleared_altitude": 3000,
+            "sid": "LAXX1",
+            "waypoints": "KLAX-25R/h071 SLI TUSTI/a8000+ HEMET/a11000+ TRM"
+          },
+		  "OTAYY.E,TCATE.E": {
+            "cleared_altitude": 3000,
+            "sid": "LAXX1",
+            "waypoints": "KLAX-25R/h071 SLI DANAH OCN"
+          },
+          "CSTRO.E,COREZ.E": {
+            "cleared_altitude": 3000,
+            "sid": "WNNDY4",
+            "waypoints": "KLAX-25R/h071 JRGSN/a6300+ WNNDY"
+          },
+         "RZS.E": {
+            "cleared_altitude": 3000,
+            "sid": "VTU8",
+            "waypoints": "KLAX-25R/h071 VTU RZS"
+          },
+          "SCTRR.E,STOKD.E,MCKEY.E,DINTY.E,IKAYE.E": {
+            "cleared_altitude": 3000,
+            "sid": "TRTON2",
+            "waypoints": "KLAX-25R/h071 TRTON/a8000+ DARRK/a12000- FIXIT IKAYE"
+          }
+        },
+        "7R": {
+          "MISEN.E,BEALE.E": {
+            "cleared_altitude": 3000,
+            "sid": "GARDY4",
+            "waypoints": "KLAX-25L/h071 TRAAP/a8000 JIIVE/a10000+ CLUTZ/a13000+ GARDY/a16000+"
+          },
+          "AVE,EHF": {
+            "cleared_altitude": 3000,
+            "sid": "GMN7",
+            "waypoints": "KLAX-25L/h071 VNY GMN"
+          },
+          "TRM": {
+            "cleared_altitude": 3000,
+            "sid": "LAXX1",
+            "waypoints": "KLAX-25L/h071 SLI TUSTI/a8000+ HEMET/a11000+ TRM"
+          },
+		  "OTAYY.E,TCATE.E": {
+            "cleared_altitude": 3000,
+            "sid": "LAXX1",
+            "waypoints": "KLAX-25L/h071 SLI DANAH OCN"
+          },
+          "CSTRO.E,COREZ.E": {
+            "cleared_altitude": 3000,
+            "sid": "WNNDY4",
+            "waypoints": "KLAX-25L/h071 JRGSN/a6300+ WNNDY"
+          },
+          "RZS.E": {
+            "cleared_altitude": 3000,
+            "sid": "VTU8",
+            "waypoints": "KLAX-25L/h071 VTU RZS"
+          },
+          "SCTRR.E,STOKD.E,MCKEY.E,DINTY.E,IKAYE.E": {
+            "cleared_altitude": 3000,
+            "sid": "TRTON2",
+            "waypoints": "KLAX-25L/h056 TRTON/a8000+ DARRK/a12000- FIXIT IKAYE"
+          }
+        },
+        "6R": {
+          "MISEN.E,BEALE.E": {
+            "cleared_altitude": 3000,
+            "sid": "GARDY4",
+            "waypoints": "N033.57.10.027,W118.22.30.192 KOFAX TRAAP/a8000 JIIVE/a10000+ CLUTZ/a13000+ GARDY/a16000+"
+          },
+          "AVE,EHF": {
+            "cleared_altitude": 3000,
+            "sid": "GMN7",
+            "waypoints": "KLAX-24L/h056 VNY GMN"
+          },
+          "TRM": {
+            "cleared_altitude": 3000,
+            "sid": "LAXX1",
+            "waypoints": "KLAX-24L/h071 SLI TUSTI/a8000+ HEMET/a11000+ TRM"
+          },
+		  "OTAYY.E,TCATE.E": {
+            "cleared_altitude": 3000,
+            "sid": "LAXX1",
+            "waypoints": "KLAX-24L/h071 SLI DANAH OCN"
+          },
+          "CSTRO.E,COREZ.E": {
+            "cleared_altitude": 3000,
+            "sid": "WNNDY4",
+            "waypoints": "N033.57.10.027,W118.22.30.192 KOFAX JRGSN/a6300+ WNNDY"
+          },
+		  "FICKY.E": {
+            "cleared_altitude": 3000,
+            "sid": "TRTON2",
+            "waypoints": "KLAX-24L/h071 TRTON/a8000+ DARRK/a12000- BNANO DONKS"
+          },
+          "RZS.E": {
+            "cleared_altitude": 3000,
+            "sid": "VTU8",
+            "waypoints": "KLAX-24L/h071 VTU RZS"
+          },
+          "SCTRR.E,STOKD.E,MCKEY.E,DINTY.E,IKAYE.E": {
+            "cleared_altitude": 3000,
+            "sid": "TRTON2",
+            "waypoints": "KLAX-24L/h071 TRTON/a8000+ DARRK/a12000- FIXIT IKAYE"
+          }
+        },
+        "25R": {
+         "LAS": {
+            "cleared_altitude": 5000,
+            "sid": "ORCKA5",
+            "waypoints": "DOCKR/a3000-/h236 KLIPR/a10000+ KEGGS/a13000-19000 COOPP/a15000+ ORCKA NNAVY"
+          },
+          "MISEN": {
+            "cleared_altitude": 5000,
+            "sid": "ORCKA5",
+            "waypoints": "DOCKR/a3000-/h236 KLIPR/a10000+ KEGGS/a13000-19000 COOPP/a15000+ ORCKA NNAVY"
+          },
+          "SCTRR,STOKD,MCKEY,DINTY,FICKY": {
+            "cleared_altitude": 5000,
+            "sid": "SUMMR2",
+            "waypoints": "DOCKR/a3000- EVOSE/a5000- MKGEE DARRK/a12000- SUMMR OLOFF RIZIN"
+          },
+          "CLEEE,CNERY": {
+            "cleared_altitude": 5000,
+            "sid": "DOTSS2",
+            "waypoints": "DOCKR/a3000- WEILR/a5000- SHAEF PEVEE HOLTZ DOTSS/a15000+"
+          },
+          "AVE,EHF": {
+            "cleared_altitude": 5000,
+            "sid": "GMN7",
+            "waypoints": "KLAX-7L/h251 GMN"
+          },
+		  "MZB": {
+            "cleared_altitude": 5000,
+            "sid": "LAXX1",
+            "waypoints": "KLAX-7L/h251 SLI DANAH OCN CARIF MZB"
+          },
+          "CSTRO,COREZ": {
+            "cleared_altitude": 5000,
+            "sid": "LADYJ4",
+            "waypoints": "DOCKR/a3000- EVOSE/a5000- MKGEE MLIBU/a7000+ LADYJ/a8000 RUGBY OROSZ"
+          },
+          "IKAYE": {
+            "cleared_altitude": 5000,
+            "sid": "MOOOS2",
+            "waypoints": "KLAX-7L/h251 DTAIL/a3100+ MOOOS/a4900-8000 IKAYE"
+          },
+          "RZS,KWANG": {
+            "cleared_altitude": 5000,
+            "sid": "MUELR4",
+            "waypoints": "DOCKR/a3000- EVOSE/a1300-5000 MKGEE MUELR FIXIT/a10000/s280 IKAYE WGGNR"
+          },
+          "BEALE": {
+            "cleared_altitude": 5000,
+            "sid": "OSHNN1",
+            "waypoints": "DOCKR/a3000- WEILR/a5000- SHAEF PEVEE HOLTZ OSHNN CAHIL/a15000+ ZOOMM/a16000+ SEBBY PLAYY ARCUS YELAH WYZEE"
+          },
+		  "OTAYY,TCATE": {
+            "cleared_altitude": 5000,
+            "sid": "PNDAH2",
+            "waypoints": "DOCKR/a3000- WEILR/a5000- SHAEF PEVEE TANNN/a15000+ NNICE PNDAH/a20000+"
+          }
+      },
+	  "25R.OO": {
+          "MISEN.O": {
+            "cleared_altitude": 5000,
+            "sid": "STHBY1",
+            "waypoints": "N033.55.53.192,W118.27.41.160 EWOKK/a3000- KYLOW HSOLO STHBY HOLTZ OSHNN CAHIL/a15000+ ZOOMM/a16000+ SEBBY PLAYY ARCUS"
+          },
+          "SCTRR.O,STOKD.O,MCKEY.O,DINTY.O": {
+            "cleared_altitude": 5000,
+            "sid": "KYLOW1",
+            "waypoints": "N033.55.53.192,W118.27.41.160 EWOKK/a3000- KYLOW BOBAA/a8000+ FIXIT/a12000- RIZIN"
+          },
+		  "FICKY.O": {
+            "cleared_altitude": 5000,
+            "sid": "KYLOW1",
+            "waypoints": "N033.55.53.192,W118.27.41.160 EWOKK/a3000- KYLOW ZILLI LAUER/a9000 PLLUT"
+          },
+          "CLEEE.O,CNERY.O": {
+            "cleared_altitude": 5000,
+            "sid": "STHBY1",
+            "waypoints": "N033.55.53.192,W118.27.41.160 EWOKK/a3000- KYLOW HSOLO STHBY HOLTZ DOTSS/a15000+"
+          },
+          "BEALE.O": {
+            "cleared_altitude": 5000,
+            "sid": "STHBY1",
+            "waypoints": "N033.55.53.192,W118.27.41.160 EWOKK/a3000- KYLOW HSOLO STHBY HOLTZ OSHNN CAHIL/a15000+ ZOOMM/a16000+ SEBBY PLAYY ARCUS"
+          },
+		  "OTAYY.O,TCATE.O": {
+            "cleared_altitude": 5000,
+            "sid": "STHBY1",
+            "waypoints": "N033.55.53.192,W118.27.41.160 EWOKK/a3000- KYLOW HSOLO STHBY TANNN/a15000+ NNICE PNDAH/a20000+"
+          }
+      },
+      "25L": {
+       "LAS": {
+          "cleared_altitude": 5000,
+          "sid": "ORCKA5",
+          "waypoints": "HIIPR/a3000-/h236 KLIPR/a10000+ KEGGS/a13000-19000 COOPP/a15000+ ORCKA NNAVY"
+        },
+        "MISEN": {
+          "cleared_altitude": 5000,
+          "sid": "ORCKA5",
+          "waypoints": "HIIPR/a3000-/h236 KLIPR/a10000+ KEGGS/a13000-19000 COOPP/a15000+ ORCKA NNAVY"
+        },
+        "SCTRR,STOKD,MCKEY,DINTY,FICKY": {
+          "cleared_altitude": 5000,
+          "sid": "SUMMR2",
+          "waypoints": "HIIPR/a3000- EVOSE/a5000- MKGEE DARRK/a12000- SUMMR OLOFF RIZIN"
+        },
+        "CLEEE,CNERY": {
+          "cleared_altitude": 5000,
+          "sid": "DOTSS2",
+          "waypoints": "HIIPR/a3000- ADORE/a5000- SHAEF PEVEE HOLTZ DOTSS/a15000"
+        },
+        "AVE,EHF": {
+          "cleared_altitude": 5000,
+          "sid": "GMN7",
+          "waypoints": "KLAX-7R/h251 VNY GMN"
+        },
+		"MZB": {
+            "cleared_altitude": 5000,
+            "sid": "LAXX1",
+            "waypoints": "KLAX-7R/h251 SLI DANAH OCN CARIF MZB"
+          },
+        "CSTRO,COREZ": {
+          "cleared_altitude": 5000,
+          "sid": "LADYJ4",
+          "waypoints": "HIIPR/a3000- EVOSE/a5000- MKGEE MLIBU/a7000 LADYJ/a8000 RUGBY OROSZ"
+        },
+        "IKAYE": {
+          "cleared_altitude": 5000,
+          "sid": "MOOOS2",
+          "waypoints": "KLAX-7R/h251"
+        },
+        "RZS,KWANG": {
+          "cleared_altitude": 5000,
+          "sid": "MUELR4",
+          "waypoints": "HIIPR/a3000- EVOSE/a5000- MKGEE MUELR FIXIT/a10000/s280 IKAYE WGGNR"
+        },
+        "BEALE": {
+          "cleared_altitude": 5000,
+          "sid": "OSHNN1",
+          "waypoints": "HIIPR/a3000- ADORE/a5000- SHAEF PEVEE HOLTZ OSHNN CAHIL/a15000+ ZOOMM/a16000+ SEBBY PLAYY ARCUS YELAH WYZEE"
+        },
+		"OTAYY,TCATE": {
+            "cleared_altitude": 5000,
+            "sid": "PNDAH2",
+            "waypoints": "HIIPR/a3000- ADORE/a5000- SHAEF PEVEE TANNN/a15000+ NNICE PNDAH/a20000+"
+          }
+    },
+	"25L.OO": {
+          "MISEN.O": {
+            "cleared_altitude": 5000,
+            "sid": "STHBY1",
+            "waypoints": "N033.55.45.281,W118.27.46.241 EWOKK/a3000- KYLOW HSOLO STHBY HOLTZ OSHNN CAHIL/a15000+ ZOOMM/a16000+ SEBBY PLAYY ARCUS"
+          },
+          "SCTRR.O,STOKD.O,MCKEY.O,DINTY.O": {
+            "cleared_altitude": 5000,
+            "sid": "KYLOW1",
+            "waypoints": "N033.55.45.281,W118.27.46.241 EWOKK/a3000- KYLOW BOBAA/a8000+ FIXIT/a12000- RIZIN"
+          },
+		  "FICKY.O": {
+            "cleared_altitude": 5000,
+            "sid": "KYLOW1",
+            "waypoints": "N033.55.45.281,W118.27.46.241 EWOKK/a3000- KYLOW ZILLI LAUER/a9000 PLLUT"
+          },
+          "CLEEE.O,CNERY.O": {
+            "cleared_altitude": 5000,
+            "sid": "STHBY1",
+            "waypoints": "N033.55.45.281,W118.27.46.241 EWOKK/a3000- KYLOW HSOLO STHBY HOLTZ DOTSS/a15000+"
+          },
+          "BEALE.O": {
+            "cleared_altitude": 5000,
+            "sid": "STHBY1",
+            "waypoints": "N033.55.45.281,W118.27.46.241 EWOKK/a3000- KYLOW HSOLO STHBY HOLTZ OSHNN CAHIL/a15000+ ZOOMM/a16000+ SEBBY PLAYY ARCUS"
+          },
+		  "OTAYY.O,TCATE.O": {
+            "cleared_altitude": 5000,
+            "sid": "STHBY1",
+            "waypoints": "N033.55.45.281,W118.27.46.241 EWOKK/a3000- KYLOW HSOLO STHBY TANNN/a15000+ NNICE PNDAH/a20000+"
+          }
+      },
+  "24L": {
+       "LAS": {
+          "cleared_altitude": 5000,
+          "sid": "ORCKA5",
+          "waypoints": "DLREY/a3000-/h251 KLIPR/a10000+ KEGGS/a13000-19000 COOPP/a15000+ ORCKA NNAVY"
+        },
+        "MISEN": {
+          "cleared_altitude": 5000,
+          "sid": "ORCKA5",
+          "waypoints": "DLREY/a3000-/h251 KLIPR/a10000+ KEGGS/a13000-19000 COOPP/a15000+ ORCKA NNAVY"
+        },
+		"SCTRR,STOKD,MCKEY,DINTY,FICKY": {
+			"cleared_altitude": 5000,
+			"sid": "SUMMR2",
+			"waypoints": "DLREY/a3000- ENNEY/a5000- NAANC DARRK/a12000- SUMMR OLOFF RIZIN"
+		},
+		"CLEEE,CNERY": {
+			"cleared_altitude": 5000,
+			"sid": "DOTSS2",
+			"waypoints": "DLREY/a3000- ENNEY/a5000- NAANC HAYNK PEVEE HOLTZ DOTSS/a15000"
+		},
+		"AVE,EHF": {
+			"cleared_altitude": 5000,
+			"sid": "GMN7",
+			"waypoints": "KLAX-6R/h251 VNY GMN"
+		},
+		"MZB": {
+            "cleared_altitude": 5000,
+            "sid": "LAXX1",
+            "waypoints": "KLAX-6R/h251 SLI DANAH OCN CARIF MZB"
+          },
+		"CSTRO,COREZ": {
+			"cleared_altitude": 5000,
+			"sid": "LADYJ4",
+			"waypoints": "DLREY/a3000- ENNEY/a5000- EYENO MLIBU/a7000 LADYJ/a8000 RUGBY OROSZ"
+		},
+		"IKAYE": {
+			"cleared_altitude": 5000,
+			"sid": "MOOOS2",
+			"waypoints": "KLAX-6R/h251"
+		},
+		"RZS,KWANG": {
+			"cleared_altitude": 5000,
+			"sid": "MUELR4",
+			"waypoints": "DLREY/a3000- ENNEY/a5000- NAANC MUELR FIXIT/a10000/s280 IKAYE WGGNR"
+		},
+		"BEALE": {
+			"cleared_altitude": 5000,
+			"sid": "OSHNN1",
+			"waypoints": "DLREY/a3000- ENNEY/a5000- NAANC HAYNK PEVEE HOLTZ OSHNN CAHIL/a15000+ ZOOMM/a16000+ SEBBY PLAYY ARCUS YELAH WYZEE"
+		}
+}
+    },
+      "departures": [
+        {
+          "airlines": [
+            {
+              "icao": "SKW",
+              "fleet": "long"
+            }
+          ],
+          "destination":"KSBA",
+          "exit": "KWANG",
+		  "scratchpad": "MLR",
+          "route": "MUELR4 KWANG"
+        },
+		{
+          "airlines": [
+            {
+              "icao": "SKW",
+              "fleet": "long"
+            }
+          ],
+          "destination":"KSAN",
+          "exit": "MZB",
+		  "scratchpad": "MZB",
+          "route": "LAXX1 MZB"
+        },
+		{
+          "airlines": [
+            {
+              "icao": "SKW",
+              "fleet": "long"
+            }
+          ],
+          "destination":"KSAN",
+          "exit": "MZB",
+		  "scratchpad": "MZB",
+          "route": "LAXX1 MZB"
+        },
+		{
+          "airlines": [
+            {
+              "icao": "SKW",
+              "fleet": "long"
+            }
+          ],
+          "destination":"KSMF",
+          "exit": "CSTRO",
+		  "scratchpad": "LDH",
+          "route": "LADYJ4 CSTRO NURAY SUUTR4"
+        },
+		{
+          "airlines": [
+            {
+              "icao": "DAL"
+            }
+          ],
+          "destination":"KSMF",
+          "exit": "CSTRO",
+		  "scratchpad": "LDH",
+          "route": "LADYJ4 CSTRO NURAY SUUTR4"
+        },
+		{
+          "airlines": [
+            {
+              "icao": "SWA"
+            }
+          ],
+          "destination":"KSMF",
+          "exit": "CSTRO",
+		  "scratchpad": "LDH",
+          "route": "LADYJ4 CSTRO NURAY SUUTR4"
+        },
+		{
+          "airlines": [
+            {
+              "icao": "ASA"
+            }
+          ],
+          "destination":"KSEA",
+          "exit": "CSTRO",
+		  "scratchpad": "LDH",
+          "route": "LADYJ4 CSTRO SHIMR LKV HAWKZ8"
+        },
+		{
+          "airlines": [
+            {
+              "icao": "SWA"
+            }
+          ],
+          "destination":"KSEA",
+          "exit": "CSTRO",
+		  "scratchpad": "LDH",
+          "route": "LADYJ4 CSTRO SHIMR LKV HAWKZ8"
+        },
+		{
+          "airlines": [
+            {
+              "icao": "SKW"
+            }
+          ],
+          "destination":"KSEA",
+          "exit": "CSTRO",
+		  "scratchpad": "LDH",
+          "route": "LADYJ4 CSTRO SHIMR LKV HAWKZ8"
+        },
+		{
+          "airlines": [
+            {
+              "icao": "UAL"
+            }
+          ],
+          "destination":"KSEA",
+          "exit": "CSTRO",
+		  "scratchpad": "LDH",
+          "route": "LADYJ4 CSTRO SHIMR LKV HAWKZ8"
+        },
+		{
+          "airlines": [
+            {
+              "icao": "DAL",
+			  "fleet": "short"
+            }
+          ],
+          "destination":"KSEA",
+          "exit": "CSTRO",
+		  "scratchpad": "LDH",
+          "route": "LADYJ4 CSTRO SHIMR LKV HAWKZ8"
+        },
+		{
+          "airlines": [
+            {
+              "icao": "SWA"
+            }
+          ],
+          "destination":"KOAK",
+          "exit": "COREZ",
+		  "scratchpad": "LDB",
+          "route": "LADYJ4 COREZ RGOOD EMZOH3"
+        },
+		{
+          "airlines": [
+            {
+              "icao": "FDX",
+			  "fleet": "long"
+            }
+          ],
+          "destination":"KOAK",
+          "exit": "COREZ",
+		  "scratchpad": "LDB",
+          "route": "LADYJ4 COREZ RGOOD EMZOH3"
+        },
+		{
+          "airlines": [
+            {
+              "icao": "N",
+              "fleet": "fastGA"
+            }
+          ],
+          "destination":"KDEN",
+          "exit": "LAS",
+		  "scratchpad": "CLP",
+          "route": "LAS SSKII3"
+        },
+		{
+          "airlines": [
+            {
+              "icao": "UAL"
+            }
+          ],
+          "destination":"KDEN",
+          "exit": "LAS",
+		  "scratchpad": "CLP",
+          "route": "LAS SSKII3"
+        },
+		{
+          "airlines": [
+            {
+              "icao": "SWA"
+            }
+          ],
+          "destination":"KDEN",
+          "exit": "LAS",
+		  "scratchpad": "CLP",
+          "route": "LAS SSKII3"
+        },
+		{
+          "airlines": [
+            {
+              "icao": "FFT"
+            }
+          ],
+          "destination":"KDEN",
+          "exit": "LAS",
+		  "scratchpad": "CLP",
+          "route": "LAS SSKII3"
+        },
+		{
+          "airlines": [
+            {
+              "icao": "AAL"
+            }
+          ],
+          "destination":"KDEN",
+          "exit": "LAS",
+		  "scratchpad": "CLP",
+          "route": "LAS SSKII3"
+        },
+        {
+          "airlines": [
+            {
+              "icao": "SWA"
+            }
+          ],
+          "destination":"KPDX",
+          "exit": "SCTRR",
+		  "scratchpad": "SMR",
+          "route": "SCTRR SNS SPNSR TMBRS2"
+        },
+        {
+          "airlines": [
+            {
+              "icao": "AAL"
+            }
+          ],
+          "destination":"KPDX",
+          "exit": "SCTRR",
+		  "scratchpad": "SMR",
+          "route": "SCTRR SNS SPNSR TMBRS2"
+        },
+        {
+          "airlines": [
+            {
+              "icao": "DAL"
+            }
+          ],
+          "destination":"KPDX",
+          "exit": "SCTRR",
+		  "scratchpad": "SMR",
+          "route": "SCTRR SNS SPNSR TMBRS2"
+        },
+		{
+          "airlines": [
+            {
+              "icao": "UAL"
+            }
+          ],
+          "destination":"PHNL",
+          "exit": "DINTY",
+		  "scratchpad": "SMR",
+          "route": "DINTY R576 DENNS INOYI1"
+        },
+		{
+          "airlines": [
+            {
+              "icao": "HAL",
+			  "fleet": "long"
+            }
+          ],
+          "destination":"PHNL",
+          "exit": "DINTY",
+		  "scratchpad": "SMR",
+          "route": "DINTY R576 DENNS INOYI1"
+        },
+		{
+          "airlines": [
+            {
+              "icao": "UAL"
+            }
+          ],
+          "destination":"PHOG",
+          "exit": "DINTY",
+		  "scratchpad": "SMR",
+          "route": "DINTY R576 DENNS"
+        },
+		{
+          "airlines": [
+            {
+              "icao": "HAL",
+			  "fleet": "long"
+            }
+          ],
+          "destination":"PHOG",
+          "exit": "DINTY",
+		  "scratchpad": "SMR",
+          "route": "DINTY R576 DENNS INOYI1"
+        },
+		{
+          "airlines": [
+            {
+              "icao": "QFA"
+            }
+          ],
+          "destination":"YSSY",
+          "exit": "FICKY",
+		  "scratchpad": "SMR",
+          "route": "FICKY WEDES B581 WOSLU B581 BAXIL B581 NN B599 LTO B578 TEBUR B578 ISTEM LAPIP GOMOL Q16 APAGI H91 IGDAM H652 BOREE"
+        },
+		{
+          "airlines": [
+            {
+              "icao": "SKW",
+			  "fleet": "long"
+            }
+          ],
+          "destination":"KSFO",
+          "exit": "STOKD",
+		  "scratchpad": "SMR",
+          "route": "STOKD SERFR SERFR4"
+        },
+        {
+          "airlines": [
+            {
+              "icao": "UAL"
+            }
+          ],
+          "destination":"KSFO",
+          "exit": "STOKD",
+		  "scratchpad": "SMR",
+          "route": "STOKD SERFR SERFR4"
+        },
+		{
+          "airlines": [
+            {
+              "icao": "DAL"
+            }
+          ],
+          "destination":"KSFO",
+          "exit": "STOKD",
+		  "scratchpad": "SMR",
+          "route": "STOKD SERFR SERFR4"
+        },
+		{
+          "airlines": [
+            {
+              "icao": "JBU"
+            }
+          ],
+          "destination":"KSFO",
+          "exit": "STOKD",
+		  "scratchpad": "SMR",
+          "route": "STOKD SERFR SERFR4"
+        },
+		{
+          "airlines": [
+            {
+              "icao": "SIA"
+            }
+          ],
+          "destination":"WSSS",
+          "exit": "MCKEY",
+		  "scratchpad": "SMR",
+          "route": "MCKEY LIBBO BRINY ALCOA"
+        },
+		{
+          "airlines": [
+            {
+              "icao": "ANA"
+            }
+          ],
+          "destination":"RJAA",
+          "exit": "MCKEY",
+		  "scratchpad": "SMR",
+          "route": "MCKEY LIBBO BRINY BOARS"
+        },
+		{
+          "airlines": [
+            {
+              "icao": "QXE"
+            }
+          ],
+          "destination":"KSFO",
+          "exit": "STOKD",
+		  "scratchpad": "SMR",
+          "route": "STOKD SERFR SERFR4"
+        },
+		{
+          "airlines": [
+            {
+              "icao": "ASA"
+            }
+          ],
+          "destination":"KSFO",
+          "exit": "STOKD",
+		  "scratchpad": "SMR",
+          "route": "STOKD SERFR SERFR4"
+        },
+		{
+          "airlines": [
+            {
+              "icao": "SWA"
+            }
+          ],
+          "destination":"KSFO",
+          "exit": "STOKD",
+		  "scratchpad": "SMR",
+          "route": "STOKD SERFR SERFR4"
+        },
+        {
+          "airlines": [
+            {
+              "icao": "SWA"
+            }
+          ],
+          "destination":"KDEN",
+          "exit": "LAS",
+		  "scratchpad": "CLP",
+          "route": "LAS J146 DICEE BUMMP SSKII3"
+        },
+        {
+          "airlines": [
+            {
+              "icao": "AAL"
+            }
+          ],
+          "destination":"KDEN",
+          "exit": "LAS",
+		  "scratchpad": "CLP",
+          "route": "LAS J146 DICEE BUMMP SSKII3"
+        },
+        {
+          "airlines": [
+            {
+              "icao": "DAL"
+            }
+          ],
+          "destination":"KDEN",
+          "exit": "LAS",
+		  "scratchpad": "CLP",
+          "route": "LAS J146 DICEE BUMMP SSKII3"
+        },
+		{
+          "airlines": [
+            {
+              "icao": "UAL"
+            }
+          ],
+          "destination":"KEWR",
+          "exit": "LAS",
+		  "scratchpad": "CLP",
+          "route": "LAS J146 DICEE J146 DVC GLD KD60A OVR DSM EVOTE NELLS KEEHO J584 SLT FQM3"
+        },
+        {
+          "airlines": [
+            {
+              "icao": "UAL"
+            }
+          ],
+          "destination":"KIAD",
+          "exit": "BEALE",
+		  "scratchpad": "OSH",
+          "route": "BEALE J146 DVC HLC STJ SPI J80 VHP APE MGW GIBBZ4"
+        },
+        {
+          "airlines": [
+            {
+              "icao": "ASA"
+            }
+          ],
+          "destination":"KIAD",
+          "exit": "BEALE",
+		  "scratchpad": "OSH",
+          "route": "BEALE J146 DVC HLC STJ SPI J80 VHP APE MGW GIBBZ4"
+        },
+		{
+          "airlines": [
+            {
+              "icao": "UAL",
+			  "fleet":"long"
+            }
+          ],
+          "destination":"KORD",
+          "exit": "BEALE",
+		  "scratchpad": "OSH",
+          "route": "OSHNN1 BEALE J146 DVC PUB HYS IRK BENKY6"
+        },
+		{
+          "airlines": [
+            {
+              "icao": "UAL",
+			  "fleet":"long"
+            }
+          ],
+          "destination":"KORD",
+          "exit": "BEALE",
+		  "scratchpad": "OSH",
+          "route": "OSHNN1 BEALE J146 DVC PUB HYS IRK BENKY6"
+        },
+		{
+          "airlines": [
+            {
+              "icao": "BAW"
+            }
+          ],
+          "destination":"EGLL",
+          "exit": "BEALE",
+		  "scratchpad": "OSH",
+          "route": "BEALE J146 DVC"
+        },
+		{
+          "airlines": [
+            {
+              "icao": "AFR"
+            }
+          ],
+          "destination":"EGLL",
+          "exit": "BEALE",
+		  "scratchpad": "OSH",
+          "route": "BEALE J146 DVC"
+        },
+		{
+          "airlines": [
+            {
+              "icao": "SAS"
+            }
+          ],
+          "destination":"ENGM",
+          "exit": "BEALE",
+		  "scratchpad": "OSH",
+          "route": "BEALE J146 DVC"
+        },
+		{
+          "airlines": [
+            {
+              "icao": "KLM"
+            }
+          ],
+          "destination":"EHAM",
+          "exit": "BEALE",
+		  "scratchpad": "OSH",
+          "route": "BEALE J146 DVC"
+        },
+		{
+          "airlines": [
+            {
+              "icao": "UAL",
+			  "fleet":"long"
+            }
+          ],
+          "destination":"KORD",
+          "exit": "CLEEE",
+		  "scratchpad": "DOT",
+          "route": "CLEEE PKE J96 LANCY ABQ BVO KK45G SHIRE KK51K SCOTO KI60Q KI63S SLT FQM3"
+        },
+		{
+          "airlines": [
+            {
+              "icao": "UAL",
+			  "fleet":"short"
+            }
+          ],
+          "destination":"KBWI",
+          "exit": "CLEEE",
+		  "scratchpad": "DOT",
+          "route": "CLEEE PKE J96 LANCY ABQ BVO SGF FAM PXV J78 HVQ CACYE RAVNN7"
+        },
+        {
+          "airlines": [
+            {
+              "icao": "SWA"
+            }
+          ],
+          "destination":"KPHX",
+          "exit": "CNERY",
+		  "scratchpad": "DOT",
+          "route": "CNERY BLH HYDRR1"
+        },
+		{
+          "airlines": [
+            {
+              "icao": "UAL"
+            }
+          ],
+          "destination":"KORD",
+          "exit": "CLEEE",
+		  "scratchpad": "DOT",
+          "route": "DOTSS2 CLEEE PKE J96 IRK BENKY6"
+        },
+		{
+          "airlines": [
+            {
+              "icao": "AAL"
+            }
+          ],
+          "destination":"KORD",
+          "exit": "CLEEE",
+		  "scratchpad": "DOT",
+          "route": "DOTSS2 CLEEE PKE J96 IRK BENKY6"
+        },
+        {
+          "airlines": [
+            {
+              "icao": "AAL"
+            }
+          ],
+          "destination":"KPHX",
+          "exit": "CNERY",
+		  "scratchpad": "DOT",
+          "route": "CNERY BLH HYDRR1"
+        },
+		{
+          "airlines": [
+            {
+              "icao": "DAL"
+            }
+          ],
+          "destination":"KDFW",
+          "exit": "CNERY",
+		  "scratchpad": "DOT",
+          "route": "CNERY BLH J169 TFD J50 SSO J4 INK GEEKY SOCKK4"
+        },
+		{
+          "airlines": [
+            {
+              "icao": "UPS"
+            }
+          ],
+          "destination":"KDFW",
+          "exit": "CNERY",
+		  "scratchpad": "DOT",
+          "route": "CNERY BLH J169 TFD J50 SSO J4 INK GEEKY SOCKK4"
+        },
+		{
+          "airlines": [
+            {
+              "icao": "FFT"
+            }
+          ],
+          "destination":"KDFW",
+          "exit": "CNERY",
+		  "scratchpad": "DOT",
+          "route": "CNERY BLH J169 TFD J50 SSO J4 INK GEEKY SOCKK4"
+        },
+		{
+          "airlines": [
+            {
+              "icao": "AAL"
+            }
+          ],
+          "destination":"KDFW",
+          "exit": "CNERY",
+		  "scratchpad": "DOT",
+          "route": "CNERY BLH J169 TFD J50 SSO J4 INK GEEKY SOCKK4"
+        },
+        {
+          "airlines": [
+            {
+              "icao": "DAL"
+            }
+          ],
+          "destination":"KPHX",
+          "exit": "CNERY",
+		  "scratchpad": "DOT",
+          "route": "CNERY BLH HYDRR1"
+        },
+        {
+          "airlines": [
+            {
+              "icao": "ASA"
+            }
+          ],
+          "destination":"MMPR",
+          "exit": "OTAYY",
+		  "scratchpad": "PND",
+          "route": "PNDAH2 OTAYY TIJ UT4 LMM UJ3 MZT J141 OBRUG OBRU1B"
+        },
+		{
+          "airlines": [
+            {
+              "icao": "DAL",
+			  "fleet": "b73x"
+            }
+          ],
+          "destination":"MMPR",
+          "exit": "OTAYY",
+		  "scratchpad": "PND",
+          "route": "PNDAH2 OTAYY TIJ UT4 LMM UJ3 MZT J141 OBRUG OBRU1B"
+        },
+		{
+          "airlines": [
+            {
+              "icao": "AAL",
+			  "fleet": "short"
+            }
+          ],
+          "destination":"MMPR",
+          "exit": "OTAYY",
+		  "scratchpad": "PND",
+          "route": "PNDAH2 OTAYY TIJ UT4 LMM UJ3 MZT J141 OBRUG OBRU1B"
+        },
+		{
+          "airlines": [
+            {
+              "icao": "ASA"
+            }
+          ],
+          "destination":"MMMX",
+          "exit": "TCATE",
+		  "scratchpad": "PND",
+          "route": "PNDAH2 TCATE PPE UJ7 HMO UT18 NABAS UT49 DGO UJ5 ZCL UT130 DARAN DARAN3A"
+        },
+		{
+          "airlines": [
+            {
+              "icao": "DAL",
+			  "fleet": "short"
+            }
+          ],
+          "destination":"MMMX",
+          "exit": "TCATE",
+		  "scratchpad": "PND",
+          "route": "PNDAH2 TCATE PPE UJ7 HMO UT18 NABAS UT49 DGO UJ5 ZCL UT130 DARAN DARAN3A"
+        },
+		{
+          "airlines": [
+            {
+              "icao": "AMX",
+			  "fleet": "b73x"
+            }
+          ],
+          "destination":"MMMX",
+          "exit": "TCATE",
+		  "scratchpad": "PND",
+          "route": "PNDAH2 TCATE PPE UJ7 HMO UT18 NABAS UT49 DGO UJ5 ZCL UT130 DARAN DARAN3A"
+        },
+		{
+          "airlines": [
+            {
+              "icao": "VOI"
+            }
+          ],
+          "destination":"MMMX",
+          "exit": "TCATE",
+		  "scratchpad": "PND",
+          "route": "PNDAH2 TCATE PPE UJ7 HMO UT18 NABAS UT49 DGO UJ5 ZCL UT130 DARAN DARAN3A"
+        },
+		{
+          "airlines": [
+            {
+              "icao": "VIV"
+            }
+          ],
+          "destination":"MMMX",
+          "exit": "TCATE",
+		  "scratchpad": "PND",
+          "route": "PNDAH2 TCATE PPE UJ7 HMO UT18 NABAS UT49 DGO UJ5 ZCL UT130 DARAN DARAN3A"
+        },
+		{
+          "airlines": [
+            {
+              "icao": "SKW",
+              "fleet": "long"
+            }
+          ],
+          "destination":"KSMF",
+          "exit": "CSTRO.E",
+		  "scratchpad": "WDY",
+          "route": "WNNDY4 CSTRO NURAY SUUTR4"
+        },
+		{
+          "airlines": [
+            {
+              "icao": "DAL"
+            }
+          ],
+          "destination":"KSMF",
+          "exit": "CSTRO.E",
+		  "scratchpad": "WDY",
+          "route": "WNNDY4 CSTRO NURAY SUUTR4"
+        },
+		{
+          "airlines": [
+            {
+              "icao": "SWA"
+            }
+          ],
+          "destination":"KSMF",
+          "exit": "CSTRO.E",
+		  "scratchpad": "WDY",
+          "route": "WNNDY4 CSTRO NURAY SUUTR4"
+        },
+		{
+          "airlines": [
+            {
+              "icao": "ASA"
+            }
+          ],
+          "destination":"KSEA",
+          "exit": "CSTRO.E",
+		  "scratchpad": "WDY",
+          "route": "WNNDY4 CSTRO SHIMR LKV HAWKZ8"
+        },
+		{
+          "airlines": [
+            {
+              "icao": "SWA"
+            }
+          ],
+          "destination":"KSEA",
+          "exit": "CSTRO.E",
+		  "scratchpad": "WDY",
+          "route": "WNNDY4 CSTRO SHIMR LKV HAWKZ8"
+        },
+		{
+          "airlines": [
+            {
+              "icao": "SKW"
+            }
+          ],
+          "destination":"KSEA",
+          "exit": "CSTRO.E",
+		  "scratchpad": "WDY",
+          "route": "WNNDY4 CSTRO SHIMR LKV HAWKZ8"
+        },
+		{
+          "airlines": [
+            {
+              "icao": "UAL"
+            }
+          ],
+          "destination":"KSEA",
+          "exit": "CSTRO.E",
+		  "scratchpad": "WDY",
+          "route": "WNNDY4 CSTRO SHIMR LKV HAWKZ8"
+        },
+		{
+          "airlines": [
+            {
+              "icao": "DAL",
+			  "fleet": "short"
+            }
+          ],
+          "destination":"KSEA",
+          "exit": "CSTRO.E",
+		  "scratchpad": "WDY",
+          "route": "WNNDY4 CSTRO SHIMR LKV HAWKZ8"
+        },
+		{
+          "airlines": [
+            {
+              "icao": "SWA"
+            }
+          ],
+          "destination":"KOAK",
+          "exit": "COREZ.E",
+		  "scratchpad": "WDY",
+          "route": "WNNDY4 COREZ RGOOD EMZOH3"
+        },
+		{
+          "airlines": [
+            {
+              "icao": "FDX",
+			  "fleet": "long"
+            }
+          ],
+          "destination":"KOAK",
+          "exit": "COREZ.E",
+		  "scratchpad": "WDY",
+          "route": "WNNDY4 COREZ RGOOD EMZOH3"
+        },
+		{
+          "airlines": [
+            {
+              "icao": "N",
+              "fleet": "fastGA"
+            }
+          ],
+          "destination":"KDEN",
+          "exit": "BEALE.E",
+		  "scratchpad": "GRD",
+          "route": "BEALE J146 DICEE BUMMP SSKII3"
+        },
+		{
+          "airlines": [
+            {
+              "icao": "UAL"
+            }
+          ],
+          "destination":"KDEN",
+          "exit": "BEALE.E",
+		  "scratchpad": "GRD",
+          "route": "BEALE J146 DICEE BUMMP SSKII3"
+        },
+		{
+          "airlines": [
+            {
+              "icao": "SWA"
+            }
+          ],
+          "destination":"KDEN",
+          "exit": "BEALE.E",
+		  "scratchpad": "GRD",
+          "route": "BEALE J146 DICEE BUMMP SSKII3"
+        },
+		{
+          "airlines": [
+            {
+              "icao": "FFT"
+            }
+          ],
+          "destination":"KDEN",
+          "exit": "BEALE.E",
+		  "scratchpad": "GRD",
+          "route": "BEALE J146 DICEE BUMMP SSKII3"
+        },
+		{
+          "airlines": [
+            {
+              "icao": "AAL"
+            }
+          ],
+          "destination":"KDEN",
+          "exit": "BEALE.E",
+		  "scratchpad": "GRD",
+          "route": "BEALE J146 DICEE BUMMP SSKII3"
+        },
+        {
+          "airlines": [
+            {
+              "icao": "SWA"
+            }
+          ],
+          "destination":"KPDX",
+          "exit": "SCTRR.E",
+		  "scratchpad": "RTN",
+          "route": "SCTRR SNS SPNSR TMBRS2"
+        },
+        {
+          "airlines": [
+            {
+              "icao": "AAL"
+            }
+          ],
+          "destination":"KPDX",
+          "exit": "SCTRR.E",
+		  "scratchpad": "RTN",
+          "route": "SCTRR SNS SPNSR TMBRS2"
+        },
+        {
+          "airlines": [
+            {
+              "icao": "DAL"
+            }
+          ],
+          "destination":"KPDX",
+          "exit": "SCTRR.E",
+		  "scratchpad": "RTN",
+          "route": "SCTRR SNS SPNSR TMBRS2"
+        },
+		{
+          "airlines": [
+            {
+              "icao": "UAL"
+            }
+          ],
+          "destination":"PHNL",
+          "exit": "DINTY.E",
+		  "scratchpad": "RTN",
+          "route": "DINTY R576 DENNS INOYI1"
+        },
+		{
+          "airlines": [
+            {
+              "icao": "HAL",
+			  "fleet": "long"
+            }
+          ],
+          "destination":"PHNL",
+          "exit": "DINTY.E",
+		  "scratchpad": "RTN",
+          "route": "DINTY R576 DENNS INOYI1"
+        },
+		{
+          "airlines": [
+            {
+              "icao": "UAL"
+            }
+          ],
+          "destination":"PHOG",
+          "exit": "DINTY.E",
+		  "scratchpad": "RTN",
+          "route": "DINTY R576 DENNS"
+        },
+		{
+          "airlines": [
+            {
+              "icao": "HAL",
+			  "fleet": "long"
+            }
+          ],
+          "destination":"PHOG",
+          "exit": "DINTY.E",
+		  "scratchpad": "RTN",
+          "route": "DINTY R576 DENNS INOYI1"
+        },
+		{
+          "airlines": [
+            {
+              "icao": "QFA"
+            }
+          ],
+          "destination":"YSSY",
+          "exit": "FICKY.E",
+		  "scratchpad": "RTN",
+          "route": "FICKY WEDES B581 WOSLU B581 BAXIL B581 NN B599 LTO B578 TEBUR B578 ISTEM LAPIP GOMOL Q16 APAGI H91 IGDAM H652 BOREE"
+        },
+		{
+          "airlines": [
+            {
+              "icao": "SKW",
+			  "fleet": "long"
+            }
+          ],
+          "destination":"KSFO",
+          "exit": "STOKD.E",
+		  "scratchpad": "RTN",
+          "route": "STOKD SERFR SERFR4"
+        },
+        {
+          "airlines": [
+            {
+              "icao": "UAL"
+            }
+          ],
+          "destination":"KSFO",
+          "exit": "STOKD.E",
+		  "scratchpad": "RTN",
+          "route": "STOKD SERFR SERFR4"
+        },
+		{
+          "airlines": [
+            {
+              "icao": "DAL"
+            }
+          ],
+          "destination":"KSFO",
+          "exit": "STOKD.E",
+		  "scratchpad": "RTN",
+          "route": "STOKD SERFR SERFR4"
+        },
+		{
+          "airlines": [
+            {
+              "icao": "JBU"
+            }
+          ],
+          "destination":"KSFO",
+          "exit": "STOKD.E",
+		  "scratchpad": "RTN",
+          "route": "STOKD SERFR SERFR4"
+        },
+		{
+          "airlines": [
+            {
+              "icao": "SIA"
+            }
+          ],
+          "destination":"WSSS",
+          "exit": "MCKEY.E",
+		  "scratchpad": "RTN",
+          "route": "MCKEY LIBBO BRINY ALCOA"
+        },
+		{
+          "airlines": [
+            {
+              "icao": "ANA"
+            }
+          ],
+          "destination":"RJAA",
+          "exit": "MCKEY.E",
+		  "scratchpad": "RTN",
+          "route": "MCKEY LIBBO BRINY BOARS"
+        },
+		{
+          "airlines": [
+            {
+              "icao": "QXE"
+            }
+          ],
+          "destination":"KSFO",
+          "exit": "STOKD.E",
+		  "scratchpad": "RTN",
+          "route": "STOKD SERFR SERFR4"
+        },
+		{
+          "airlines": [
+            {
+              "icao": "ASA"
+            }
+          ],
+          "destination":"KSFO",
+          "exit": "STOKD.E",
+		  "scratchpad": "RTN",
+          "route": "STOKD SERFR SERFR4"
+        },
+		{
+          "airlines": [
+            {
+              "icao": "SWA"
+            }
+          ],
+          "destination":"KSFO",
+          "exit": "STOKD.E",
+		  "scratchpad": "RTN",
+          "route": "STOKD SERFR SERFR4"
+        },
+        {
+          "airlines": [
+            {
+              "icao": "SWA"
+            }
+          ],
+          "destination":"KDEN",
+          "exit": "BEALE.E",
+		  "scratchpad": "GRD",
+          "route": "BEALE J146 DICEE BUMMP SSKII3"
+        },
+        {
+          "airlines": [
+            {
+              "icao": "AAL"
+            }
+          ],
+          "destination":"KDEN",
+          "exit": "BEALE.E",
+		  "scratchpad": "GRD",
+          "route": "BEALE J146 DICEE BUMMP SSKII3"
+        },
+        {
+          "airlines": [
+            {
+              "icao": "DAL"
+            }
+          ],
+          "destination":"KDEN",
+          "exit": "BEALE.E",
+		  "scratchpad": "GRD",
+          "route": "BEALE J146 DICEE BUMMP SSKII3"
+        },
+		{
+          "airlines": [
+            {
+              "icao": "UAL"
+            }
+          ],
+          "destination":"KEWR",
+          "exit": "BEALE.E",
+		  "scratchpad": "GRD",
+          "route": "BEALE J146 DICEE J146 DVC GLD KD60A OVR DSM EVOTE NELLS KEEHO J584 SLT FQM3"
+        },
+        {
+          "airlines": [
+            {
+              "icao": "UAL"
+            }
+          ],
+          "destination":"KIAD",
+          "exit": "BEALE.E",
+		  "scratchpad": "GRD",
+          "route": "BEALE J146 DVC HLC STJ SPI J80 VHP APE MGW GIBBZ4"
+        },
+        {
+          "airlines": [
+            {
+              "icao": "ASA"
+            }
+          ],
+          "destination":"KIAD",
+          "exit": "BEALE.E",
+		  "scratchpad": "GRD",
+          "route": "BEALE J146 DVC HLC STJ SPI J80 VHP APE MGW GIBBZ4"
+        },
+		{
+          "airlines": [
+            {
+              "icao": "UAL",
+			  "fleet":"long"
+            }
+          ],
+          "destination":"KORD",
+          "exit": "BEALE.E",
+		  "scratchpad": "GRD",
+          "route": "GRDNN1 BEALE J146 DVC PUB HYS IRK BENKY6"
+        },
+		{
+          "airlines": [
+            {
+              "icao": "UAL",
+			  "fleet":"long"
+            }
+          ],
+          "destination":"KORD",
+          "exit": "BEALE.E",
+		  "scratchpad": "GRD",
+          "route": "GRDNN1 BEALE J146 DVC PUB HYS IRK BENKY6"
+        },
+		{
+          "airlines": [
+            {
+              "icao": "BAW"
+            }
+          ],
+          "destination":"EGLL",
+          "exit": "BEALE.E",
+		  "scratchpad": "GRD",
+          "route": "BEALE J146 DVC"
+        },
+		{
+          "airlines": [
+            {
+              "icao": "AFR"
+            }
+          ],
+          "destination":"EGLL",
+          "exit": "BEALE.E",
+		  "scratchpad": "GRD",
+          "route": "BEALE J146 DVC"
+        },
+		{
+          "airlines": [
+            {
+              "icao": "SAS"
+            }
+          ],
+          "destination":"ENGM",
+          "exit": "BEALE.E",
+		  "scratchpad": "GRD",
+          "route": "BEALE J146 DVC"
+        },
+		{
+          "airlines": [
+            {
+              "icao": "KLM"
+            }
+          ],
+          "destination":"EHAM",
+          "exit": "BEALE.E",
+		  "scratchpad": "GRD",
+          "route": "BEALE J146 DVC"
+        },
+		{
+          "airlines": [
+            {
+              "icao": "UAL",
+			  "fleet":"long"
+            }
+          ],
+          "destination":"KORD",
+          "exit": "TRM",
+		  "scratchpad": "TRM",
+          "route": "TRM PKE J96 LANCY ABQ BVO KK45G SHIRE KK51K SCOTO KI60Q KI63S SLT FQM3"
+        },
+		{
+          "airlines": [
+            {
+              "icao": "UAL",
+			  "fleet":"short"
+            }
+          ],
+          "destination":"KBWI",
+          "exit": "TRM",
+		  "scratchpad": "TRM",
+          "route": "TRM PKE J96 LANCY ABQ BVO SGF FAM PXV J78 HVQ CACYE RAVNN7"
+        },
+        {
+          "airlines": [
+            {
+              "icao": "SWA"
+            }
+          ],
+          "destination":"KPHX",
+          "exit": "TRM",
+		  "scratchpad": "TRM",
+          "route": "TRM BLH HYDRR1"
+        },
+		{
+          "airlines": [
+            {
+              "icao": "UAL"
+            }
+          ],
+          "destination":"KORD",
+          "exit": "TRM",
+		  "scratchpad": "TRM",
+          "route": "LAXX1 TRM PKE J96 IRK BENKY6"
+        },
+		{
+          "airlines": [
+            {
+              "icao": "AAL"
+            }
+          ],
+          "destination":"KORD",
+          "exit": "TRM",
+		  "scratchpad": "TRM",
+          "route": "LAXX1 TRM PKE J96 IRK BENKY6"
+        },
+        {
+          "airlines": [
+            {
+              "icao": "AAL"
+            }
+          ],
+          "destination":"KPHX",
+          "exit": "TRM",
+		  "scratchpad": "TRM",
+          "route": "TRM BLH HYDRR1"
+        },
+		{
+          "airlines": [
+            {
+              "icao": "DAL"
+            }
+          ],
+          "destination":"KDFW",
+          "exit": "TRM",
+		  "scratchpad": "TRM",
+          "route": "TRM BLH J169 TFD J50 SSO J4 INK GEEKY SOCKK4"
+        },
+		{
+          "airlines": [
+            {
+              "icao": "UPS"
+            }
+          ],
+          "destination":"KDFW",
+          "exit": "TRM",
+		  "scratchpad": "TRM",
+          "route": "TRM BLH J169 TFD J50 SSO J4 INK GEEKY SOCKK4"
+        },
+		{
+          "airlines": [
+            {
+              "icao": "FFT"
+            }
+          ],
+          "destination":"KDFW",
+          "exit": "TRM",
+		  "scratchpad": "TRM",
+          "route": "TRM BLH J169 TFD J50 SSO J4 INK GEEKY SOCKK4"
+        },
+		{
+          "airlines": [
+            {
+              "icao": "AAL"
+            }
+          ],
+          "destination":"KDFW",
+          "exit": "TRM",
+		  "scratchpad": "TRM",
+          "route": "TRM BLH J169 TFD J50 SSO J4 INK GEEKY SOCKK4"
+        },
+        {
+          "airlines": [
+            {
+              "icao": "DAL"
+            }
+          ],
+          "destination":"KPHX",
+          "exit": "TRM",
+		  "scratchpad": "TRM",
+          "route": "TRM BLH HYDRR1"
+        },
+		{
+          "airlines": [
+            {
+              "icao": "ASA"
+            }
+          ],
+          "destination":"MMPR",
+          "exit": "OTAYY.E",
+		  "scratchpad": "MZB",
+          "route": "LAXX1 MZB OTAYY TIJ UT4 LMM UJ3 MZT J141 OBRUG OBRU1B"
+        },
+		{
+          "airlines": [
+            {
+              "icao": "DAL",
+			  "fleet": "b73x"
+            }
+          ],
+          "destination":"MMPR",
+          "exit": "OTAYY.E",
+		  "scratchpad": "MZB",
+          "route": "LAXX1 MZB OTAYY TIJ UT4 LMM UJ3 MZT J141 OBRUG OBRU1B"
+        },
+		{
+          "airlines": [
+            {
+              "icao": "AAL",
+			  "fleet": "short"
+            }
+          ],
+          "destination":"MMPR",
+          "exit": "OTAYY.E",
+		  "scratchpad": "MZB",
+          "route": "LAXX1 MZB OTAYY TIJ UT4 LMM UJ3 MZT J141 OBRUG OBRU1B"
+        },
+		{
+          "airlines": [
+            {
+              "icao": "ASA"
+            }
+          ],
+          "destination":"MMMX",
+          "exit": "TCATE.E",
+		  "scratchpad": "OCN",
+          "route": "LAXX1 OCN TCATE PPE UJ7 HMO UT18 NABAS UT49 DGO UJ5 ZCL UT130 DARAN DARAN3A"
+        },
+		{
+          "airlines": [
+            {
+              "icao": "DAL",
+			  "fleet": "short"
+            }
+          ],
+          "destination":"MMMX",
+          "exit": "TCATE.E",
+		  "scratchpad": "OCN",
+          "route": "LAXX1 OCN TCATE PPE UJ7 HMO UT18 NABAS UT49 DGO UJ5 ZCL UT130 DARAN DARAN3A"
+        },
+		{
+          "airlines": [
+            {
+              "icao": "AMX",
+			  "fleet": "b73x"
+            }
+          ],
+          "destination":"MMMX",
+          "exit": "TCATE.E",
+		  "scratchpad": "OCN",
+          "route": "LAXX1 OCN TCATE PPE UJ7 HMO UT18 NABAS UT49 DGO UJ5 ZCL UT130 DARAN DARAN3A"
+        },
+		{
+          "airlines": [
+            {
+              "icao": "VOI"
+            }
+          ],
+          "destination":"MMMX",
+          "exit": "TCATE.E",
+		  "scratchpad": "OCN",
+          "route": "LAXX1 OCN TCATE PPE UJ7 HMO UT18 NABAS UT49 DGO UJ5 ZCL UT130 DARAN DARAN3A"
+        },
+		{
+          "airlines": [
+            {
+              "icao": "VIV"
+            }
+          ],
+          "destination":"MMMX",
+          "exit": "TCATE.E",
+		  "scratchpad": "OCN",
+          "route": "LAXX1 OCN TCATE PPE UJ7 HMO UT18 NABAS UT49 DGO UJ5 ZCL UT130 DARAN DARAN3A"
+        },
+		{
+          "airlines": [
+            {
+              "icao": "N",
+              "fleet": "fastGA"
+            }
+          ],
+          "destination":"KDEN",
+          "exit": "BEALE.O",
+		  "scratchpad": "SCH",
+          "route": "STHBY1 BEALE J146 DICEE BUMMP SSKII3"
+        },
+		{
+          "airlines": [
+            {
+              "icao": "UAL"
+            }
+          ],
+          "destination":"KDEN",
+          "exit": "BEALE.O",
+		  "scratchpad": "SCH",
+          "route": "STHBY1 BEALE J146 DICEE BUMMP SSKII3"
+        },
+		{
+          "airlines": [
+            {
+              "icao": "SWA"
+            }
+          ],
+          "destination":"KDEN",
+          "exit": "BEALE.O",
+		  "scratchpad": "SCH",
+          "route": "STHBY1 BEALE J146 DICEE BUMMP SSKII3"
+        },
+		{
+          "airlines": [
+            {
+              "icao": "FFT"
+            }
+          ],
+          "destination":"KDEN",
+          "exit": "BEALE.O",
+		  "scratchpad": "SCH",
+          "route": "STHBY1 BEALE J146 DICEE BUMMP SSKII3"
+        },
+		{
+          "airlines": [
+            {
+              "icao": "AAL"
+            }
+          ],
+          "destination":"KDEN",
+          "exit": "BEALE",
+		  "scratchpad": "SCH",
+          "route": "STHBY1 BEALE J146 DICEE BUMMP SSKII3"
+        },
+        {
+          "airlines": [
+            {
+              "icao": "SWA"
+            }
+          ],
+          "destination":"KPDX",
+          "exit": "SCTRR.O",
+		  "scratchpad": "KYO",
+          "route": "KYLOW1 SCTRR SNS SPNSR TMBRS2"
+        },
+        {
+          "airlines": [
+            {
+              "icao": "AAL"
+            }
+          ],
+          "destination":"KPDX",
+          "exit": "SCTRR.O",
+		  "scratchpad": "KYO",
+          "route": "KYLOW1 SCTRR SNS SPNSR TMBRS2"
+        },
+        {
+          "airlines": [
+            {
+              "icao": "DAL"
+            }
+          ],
+          "destination":"KPDX",
+          "exit": "SCTRR.O",
+		  "scratchpad": "KYO",
+          "route": "KYLOW1 SCTRR SNS SPNSR TMBRS2"
+        },
+		{
+          "airlines": [
+            {
+              "icao": "UAL"
+            }
+          ],
+          "destination":"PHNL",
+          "exit": "DINTY.O",
+		  "scratchpad": "KYO",
+          "route": "KYLOW1 DINTY R576 DENNS INOYI1"
+        },
+		{
+          "airlines": [
+            {
+              "icao": "HAL",
+			  "fleet": "long"
+            }
+          ],
+          "destination":"PHNL",
+          "exit": "DINTY.O",
+		  "scratchpad": "KYO",
+          "route": "KYLOW1 DINTY R576 DENNS INOYI1"
+        },
+		{
+          "airlines": [
+            {
+              "icao": "UAL"
+            }
+          ],
+          "destination":"PHOG",
+          "exit": "DINTY.O",
+		  "scratchpad": "KYO",
+          "route": "KYLOW1 DINTY R576 DENNS"
+        },
+		{
+          "airlines": [
+            {
+              "icao": "HAL",
+			  "fleet": "long"
+            }
+          ],
+          "destination":"PHOG",
+          "exit": "DINTY.O",
+		  "scratchpad": "KYO",
+          "route": "KYLOW1 DINTY R576 DENNS INOYI1"
+        },
+		{
+          "airlines": [
+            {
+              "icao": "QFA"
+            }
+          ],
+          "destination":"YSSY",
+          "exit": "FICKY.O",
+		  "scratchpad": "KYL",
+          "route": "KYLOW1 FICKY WEDES B581 WOSLU B581 BAXIL B581 NN B599 LTO B578 TEBUR B578 ISTEM LAPIP GOMOL Q16 APAGI H91 IGDAM H652 BOREE"
+        },
+		{
+          "airlines": [
+            {
+              "icao": "SKW",
+			  "fleet": "long"
+            }
+          ],
+          "destination":"KSFO",
+          "exit": "STOKD.O",
+		  "scratchpad": "KYO",
+          "route": "KYLOW1 STOKD SERFR SERFR4"
+        },
+        {
+          "airlines": [
+            {
+              "icao": "UAL"
+            }
+          ],
+          "destination":"KSFO",
+          "exit": "STOKD.O",
+		  "scratchpad": "KYO",
+          "route": "KYLOW1 STOKD SERFR SERFR4"
+        },
+		{
+          "airlines": [
+            {
+              "icao": "JAL"
+            }
+          ],
+          "destination":"RJBB",
+          "exit": "MCKEY.O",
+		  "scratchpad": "KYO",
+          "route": "KYLOW1 MCKEY LIBBO BRINY ALCOA"
+        },
+		{
+          "airlines": [
+            {
+              "icao": "SIA"
+            }
+          ],
+          "destination":"WSSS",
+          "exit": "MCKEY.O",
+		  "scratchpad": "KYO",
+          "route": "KYLOW1 MCKEY LIBBO BRINY ALCOA"
+        },
+		{
+          "airlines": [
+            {
+              "icao": "ANA"
+            }
+          ],
+          "destination":"RJAA",
+          "exit": "MCKEY.O",
+		  "scratchpad": "KYO",
+          "route": "KYLOW1 MCKEY LIBBO BRINY BOARS"
+        },
+		{
+          "airlines": [
+            {
+              "icao": "QXE"
+            }
+          ],
+          "destination":"KSFO",
+          "exit": "STOKD.O",
+		  "scratchpad": "KYO",
+          "route": "KYLOW1 STOKD SERFR SERFR4"
+        },
+		{
+          "airlines": [
+            {
+              "icao": "ASA"
+            }
+          ],
+          "destination":"KSFO",
+          "exit": "STOKD.O",
+		  "scratchpad": "KYO",
+          "route": "KYLOW1 STOKD SERFR SERFR4"
+        },
+		{
+          "airlines": [
+            {
+              "icao": "SWA"
+            }
+          ],
+          "destination":"KSFO",
+          "exit": "STOKD.O",
+		  "scratchpad": "KYO",
+          "route": "KYLOW1 STOKD SERFR SERFR4"
+        },
+        {
+          "airlines": [
+            {
+              "icao": "SWA"
+            }
+          ],
+          "destination":"KDEN",
+          "exit": "BEALE.O",
+		  "scratchpad": "SCH",
+          "route": "STHBY1 BEALE J146 DICEE BUMMP SSKII3"
+        },
+        {
+          "airlines": [
+            {
+              "icao": "AAL"
+            }
+          ],
+          "destination":"KDEN",
+          "exit": "BEALE.O",
+		  "scratchpad": "SCH",
+          "route": "STHBY1 BEALE J146 DICEE BUMMP SSKII3"
+        },
+        {
+          "airlines": [
+            {
+              "icao": "DAL"
+            }
+          ],
+          "destination":"KDEN",
+          "exit": "BEALE.O",
+		  "scratchpad": "SCH",
+          "route": "STHBY1 BEALE J146 DICEE BUMMP SSKII3"
+        },
+		{
+          "airlines": [
+            {
+              "icao": "UAL"
+            }
+          ],
+          "destination":"KEWR",
+          "exit": "BEALE.O",
+		  "scratchpad": "CLP",
+          "route": "STHBY1 BEALE J146 DICEE J146 DVC GLD KD60A OVR DSM EVOTE NELLS KEEHO J584 SLT FQM3"
+        },
+        {
+          "airlines": [
+            {
+              "icao": "UAL"
+            }
+          ],
+          "destination":"KIAD",
+          "exit": "BEALE.O",
+		  "scratchpad": "SCH",
+          "route": "STHBY1 BEALE J146 DVC HLC STJ SPI J80 VHP APE MGW GIBBZ4"
+        },
+        {
+          "airlines": [
+            {
+              "icao": "ASA"
+            }
+          ],
+          "destination":"KIAD",
+          "exit": "BEALE.O",
+		  "scratchpad": "SCH",
+          "route": "STHBY1 BEALE J146 DVC HLC STJ SPI J80 VHP APE MGW GIBBZ4"
+        },
+		{
+          "airlines": [
+            {
+              "icao": "UAL",
+			  "fleet":"long"
+            }
+          ],
+          "destination":"KORD",
+          "exit": "BEALE.O",
+		  "scratchpad": "SCH",
+          "route": "STHBY1 BEALE J146 DVC PUB HYS IRK BENKY6"
+        },
+		{
+          "airlines": [
+            {
+              "icao": "UAL",
+			  "fleet":"long"
+            }
+          ],
+          "destination":"KORD",
+          "exit": "BEALE",
+		  "scratchpad": "OSH",
+          "route": "STHBY1 BEALE J146 DVC PUB HYS IRK BENKY6"
+        },
+		{
+          "airlines": [
+            {
+              "icao": "BAW"
+            }
+          ],
+          "destination":"EGLL",
+          "exit": "BEALE.O",
+		  "scratchpad": "SCH",
+          "route": "STHBY1 BEALE J146 DVC"
+        },
+		{
+          "airlines": [
+            {
+              "icao": "AFR"
+            }
+          ],
+          "destination":"EGLL",
+          "exit": "BEALE.O",
+		  "scratchpad": "SCH",
+          "route": "STHBY1 BEALE J146 DVC"
+        },
+		{
+          "airlines": [
+            {
+              "icao": "SAS"
+            }
+          ],
+          "destination":"ENGM",
+          "exit": "BEALE.O",
+		  "scratchpad": "SCH",
+          "route": "STHBY1 BEALE J146 DVC"
+        },
+		{
+          "airlines": [
+            {
+              "icao": "KLM"
+            }
+          ],
+          "destination":"EHAM",
+          "exit": "BEALE.O",
+		  "scratchpad": "SCH",
+          "route": "STHBY1 BEALE J146 DVC"
+        },
+		{
+          "airlines": [
+            {
+              "icao": "UAL",
+			  "fleet":"long"
+            }
+          ],
+          "destination":"KORD",
+          "exit": "CLEEE.O",
+		  "scratchpad": "SDT",
+          "route": "STHBY1 CLEEE PKE J96 LANCY ABQ BVO KK45G SHIRE KK51K SCOTO KI60Q KI63S SLT FQM3"
+        },
+		{
+          "airlines": [
+            {
+              "icao": "UAL",
+			  "fleet":"short"
+            }
+          ],
+          "destination":"KBWI",
+          "exit": "CLEEE.O",
+		  "scratchpad": "SDT",
+          "route": "STHBY1 CLEEE PKE J96 LANCY ABQ BVO SGF FAM PXV J78 HVQ CACYE RAVNN7"
+        },
+        {
+          "airlines": [
+            {
+              "icao": "SWA"
+            }
+          ],
+          "destination":"KPHX",
+          "exit": "CNERY.O",
+		  "scratchpad": "SDT",
+          "route": "STHBY1 CNERY BLH HYDRR1"
+        },
+		{
+          "airlines": [
+            {
+              "icao": "UAL"
+            }
+          ],
+          "destination":"KORD",
+          "exit": "CLEEE.O",
+		  "scratchpad": "SDT",
+          "route": "STHBY1 CLEEE PKE J96 IRK BENKY6"
+        },
+		{
+          "airlines": [
+            {
+              "icao": "AAL"
+            }
+          ],
+          "destination":"KORD",
+          "exit": "CLEEE.O",
+		  "scratchpad": "SDT",
+          "route": "STHBY1 CLEEE PKE J96 IRK BENKY6"
+        },
+        {
+          "airlines": [
+            {
+              "icao": "AAL"
+            }
+          ],
+          "destination":"KPHX",
+          "exit": "CNERY.O",
+		  "scratchpad": "SDT",
+          "route": "STHBY1 CNERY BLH HYDRR1"
+        },
+		{
+          "airlines": [
+            {
+              "icao": "DAL"
+            }
+          ],
+          "destination":"KDFW",
+          "exit": "CNERY.O",
+		  "scratchpad": "SDT",
+          "route": "STHBY1 CNERY BLH J169 TFD J50 SSO J4 INK GEEKY SOCKK4"
+        },
+		{
+          "airlines": [
+            {
+              "icao": "UPS"
+            }
+          ],
+          "destination":"KDFW",
+          "exit": "CNERY.O",
+		  "scratchpad": "SDT",
+          "route": "STHBY1 CNERY BLH J169 TFD J50 SSO J4 INK GEEKY SOCKK4"
+        },
+		{
+          "airlines": [
+            {
+              "icao": "FFT"
+            }
+          ],
+          "destination":"KDFW",
+          "exit": "CNERY.O",
+		  "scratchpad": "SDT",
+          "route": "STHBY1 CNERY BLH J169 TFD J50 SSO J4 INK GEEKY SOCKK4"
+        },
+		{
+          "airlines": [
+            {
+              "icao": "AAL"
+            }
+          ],
+          "destination":"KDFW",
+          "exit": "CNERY.O",
+		  "scratchpad": "SDT",
+          "route": "STHBY1 CNERY BLH J169 TFD J50 SSO J4 INK GEEKY SOCKK4"
+        },
+        {
+          "airlines": [
+            {
+              "icao": "DAL"
+            }
+          ],
+          "destination":"KPHX",
+          "exit": "CNERY.O",
+		  "scratchpad": "SDT",
+          "route": "STHBY1 CNERY BLH HYDRR1"
+        }
+          ],
+      "exit_categories": {
+        "AVE": "AVE",
+        "EHF": "EHF",
+        "CLEEE": "CLEEE",
+        "CNERY": "CNERY",
+        "CSTRO": "CSTRO",
+        "COREZ": "COREZ",
+        "SCTRR": "SCTRR"
+      },
+      "tower_list": 1
+   },
+   "KHHR": {
+            "departure_routes": {
+                "25": {
+                    "SPACX": {
+                        "cleared_altitude": 3000,
+						"sid": "SPACX2",
+                        "waypoints": "N033.55.17.390,W118.21.54.019 SPACX/a3000/h200"
+                    }
+                },
+				"7": {
+                    "SPACX": {
+                        "cleared_altitude": 3000,
+						"sid": "SPACX2",
+                        "waypoints": "N033.55.24.943,W118.19.21.337/a580+ SPACX/a3000/h200"
+                    }
+                }
+			},
+			"departures": [
+                {
+                    "airlines": [
+                        {
+                            "icao": "N"
+                        }
+                    ],
+                    "destination": "KHOU",
+                    "exit": "SPACX",
+					"scratchpad": "V64",
+                    "route": "SPACX2 SPACX LIMBO WILMA SLI TUSTI COREL NIKKL PERIS HEMET BALDI CORLA TRM SCOLE SSO EWM WEMAR BELLR6"
+                },
+				{
+                    "airlines": [
+                        {
+                            "icao": "WSN"
+                        }
+                    ],
+                    "destination": "KMMH",	
+                    "exit": "SPACX",
+					"scratchpad": "V23",
+                    "route": "SPACX2 SPACX LIMBO LAX CHATY TWINE V23 EHF CANDA JASAT"
+                }
+            ],
+            "exit_categories": {
+                "SPACX": "ALL"
+            },
+			"tower_list": 1,
+			"hold_for_release": true
+		},
+   "KLGB": {
+	    "approaches": {
+              "I30": { "cifp_id": "I30" },
+              "R30": { "cifp_id": "RZ30" },
+              "R12": { "cifp_id": "R12" },
+              "R26R": { "cifp_id": "R26R" },
+              "RY30": { "cifp_id": "RY30" }
+            },
+            "departure_routes": {
+                "30": {
+                    "CSTRO": {
+                        "cleared_altitude": 3000,
+						"sid": "TOPMM5",
+                        "waypoints": "KLGB-12 N033.51.05.185,W118.11.28.980 TOPMM/a2400+/s200 PYPES/a7000+ PLTFM/a10000+ OVEUR OROSZ/a14000+/s250"
+                    },
+					"COREZ": {
+                        "cleared_altitude": 3000,
+						"sid": "TOPMM5",
+                        "waypoints": "KLGB-12 N033.51.05.185,W118.11.28.980 TOPMM/a2400+/s200 PYPES/a7000+ PLTFM/a10000+ OVEUR OROSZ/a14000+/s250"
+                    },
+                    "VTU": {
+                        "assigned_altitude": 3000,
+                        "waypoints": "KLGB-12 N033.50.25.057,W118.10.40.173/a1500+/h270 SXC VTU"
+                    },
+					"FICKY": {
+                        "assigned_altitude": 3000,
+                        "waypoints": "KLGB-12 N033.50.25.057,W118.10.40.173/a1500+/h180 SXC GOATZ MALIT ROSIN FICKY"
+                    }
+                }
+			},
+			"departures": [
+                {
+                    "airlines": [
+                        {
+                            "icao": "SWA"
+                        }
+                    ],
+                    "destination": "KOAK",
+                    "exit": "COREZ",
+					"scratchpad": "TPO",
+                    "route": "TOPMM5 COREZ RGOOD EMZOH3"
+                },
+                {
+                    "airlines": [
+                        {
+                            "icao": "SWA"
+                        }
+                    ],
+                    "destination": "KSMF",
+                    "exit": "CSTRO",
+					"scratchpad": "TPO",
+                    "route": "TOPMM5 CSTRO RGOOD SUUTR4"
+                },
+				{
+                    "airlines": [
+                        {
+                            "icao": "HAL",
+							"fleet": "A21N"
+                        }
+                    ],
+                    "destination": "PHOG",
+                    "exit": "FICKY",
+					"scratchpad": "FIC",
+                    "route": "FICKY R578 FAPIS"
+                },
+				{
+                    "airlines": [
+                        {
+                            "icao": "SWA"	
+                        }
+                    ],
+                    "destination": "PHNL",
+                    "exit": "FICKY",
+					"scratchpad": "FIC",
+                    "route": "FICKY R578 FAPIS R578 DEREC V21 LNY JULLE5"
+                },
+                {
+                    "airlines": [
+                        {
+                            "icao": "SWA"
+                        }
+                    ],
+                    "destination": "KSJC",
+                    "exit": "VTU",
+					"scratchpad": "VTU",
+                    "route": "VTU RZS SCTRR TROXX SILCN6"
+                }
+            ],
+            "exit_categories": {
+                "OROSZ": "Northwest",
+                "VTU": "Northwest"
+            },
+			"tower_list": 1,
+			"hold_for_release": true
+		},
+	"KSNA": {
+            "approaches": {
+              "I0R": { "cifp_id": "I20R" },
+              "V0R": {
+                "full_name": "Visual Runway 20R",
+                "runway": "20R",
+                "type": "Visual",
+                "waypoints": [
+                  "SAGER/hilpt1min SNAKE/a3400+ HUKEM/a2800+ LEMON/a2200+ DYERS/a1040"
+                ]
+              },
+              "D0R": { "cifp_id": "X20R", "full_name": "LDA Runway 20R" },
+              "R0R": { "cifp_id": "RZ20R" },
+              "R2L": { "cifp_id": "RZ2L" },
+              "L2L": { "cifp_id": "B2L", "full_name": "Localizer Back Course Runway 2L" },
+              "V2L": {
+                "full_name": "Visual Runway 2L",
+                "runway": "2L",
+                "type": "Visual",
+                "waypoints": [
+                  "MINOE/a3000 NEWPO/a1600 WUNAD/a560"
+                ]
+              }
+            },
+      "departure_controller": "SNA_Y_APP",
+      "departure_routes": {
+        "20R": {
+          "MISEN": {
+            "cleared_altitude": 8000,
+            "handoff_controller": "LAX_X_DEP",
+            "sid": "FINZZ3",
+            "waypoints": "N033.38.51.175,W117.53.09.825 STREL/a5000-/ho DOLLF/a8000- FINZZ/a10000+ CAHIL/a15000+ ZOOMM/a16000+ SEBBY PLAYY ARCUS"
+          },
+		  "BEALE": {
+            "cleared_altitude": 8000,
+            "handoff_controller": "LAX_X_DEP",
+            "sid": "FINZZ3",
+            "waypoints": "N033.38.51.175,W117.53.09.825 STREL/a5000-/ho DOLLF/a8000- FINZZ/a10000+ CAHIL/a15000+ ZOOMM/a16000+ SEBBY PLAYY ARCUS"
+          },
+          "IKAYE": {
+            "cleared_altitude": 14000,
+            "handoff_controller": "LAX_X_DEP",
+            "sid": "HHERO3",
+            "waypoints": "N033.38.51.175,W117.53.09.825 STREL/a5000-/ho DOLLF/a8000- MIKAA SNYPR HHERO FAYHE/a20000+ IKAYE RIZIN"
+          },
+		  "OROSZ": {
+            "cleared_altitude": 14000,
+            "handoff_controller": "LAX_X_DEP",
+            "sid": "HHERO3",
+            "waypoints": "N033.38.51.175,W117.53.09.825 STREL/a5000-/ho DOLLF/a8000- MIKAA SNYPR HHERO CMINO/a20000+ RIDDL TWINE OROSZ"
+          },
+		  "EHF": {
+            "cleared_altitude": 14000,
+            "handoff_controller": "LAX_X_DEP",
+            "sid": "HHERO3",
+            "waypoints": "N033.38.51.175,W117.53.09.825 STREL/a5000-/ho DOLLF/a8000- MIKAA SNYPR HHERO CMINO/a20000+ RIDDL LANDO EHF"
+          }
+        }
+      },
+      "departures": [
+        {
+          "airlines": [
+            {
+              "icao": "SWA"
+            },
+            {
+              "icao": "FFT"
+            },
+            {
+			  "fleet": "long",
+              "icao": "SKW"
+            }
+          ],
+          "destination": "KLAS",
+          "exit": "MISEN",
+		  "scratchpad": "FIN",
+          "route": "FINZZ3 MISEN RNDRZ3"
+        },
+		{
+          "airlines": [
+            {
+              "icao": "AAL",
+			  "fleet": "short"
+            },
+            {
+			  "fleet": "short",
+              "icao": "UAL"
+            }
+          ],
+          "destination": "KORD",
+          "exit": "BEALE",
+		  "scratchpad": "FIN",
+          "route": "FINZZ3 BEALE J146 DICEE HGO AGENT IRK BENKY6"
+        },
+		{
+          "airlines": [
+            {
+              "icao": "SWA"
+            },
+            {
+              "icao": "NKS"
+            },
+            {
+              "icao": "FFT"
+            }
+          ],
+          "destination": "KOAK",
+          "exit": "OROSZ",
+		  "scratchpad": "HRC",
+          "route": "HHERO3 OROSZ COREZ RGOOD EMZOH3"
+        },
+        {
+          "airlines": [
+            {
+              "icao": "QXE",
+              "fleet": "short"
+            },
+			{
+              "icao": "UAL",
+			  "fleet": "short"
+            },
+            {
+              "icao": "SKW",
+			  "fleet": "long"
+            },
+            {
+              "icao": "ASA"
+            }
+          ],
+          "destination": "KSFO",
+          "exit": "IKAYE",
+		  "scratchpad": "HRY",
+          "route": "HHERO3 IKAYE RIZIN SPLNT STOKD SERFR SERFR4"
+        },
+		{
+          "airlines": [
+            {
+              "icao": "QXE",
+              "fleet": "short"
+            },
+			{
+              "icao": "DAL",
+			  "fleet": "short"
+            },
+            {
+              "icao": "SKW",
+			  "fleet": "long"
+            },
+            {
+              "icao": "ASA"
+            }
+          ],
+          "destination": "KSEA",
+          "exit": "EHF",
+		  "scratchpad": "HRC",
+          "route": "HHERO3 EHF SHIMR LKV HAWKZ8"
+        }
+      ],
+      "exit_categories": {
+        "IKAYE": "Northwest",
+        "MISEN": "Northeast",
+        "BEALE": "Northeast",
+        "OROSZ": "North",
+		"EHF": "North"
+      }
+    },
+	"KSMO": {
+            "departure_routes": {
+                "21": {
+                    "STOKD,SCTRR": {
+                        "cleared_altitude": 3000,
+						"sid": "CTRUS4",
+                        "waypoints": "N033.59.40.416,W118.28.28.868 WRASH CTRUS/a5000+ DARRK/a12000- FIXIT/a12000+ IKAYE RIZIN"
+                    },
+					"CSTRO,COREZ": {
+                        "cleared_altitude": 3000,
+						"sid": "CTRUS4",
+                        "waypoints": "N033.59.40.416,W118.28.28.868 WRASH CTRUS/a5000+ DZINE/s250 OROSZ"
+                    },
+					"MISEN,LAS,HEC": {
+                        "cleared_altitude": 3000,
+						"sid": "CTRUS4",
+                        "waypoints": "N033.59.40.416,W118.28.28.868 WRASH CTRUS/a5000+ DZINE/s250 SEAEM SLAPP/a13000+ YAAPY/a15000+"
+                    },
+					"CLEEE,CNERY": {
+                        "cleared_altitude": 3000,
+						"sid": "PEVEE6",
+                        "waypoints": "N033.59.40.416,W118.28.28.868 WRASH PEEER SPRRW PEVEE HOLTZ DOTSS/a15000+"
+                    },
+					"TCATE,OTAYY": {
+                        "cleared_altitude": 3000,
+						"sid": "PEVEE6",
+                        "waypoints": "N033.59.40.416,W118.28.28.868 WRASH PEEER SPRRW PEVEE TANNN/a15000+ NNICE PNDAH/a20000+"
+                    }
+                }
+			},
+			"departures": [
+                {
+                    "airlines": [
+                        {
+                            "icao": "N",
+							"fleet": "fastGA"
+                        }
+                    ],
+                    "destination": "KSQL",
+                    "exit": "STOKD",
+					"scratchpad": "CTD",
+                    "route": "CTRUS4 STOKD SERFR SERFR4"
+                },
+				{
+                    "airlines": [
+                        {
+                            "icao": "N",
+							"fleet": "fastGA"
+                        }
+                    ],
+                    "destination": "KEGE",
+                    "exit": "LAS",
+					"scratchpad": "CTS",
+                    "route": "CTRUS4 LAS J146 DICEE IBSKI BUGGG EKR RLG"
+                },
+				{
+                    "airlines": [
+                        {
+                            "icao": "EJA"
+                        }
+                    ],
+                    "destination": "KBFI",	
+                    "exit": "CSTRO",
+					"scratchpad": "CTO",
+                    "route": "CTRUS4 CSTRO HNW LMT BTG OLM2"
+                },
+				{
+                    "airlines": [
+                        {
+                            "icao": "EJA"
+                        }
+                    ],
+                    "destination": "KSJC",	
+                    "exit": "SCTRR",
+					"scratchpad": "CTD",
+                    "route": "CTRUS4 SCTRR TROXX SILCN6"
+                },
+				{
+                    "airlines": [
+                        {
+                            "icao": "LXJ"
+                        }
+                    ],
+                    "destination": "KHDN",	
+                    "exit": "LAS",
+					"scratchpad": "CTS",
+                    "route": "CTRUS4 LAS BAWER LARVE EKR CHE"
+                },
+				{
+                    "airlines": [
+                        {
+                            "icao": "LXJ"
+                        }
+                    ],
+                    "destination": "KSDL",	
+                    "exit": "CNERY",
+					"scratchpad": "PDT",
+                    "route": "PEVEE6 CNERY BLH ARLIN4"
+                },
+				{
+                    "airlines": [
+                        {
+                            "icao": "LXJ"
+                        }
+                    ],
+                    "destination": "MMSD",	
+                    "exit": "OTAYY",
+					"scratchpad": "PDT",
+                    "route": "PEVEE6 OTAYY TIJ J1 SQN UL312 SJD"
+                }
+            ],
+            "exit_categories": {
+                "SCTRR": "Northwest",
+				"STOKD": "Northwest",
+				"LAS": "East",
+				"MISEN": "East",
+				"COREZ": "North",
+				"CSTRO": "North",
+				"SCTRR": "North",
+				"OTAYY": "South",
+				"TCATE": "South",
+				"CLEEE": "East",
+				"CNERY": "East"
+            },
+			"tower_list": 1,
+			"hold_for_release": true
+		}
+  },
+  "inbound_flows": {
+	  "KARLB3/GOATZ2": {
+      "overflights": [
+	  {
+        "airlines": [
+             {
+              "departure_airport": "PHNL",
+              "arrival_airport": "KONT",
+              "icao": "HAL",
+			  "fleet": "long"
+            },
+			{
+              "departure_airport": "PHNL",
+              "arrival_airport": "KONT",
+              "icao": "ATN"
+            },
+            {
+              "departure_airport": "PHNL",
+              "arrival_airport": "KONT",
+              "icao": "ASA"
+            },
+			{
+              "departure_airport": "PHNL",
+              "arrival_airport": "KONT",
+              "icao": "UPS",
+			  "fleet": "b763"
+            },
+			{
+              "departure_airport": "PHNL",
+              "arrival_airport": "KONT",
+              "icao": "FDX",
+			  "fleet": "long"
+            }
+		],
+        "initial_altitude": 16000,
+        "initial_controller": "LAX_28_CTR",
+        "initial_speed": 280,
+        "waypoints": "N033.07.45.023,W118.44.33.962 GOATZ/a16000/s280/ho DIRBY PHUNN/a14000- SHHOW/a12000-  OLLLY/a9000+ KARLB/a8000- POXKU/a7000/s220 PDZ/a7000/delete"
+      },
+	  {
+        "airlines": [
+			{
+              "departure_airport": "YSSY",
+              "arrival_airport": "KLAX",
+              "icao": "QFA"
+            },
+			{
+              "departure_airport": "PHKO",
+              "arrival_airport": "KLAX",
+              "icao": "UAL",
+			  "fleet":"long"
+            },
+			{
+              "departure_airport": "PHLI",
+              "arrival_airport": "KLAX",
+              "icao": "HAL",
+			  "fleet": "A21N"
+            },
+			{
+              "departure_airport": "NFFN",
+              "arrival_airport": "KLAX",
+              "icao": "FJI",
+			  "fleet": "a359"
+            },
+			{
+              "departure_airport": "NZAA",
+              "arrival_airport": "KLAX",
+              "icao": "ANZ",
+			  "fleet": "long"
+            },
+			{
+              "departure_airport": "NZAA",
+              "arrival_airport": "KLAX",
+              "icao": "AAL",
+			  "fleet": "long"
+            }
+		],
+        "initial_altitude": 16000,
+        "initial_controller": "LAX_28_CTR",
+        "initial_speed": 280,
+        "waypoints": "N033.07.45.023,W118.44.33.962 GOATZ/a16000/s280/ho DIRBY PHUNN/a14000 SHHOW/a12000 ZAPPP/a9000+ BUFIE/a8000- SLI/a7000/s210 TRNDO/a5000/s210 HIGHT/a4500+ OUTDO/a3600+/s180 HUNDA/a3600 GIGII/a1900 KLAX-25L/delete"
+      }
+    ]
+  },
+  "OHSEA3/PCIFC3": {
+      "overflights": [
+      {
+        "airlines": [
+			{
+              "departure_airport": "KSJC",
+              "arrival_airport": "KSNA",
+              "icao": "SKW",
+			  "fleet": "long"
+            },
+			{
+              "departure_airport": "KOAK",
+              "arrival_airport": "KSNA",
+              "icao": "SWA"
+            },
+			{
+              "departure_airport": "KSJC",
+              "arrival_airport": "KSNA",
+              "icao": "SWA"
+            },
+            {
+              "departure_airport": "KPDX",
+              "arrival_airport": "KSNA",
+              "icao": "SWA"
+            }
+		],
+        "initial_altitude": 20000,
+        "initial_controller": "LAX_14_CTR",
+        "initial_speed": 300,
+        "waypoints": "PCIFC/a20000+ CRAYN/a17000+ SIPPP/a14000+/ho TANDY/a13000-14000 OHSEA STYFF/a9000- KAYNN/a7000- LAXBB/a5000/s200 KLEVR/a5000/s200 MNNIE/a4000 KLIPP/arc5.7 CALIT ZETOV/a1400 KSNA-20R/delete"
+      },
+	  {
+        "airlines": [
+			{
+              "departure_airport": "KOAK",
+              "arrival_airport": "KLGB",
+              "icao": "SWA"
+            },
+			{
+              "departure_airport": "KSJC",
+              "arrival_airport": "KLGB",
+              "icao": "SWA"
+            },
+            {
+              "departure_airport": "KRNO",
+              "arrival_airport": "KLGB",
+              "icao": "SWA"
+            }
+		],
+        "initial_altitude": 20000,
+        "initial_controller": "LAX_14_CTR",
+        "initial_speed": 300,
+        "waypoints": "PCIFC/a20000+ CRAYN/a17000+ SIPPP/a14000+/ho TANDY/a13000-14000 OHSEA STYFF/a9000- KAYNN/a7000- LAXBB/a5000/s200 ALBAS/a4000 EZKEL/a4000 LUCIG GUNEY/a1600 KLGB-30/delete"
+      }
+    ]
+  },
+  "RUKKI1/BAUBB3": {
+      "overflights": [
+	  {
+        "airlines": [
+             {
+              "departure_airport": "KSFO",
+              "arrival_airport": "KSNA",
+              "icao": "ASA"
+            },
+			{
+              "departure_airport": "KSFO",
+              "arrival_airport": "KSNA",
+              "icao": "UAL",
+			  "fleet": "short"
+            },
+            {
+              "departure_airport": "KSTS",
+              "arrival_airport": "KSNA",
+              "icao": "SKW",
+			  "fleet": "long"
+            },
+			{
+              "departure_airport": "KOAK",
+              "arrival_airport": "KSNA",
+              "icao": "SWA"
+            }
+		],
+        "initial_altitude": 21000,
+        "initial_controller": "LAX_14_CTR",
+        "initial_speed": 300,
+        "waypoints": "RUKKI/a21000+ SCANN/ho BAUBB/a11000-13000 STYFF/a9000- KAYNN/a7000- LAXBB/a5000/s200 KLEVR/a5000/s200 MNNIE/a4000 KLIPP/arc5.7 CALIT ZETOV/a1400 KSNA-20R/delete"
+      },
+	  {
+        "airlines": [
+			{
+              "departure_airport": "KOAK",
+              "arrival_airport": "KLGB",
+              "icao": "SWA"
+            }
+		],
+        "initial_altitude": 21000,
+        "initial_controller": "LAX_14_CTR",
+        "initial_speed": 300,
+        "waypoints": "RUKKI/a21000+ SCANN/ho BAUBB/a11000-13000 STYFF/a7000-9000 KAYNN/a5000-7000 LAXBB/a5000-/s200 ALBAS/a4000 EZKEL/a4000 LUCIG GUNEY/a1600 KLGB-30/delete"
+      }
+    ]
+  },
+  "ZOOMM3/FRITR3": {
+      "overflights": [
+        {
+          "airlines": [
+              {
+                "departure_airport": "KLGB",
+				"arrival_airport": "KLAS",
+                "icao": "SWA"
+              },
+              {
+                "departure_airport": "KLGB",
+				"arrival_airport": "KDEN",
+                "icao": "SWA"
+              }
+          ],
+          "assigned_altitude": 7000,
+          "initial_altitude": 100,
+		  "scratchpad": "ZMM",
+          "initial_controller": "SNA_Y_APP",
+          "initial_speed": 150,
+          "waypoints": "KLGB-12 N033.50.25.057,W118.10.40.173/a1500+/h180/ho CAHIL/a15000+ ZOOMM/a16000+ SEBBY PLAYY/delete"
+        },
+		{
+          "airlines": [
+              {
+                "departure_airport": "KLGB",
+				"arrival_airport": "KPHX",
+                "icao": "SWA"
+              },
+              {
+                "departure_airport": "KLGB",
+				"arrival_airport": "KABQ",
+                "icao": "SWA"
+              }
+          ],
+          "assigned_altitude": 7000,
+          "initial_altitude": 100,
+		  "scratchpad": "FRT",
+          "initial_controller": "SNA_Y_APP",
+          "initial_speed": 150,
+          "waypoints": "KLGB-12 N033.50.25.057,W118.10.40.173/a1500+/h180/ho FRITR DOTSS WIILD/delete"
+        },
+		{
+          "airlines": [
+              {
+                "departure_airport": "KLGB",
+				"arrival_airport": "KOAK",
+                "icao": "SWA"
+              },
+              {
+                "departure_airport": "KLGB",
+				"arrival_airport": "KDEN",
+                "icao": "SWA"
+              }
+          ],
+          "assigned_altitude": 7000,
+          "initial_altitude": 100,
+		  "scratchpad": "ZMM",
+          "initial_controller": "SNA_Y_APP",
+          "initial_speed": 150,
+          "waypoints": "KLGB-12 N033.50.25.057,W118.10.40.173/a1500+/h180/ho CAHIL/a15000+ ZOOMM/a16000+ SEBBY PLAYY/delete"
+        },
+		{
+          "airlines": [
+              {
+                "departure_airport": "KLGB",
+				"arrival_airport": "KOAK",
+                "icao": "SWA"
+              },
+              {
+                "departure_airport": "KLGB",
+				"arrival_airport": "KDEN",
+                "icao": "SWA"
+              }
+          ],
+          "assigned_altitude": 7000,
+          "initial_altitude": 100,
+		  "scratchpad": "ZMM",
+          "initial_controller": "SNA_Y_APP",
+          "initial_speed": 150,
+          "waypoints": "KLGB-12 N033.50.25.057,W118.10.40.173/a1500+/h180/ho CAHIL/a15000+ ZOOMM/a16000+ SEBBY PLAYY/delete"
+        }
+    ]
+  }	
+  },
+  "control_positions": {
+	"BUR_X_APP": {
+      "frequency": 135050,
+      "radio_name": "SoCal Approach",
+      "sector_id": "1X"
+    },
+	"BUR_M_APP": {
+      "frequency": 128750,
+      "radio_name": "SoCal Approach",
+      "sector_id": "1M"
+    },
+	"BUR_V_APP": {
+      "frequency": 124600,
+      "radio_name": "SoCal Approach",
+      "sector_id": "1V"
+    },
+	"LAX_K_DEP": {
+      "frequency": 127400,
+      "radio_name": "SoCal Departure",
+      "sector_id": "6K"
+    },
+	"LAX_L_DEP": {
+      "frequency": 134900,
+      "radio_name": "SoCal Departure",
+      "sector_id": "6L"
+    },
+    "LAX_N_DEP": {
+      "frequency": 125200,
+      "radio_name": "SoCal Departure",
+      "sector_id": "6N"
+    },
+	"LAX_S_DEP": {
+      "frequency": 124300,
+      "radio_name": "SoCal Departure",
+      "sector_id": "6S"
+    },
+	"LAX_X_DEP": {
+      "frequency": 134350,
+      "radio_name": "SoCal Departure",
+      "sector_id": "6X"
+    },
+	"LAX_D_APP": {
+      "frequency": 124900,
+      "radio_name": "SoCal Approach",
+      "sector_id": "2D"
+    },
+    "LAX_F_APP": {
+      "frequency": 124050,
+      "radio_name": "SoCal Approach",
+      "sector_id": "2F"
+    },
+    "LAX_U_APP": {
+      "frequency": 128500,
+      "radio_name": "SoCal Approach",
+      "sector_id": "2U"
+    },
+    "LAX_Z_APP": {
+      "frequency": 124500,
+      "radio_name": "SoCal Approach",
+      "sector_id": "2Z"
+    },
+    "LAX_N_TWR": {
+      "frequency": 133900,
+      "radio_name": "LA Tower",
+      "sector_id": "2T"
+    },
+    "LAX_S_TWR": {
+      "frequency": 120950,
+      "radio_name": "LA Tower",
+      "sector_id": "2V"
+    },
+	"NTD_APP": {
+      "frequency": 124700,
+      "radio_name": "Point Mugu Approach",
+	  "facility_id": "6",
+      "sector_id": "1U"
+    },
+	"SNA_Y_APP": {
+      "frequency": 128100,
+      "radio_name": "SoCal Approach",
+      "sector_id": "4Y"
+    },
+	"SNA_T_APP": {
+      "frequency": 121300,
+      "radio_name": "SoCal Approach",
+      "sector_id": "4T"
+    },
+	"LAX_04_CTR": {
+      "frequency": 125800,
+      "radio_name": "Los Angeles Center",
+      "facility_id": "C",
+      "eram_facility": true,
+      "sector_id": "C04"
+    },
+	"LAX_13_CTR": {
+      "frequency": 132600,
+      "radio_name": "Los Angeles Center",
+      "facility_id": "C",
+      "eram_facility": true,
+      "sector_id": "C13"
+    },
+	"LAX_14_CTR": {
+      "frequency": 135500,
+      "radio_name": "Los Angeles Center",
+      "facility_id": "C",
+      "eram_facility": true,
+      "sector_id": "C14"
+    },
+	"LAX_18_CTR": {
+      "frequency": 125275,
+      "radio_name": "Los Angeles Center",
+      "facility_id": "C",
+      "eram_facility": true,
+      "sector_id": "C18"
+    },
+	"LAX_21_CTR": {
+      "frequency": 132850,
+      "radio_name": "Los Angeles Center",
+      "facility_id": "C",
+      "eram_facility": true,
+      "sector_id": "C21"
+    },
+	"LAX_22_CTR": {
+      "frequency": 134575,
+      "radio_name": "Los Angeles Center",
+      "facility_id": "C",
+      "eram_facility": true,
+      "sector_id": "C22"
+    },
+	"LAX_28_CTR": {
+      "frequency": 132150,
+      "radio_name": "Los Angeles Center",
+      "facility_id": "C",
+      "eram_facility": true,
+      "sector_id": "C28"
+    },
+	"LAX_30_CTR": {
+      "frequency": 119950,
+      "radio_name": "Los Angeles Center",
+      "facility_id": "C",
+      "eram_facility": true,
+      "sector_id": "C30"
+    },
+    "HHR_TWR": {
+      "frequency": 121100,
+      "radio_name": "Hawthorne Tower",
+      "sector_id": "3T"
+    }
+  },
+  "default_scenario": "Del Rey - West Flow",
+  "fixes": {
+    "_LAX": "33.942501,-118.407997",
+    "_HHR": "N033.55.22.787,W118.20.05.886"
+  },
+  "name": "Del Rey",
+  "primary_airport": "KLAX",
+  "scenarios": {
+    "Del Rey - East Flow": {
+      "solo_controller": "LAX_S_DEP",
+      "multi_controllers": {
+        "default" : {
+          "LAX_S_DEP": {"primary": true,"departures": ["KLAX/TRTON2","KLAX/LAXX1","KLAX/VTU8","KHHR"]},
+          "LAX_N_DEP": {"backup": "LAX_S_DEP", "departures":["KLAX/GARDY4","KLAX/WNNDY4","KLAX/GMN7"]},
+          "LAX_X_DEP": {"backup": "LAX_S_DEP"}
+      }
+      },
+      "controllers": [
+         "BUR_M_APP",
+		 "BUR_V_APP",
+		 "LAX_N_DEP",
+		 "LAX_S_DEP",
+		 "LAX_X_DEP",
+		 "LAX_K_DEP",
+		 "LAX_L_DEP",
+	  	 "LAX_D_APP",
+		 "LAX_F_APP",
+		 "LAX_U_APP",
+		 "LAX_Z_APP",
+		 "LAX_N_TWR",
+		 "LAX_S_TWR",
+		 "HHR_TWR",
+		 "NTD_APP",
+		 "SNA_Y_APP",
+		 "SNA_T_APP",
+		 "LAX_04_CTR",
+		 "LAX_13_CTR",
+		 "LAX_14_CTR",
+		 "LAX_18_CTR",
+		 "LAX_21_CTR",
+		 "LAX_22_CTR",
+		 "LAX_28_CTR",
+		 "LAX_30_CTR"
+      ],
+      "default_maps": [
+        "603S DB LE SCT"
+      ],
+      "departure_runways":[
+        {
+          "airport":"KLAX",
+          "rate": 20,
+          "runway":"7L"
+        },
+        {
+          "airport":"KLAX",
+          "rate": 20,
+          "runway":"6R"
+        },
+        {
+          "airport":"KLAX",
+          "rate": 3,
+          "runway":"7R"
+        },
+		{
+          "airport":"KHHR",
+          "rate": 3,
+          "runway":"7"
+        }
+      ],
+      "wind": {
+        "direction": 20,
+        "speed": 10
+      }
+    },
+    "Del Rey - West Flow": {
+		"arrival_runways": [
+                {
+                    "airport": "KSNA",
+                    "runway": "20R"
+                },
+                {
+                    "airport": "KLGB",
+                    "runway": "30"
+                }
+            ],
+	"inbound_rates": {
+		"KARLB3/GOATZ2": {
+			"overflights": 5
+		},
+		"OHSEA3/PCIFC3": {
+			"overflights": 8
+		},
+		"RUKKI1/BAUBB3": {
+			"overflights": 5
+		},
+		"ZOOMM3/FRITR3": {
+			"overflights": 4
+		}			
+	},	
+      "solo_controller": "LAX_S_DEP",
+      "multi_controllers": {
+        "default" : {
+          "LAX_S_DEP": {"primary": true,"departures": ["KLAX/OSHNN1","KLAX/ORCKA5","KLAX/PNDAH2","KLAX/DOTSS2","KLAX/LAXX1","KLGB"]},
+          "LAX_N_DEP": {"departures": ["KLAX/LADYJ4","KLAX/SUMMR2","KLAX/MOOOS2","KLAX/GMN7","KLAX/LADYJ4","KLAX/MUELR4","KSMO"], "backup": "LAX_S_DEP"},
+          "LAX_X_DEP": {"backup": "LAX_S_DEP","inbound_flows": ["ZOOMM3/FRITR3"]},
+		  "LAX_K_DEP": {"backup": "LAX_X_DEP","inbound_flows": ["OHSEA3/PCIFC3","KARLB3/GOATZ2","RUKKI1/BAUBB3"]},
+		  "LAX_L_DEP": {"backup": "LAX_S_DEP","departures":["KHHR"]}
+      }
+      },
+      "controllers": [
+          "BUR_M_APP",
+		  "BUR_V_APP",
+		  "LAX_N_DEP",
+		  "LAX_S_DEP",
+		  "LAX_X_DEP",
+		  "LAX_K_DEP",
+		  "LAX_L_DEP",
+	  	  "LAX_D_APP",
+		  "LAX_F_APP",
+		  "LAX_U_APP",
+		  "LAX_Z_APP",
+		  "LAX_N_TWR",
+		  "LAX_S_TWR",
+		  "HHR_TWR",
+		  "NTD_APP",
+		  "SNA_Y_APP",
+		  "SNA_T_APP",
+		  "LAX_04_CTR",
+		  "LAX_13_CTR",
+		  "LAX_14_CTR",
+		  "LAX_18_CTR",
+		  "LAX_21_CTR",
+		  "LAX_22_CTR",
+		  "LAX_28_CTR",
+		  "LAX_30_CTR"
+      ],
+      "default_maps": [
+        "600S DB LW SCT"
+      ],
+      "departure_runways":[
+        {
+          "airport":"KLAX",
+          "rate": 30,
+          "runway":"25R"
+        },
+        {
+          "airport":"KLAX",
+          "rate": 30,
+          "runway":"24L"
+        },
+        {
+          "airport":"KLAX",
+          "rate": 3,
+          "runway":"25L"
+        },
+		{
+          "airport":"KLGB",
+          "rate": 5,
+          "runway":"30"
+        },
+		{
+          "airport":"KSNA",
+          "rate": 10,
+          "runway":"20R"
+        },
+		{
+          "airport":"KHHR",
+          "rate": 3,
+          "runway":"25"
+        },
+		{
+          "airport":"KSMO",
+          "rate": 3,
+          "runway":"21"
+        }
+      ],
+      "wind": {
+        "direction": 260,
+        "speed": 7
+      }
+    },
+    "Del Rey - Over Ocean": {
+      "solo_controller": "LAX_S_DEP",
+      "multi_controllers": {
+        "default" : {
+          "LAX_S_DEP": {"primary": true,"departures": ["KLAX"]},
+          "LAX_N_DEP": {"backup": "LAX_S_DEP"},
+          "LAX_X_DEP": {"backup": "LAX_S_DEP"}
+      }
+      },
+      "controllers": [
+          "BUR_M_APP",
+		  "BUR_V_APP",
+		  "LAX_N_DEP",
+		  "LAX_S_DEP",
+		  "LAX_X_DEP",
+		  "LAX_K_DEP",
+		  "LAX_L_DEP",
+	  	  "LAX_D_APP",
+		  "LAX_F_APP",
+		  "LAX_U_APP",
+		  "LAX_Z_APP",
+		  "LAX_N_TWR",
+		  "LAX_S_TWR",
+		  "HHR_TWR",
+		  "NTD_APP",
+		  "SNA_Y_APP",
+		  "SNA_T_APP",
+		  "LAX_04_CTR",
+		  "LAX_13_CTR",
+		  "LAX_14_CTR",
+		  "LAX_18_CTR",
+		  "LAX_21_CTR",
+		  "LAX_22_CTR",
+		  "LAX_28_CTR",
+		  "LAX_30_CTR"
+      ],
+      "default_maps": [
+        "601S DB LO SCT"
+      ],
+      "departure_runways":[
+        {
+          "airport":"KLAX",
+          "rate": 12,
+          "runway":"25R.OO"
+        },
+        {
+          "airport":"KLAX",
+          "rate": 3,
+          "runway":"25L.OO"
+        }
+      ],
+      "wind": {
+        "direction": 20,
+        "speed": 10
+      }
+    }
+  },
+  "stars_config": {
+  "center": "N033.41.38.744,W118.21.53.717",
+  "altimeters":["KLAX","KSMO","KHHR", "KLGB"],
+  "coordination_fixes": {
+    "ANJLL": [
+              {
+                  "type": "route",
+                  "to": "SCT",
+                  "from": "ZLA"
+              }
+          ],
+          "HLYWD": [
+              {
+                  "type": "route",
+                  "to": "SCT",
+                  "from": "ZLA"
+              }
+          ],
+          "MDOTS": [
+              {
+                  "type": "route",
+                  "to": "SCT",
+                  "from": "ZLA"
+              }
+          ],
+          "COWWS": [
+              {
+                  "type": "route",
+                  "to": "SCT",
+                  "from": "ZLA"
+              }
+          ],
+          "RUKKI": [
+              {
+                  "type": "route",
+                  "to": "SCT",
+                  "from": "ZLA"
+              }
+          ],
+          "GOATZ": [
+              {
+                  "type": "route",
+                  "to":"SCT",
+                  "from": "ZLA"
+              }
+          ],
+          "GNZZO": [
+              {
+                  "type": "route",
+                  "to": "SCT",
+                  "from": "ZLA"
+              }
+          ],
+          "SOLAY": [
+              {
+                  "type": "route",
+                  "to": "SCT",
+                  "from": "ZLA"
+              }
+          ],
+          "ALMST": [
+              {
+                  "type": "route",
+                  "to": "SCT",
+                  "from": "ZLA"
+              }
+          ],
+          "CYNDE": [
+              {
+                  "type": "route",
+                  "to": "SCT",
+                  "from": "ZLA"
+              }
+          ],
+          "GNKEE": [
+              {
+                  "type": "route",
+                  "to": "SCT",
+                  "from": "ZLA"
+              }
+          ],
+          "DUNNN": [
+              {
+                  "type": "route",
+                  "to": "SCT",
+                  "from": "ZLA"
+              }
+          ],
+          "CHURO": [
+              {
+                  "type": "route",
+                  "to": "SCT",
+                  "from": "ZLA"
+              }
+          ],
+          "PCIFC": [
+              {
+                  "type": "route",
+                  "to": "SCT",
+                  "from": "ZLA"
+              }
+          ],
+          "PMD": [
+              {
+                  "type": "route",
+                  "to": "SCT",
+                  "from": "ZLA"
+              }
+          ],
+          "PEPRZ": [
+              {
+                  "type": "route",
+                  "to": "SCT",
+                  "from": "ZLA"
+              }
+          ],
+          "THRNE": [
+              {
+                  "type": "route",
+                  "to": "SCT",
+                  "from": "ZLA"
+              }
+          ],
+          "GRRIT": [
+              {
+                  "type": "route",
+                  "to": "SCT",
+                  "from": "ZLA"
+              }
+          ],
+          "OHIGH": [
+              {
+                  "type": "route",
+                  "to": "SCT",
+                  "from": "ZLA"
+              }
+          ],
+          "CMA": [
+              {
+                  "type": "route",
+                  "to": "SCT",
+                  "from": "ZLA"
+              }
+          ],
+          "KIMMO": [
+              {
+                  "type": "route",
+                  "to": "SCT",
+                  "from": "ZLA"
+              }
+          ],
+          "LRSON": [
+              {
+                  "type": "route",
+                  "to": "SCT",
+                  "from": "ZLA"
+              }
+          ],
+          "MCHNE": [
+              {
+                  "type": "route",
+                  "to": "SCT",
+                  "from": "ZLA"
+              }
+          ],
+          "ARRAN": [
+              {
+                  "type": "route",
+                  "to": "SCT",
+                  "from": "ZLA"
+              }
+          ]
+},
+"inhibit_ca_volumes": [
+        {
+            "name": "DEL REY NO CA",
+            "type": "polygon",
+            "floor": 0,
+            "ceiling": 5000,
+            "vertices": [
+                "N033.56.03.945,W118.23.19.795",
+                "N033.57.10.233,W118.24.06.597",
+                "N033.57.25.243,W118.30.34.881",
+                "N033.53.15.881,W118.28.48.479"
+            ]
+        }
+   ],
+   "airspace_awareness": [
+	{
+        "fixes": [
+          "CNERY",
+          "CLEEE",
+		  "DOTSS",
+		  "CAHIL",
+          "BEALE"
+        ],
+        "altitude_range": [
+          13000,
+          23000
+        ],
+        "receiving_controller": "LAX_21_CTR"
+      },
+	  {
+        "fixes": [
+          "SCTRR",
+		  "STOKD",
+		  "MCKEY",
+		  "HHERO",
+          "RIZIN",
+		  "DARRK",
+          "IKAYE",
+          "DINTY",
+		  "FICKY"
+        ],
+        "altitude_range": [
+          13000,
+          23000
+        ],
+        "receiving_controller": "LAX_14_CTR"
+      },
+	  {
+        "fixes": [
+          "OROSZ",
+		  "EHF",
+		  "COREZ",
+		  "CSTRO"
+        ],
+        "altitude_range": [
+          13000,
+          23000
+        ],
+        "receiving_controller": "LAX_04_CTR"
+      },
+	  {
+        "fixes": [
+          "LAS",
+		  "MISEN"
+        ],
+        "altitude_range": [
+          13000,
+          23000
+        ],
+        "receiving_controller": "LAX_18_CTR"
+      }
+],
+  "range": 30,
+  "scratchpads": {
+    "LAS": "CLP",
+    "MISEN": "CLP",
+    "BEALE": "OSH",
+    "AVE": "GMN",
+    "EHF": "GMN",
+    "CLEEE": "DOT",
+    "CNERY": "DOT",
+    "CSTRO": "LDH",
+    "COREZ": "LDB",
+    "SCTRR": "SMR"
+  },
+  "significant_points": {
+      "AVE": {  },
+      "BEALE": { "short_name": "BEL" },
+      "CLEEE": { },
+      "CNERY": { "short_name": "CNR" },
+      "COREZ": { "short_name": "COZ" },
+      "CSTRO": { "short_name": "CTO" },
+      "EHF": {  },
+      "MISEN": { "short_name": "MIS" },
+      "LAS": {  },
+      "SCTRR": { }
+  },
+  "stars_maps": [
+      "701S FUS 3NM MVA SCT", "660S DEL ADJ SCT", "721S FREEWAY SCT", "620S DEL FIX SCT", "723S B-C A-S SCT", "450S ZLA ASW SCT",
+      "600S DB LW SCT", "601S DB LO SCT", "701S FUS 3NM MVA SCT", "722S D-E A-S SCT", "", "620S DEL FIX SCT", "721S FREEWAY SCT", "711S EOVM SCT", "", "300S EMPB LW SCT", "400S CB LWSS SCT", "724S AIRWAY SCT", "662S LAX 25 DVA SCT", "268S LAX E ADJ SCT", "", "",
+      "603S DB LE SCT", "602S DB LWSN SCT", "723S B-C A-S SCT", "740S EMERGENCY SCT", "720S MEDFLY SCT", "660S DEL ADJ SCT", "012S TOWER GPS SCT", "", "100S BURB LW SCT", ""
+  ],
+  "video_map_file": "videomaps/ZLA-videomaps.gob.zst"
+  }
+  }