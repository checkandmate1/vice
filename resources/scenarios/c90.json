{
    "tracon": "C90",
      "airports": {
          "KORD": {
            "atpa_volumes": {
              "28L":{
                    "runway_threshold": "KORD-28L",
                    "heading": 274,
                    "max_heading_deviation": 90,
                    "floor": 100,
                    "ceiling": 15000,
                    "length": 40,
                    "left_width": 3000,
                    "right_width": 2500
                },
                "28C":{
                    "runway_threshold": "KORD-28C",
                    "heading": 274,
                    "max_heading_deviation": 90,
                    "floor": 100,
                    "ceiling": 15000,
                    "length": 40,
                    "left_width": 3000,
                    "right_width": 2500
                },
                "28R":{
                    "runway_threshold": "KORD-28R",
                    "heading": 274,
                    "max_heading_deviation": 90,
                    "floor": 100,
                    "ceiling": 15000,
                    "length": 40,
                    "left_width": 3000,
                    "right_width": 2500
                },
                "27L":{
                    "runway_threshold": "KORD-27L",
                    "heading": 274,
                    "max_heading_deviation": 90,
                    "floor": 100,
                    "ceiling": 15000,
                    "length": 40,
                    "left_width": 3000,
                    "right_width": 2500
                },
                "27C":{
                    "runway_threshold": "KORD-27C",
                    "heading": 274,
                    "max_heading_deviation": 90,
                    "floor": 100,
                    "ceiling": 15000,
                    "length": 40,
                    "left_width": 3000,
                    "right_width": 2500
                },
                "27R":{
                    "runway_threshold": "KORD-27R",
                    "heading": 274,
                    "max_heading_deviation": 90,
                    "floor": 100,
                    "ceiling": 15000,
                    "length": 40,
                    "left_width": 3000,
                    "right_width": 2500
                },
                "10C":{
                    "runway_threshold": "KORD-10C",
                    "heading": 93.5,
                    "max_heading_deviation": 90,
                    "floor": 100,
                    "ceiling": 15000,
                    "length": 40,
                    "left_width": 3000,
                    "right_width": 2500
                },
                "10L":{
                    "runway_threshold": "KORD-10L",
                    "heading": 93.5,
                    "max_heading_deviation": 90,
                    "floor": 100,
                    "ceiling": 15000,
                    "length": 40,
                    "left_width": 3000,
                    "right_width": 2500
                },
                "10R":{
                    "runway_threshold": "KORD-10R",
                    "heading": 91,
                    "max_heading_deviation": 90,
                    "floor": 100,
                    "ceiling": 15000,
                    "length": 40,
                    "left_width": 3000,
                    "right_width": 2500
                },
                "9R":{
                    "runway_threshold": "KORD-9R",
                    "heading": 93.5,
                    "max_heading_deviation": 90,
                    "floor": 100,
                    "ceiling": 15000,
                    "length": 40,
                    "left_width": 3000,
                    "right_width": 2500
                },
                "9C":{
                    "runway_threshold": "KORD-9C",
                    "heading": 93.5,
                    "max_heading_deviation": 90,
                    "floor": 100,
                    "ceiling": 15000,
                    "length": 40,
                    "left_width": 3000,
                    "right_width": 2500
                },
                "9L":{
                    "runway_threshold": "KORD-9L",
                    "heading": 93.5,
                    "max_heading_deviation": 90,
                    "floor": 100,
                    "ceiling": 15000,
                    "length": 40,
                    "left_width": 3000,
                    "right_width": 2500
                }
                },
              "approaches": {
                  "I9L": {
                      "runway": "9L",
                      "tower_controller": "ORD_N_TWR",
                      "type": "ILS",
                      "waypoints": [
                          "GIBNS/a10000/iaf JHONN/a9000 ESSSS/a8000 VNDER/a7000 ILIUM/a6000 TRYXI/a5000/if DOOGY/a4000 ZENAH/a2300/faf OGSIE/a1760"
                      ]
                  },
                  "I9C": {
                      "runway": "9C",
                      "tower_controller": "ORD_NN_TWR",
                      "type": "ILS",
                      "waypoints": [
                          "GIBNS/a10000/iaf NORDL/a9000+ KOOSS/a8000 SIKLR/a7000 MUELL/a6000 FFRAN/a5000/if MIETH/a4000 EZELL/a2300/faf RANDI/a1400"
                      ]
                  },
                  "I9R": {
                      "runway": "9R",
                      "tower_controller": "ORD_N_TWR",
                      "type": "ILS",
                      "waypoints": [
                          "GIBNS/a10000/iaf ADLMN/a9000 FOTTR/a8000 WASCO/a7000 GEMMS/a6000 CHILR/a5000/if DEVON/a4000 MEOWW/a2300/faf YONUT/a1380"
                      ]
                  },
                  "I0L": {
                      "runway": "10L",
                      "tower_controller": "ORD_C_TWR",
                      "type": "ILS",
                      "waypoints": [
                          "GIBNS/a10000/iaf ARIST/a9000 KALZO/a8000 BURKE/a7000 SYSCO/a6000 PRATT/a5000/if CARLE/a4000 BUGSE/a2300/faf POPME/a1200"
                      ]
                  },
                  "I0C": {
                      "runway": "10C",
                      "tower_controller": "ORD_S_TWR",
                      "type": "ILS",
                      "waypoints": [
                          "GIBNS/a10000/iaf BAIRY/a9000 COUPR/a8000 KYLAA/a7000 PEPAW/a6000 SHARN/a5000/if RRUDA/a4000 RAYYY/a2300/faf ZURSO/a1220"
                      ]
                  },
                  "I0R": {
                      "runway": "10R",
                      "tower_controller": "ORD_SS_TWR",
                      "type": "ILS",
                      "waypoints": [
                          "GIBNS/a10000/iaf FERLL/a9000 MLSEN/a8000 OLLGA/a7000 LEATH/a6000 GOOZY/a5000/if KVENN/a4000 FLLYN/a2300/faf TRUFL/a1220"
                      ]
                  },
                  "I7L": {
                      "runway": "27L",
                      "tower_controller": "ORD_N_TWR",
                      "type": "ILS",
                      "waypoints": [
                          "VOGLR/a10000/iaf NRMAH/a9000 JOEBO/a8000 GRABL/a7000 RIPPR/a6000 BASHH/a5000/if EBENS/a4000 JLOWW/a2200/faf ZOSRO/a1160"
                      ]
                  },
                  "I7C": {
                      "runway": "27C",
                      "tower_controller": "ORD_C_TWR",
                      "type": "ILS",
                      "waypoints": [
                          "VOGLR/a10000/iaf NCHLS/a9000 CRICO/a8000 CERMI/a7000 BOOWW/a6000 MRRFF/a5000/if JMBBO/a4000 DRSCL/a2200/faf YVONE/a1160"
                      ]
                  },
                  "I7R": {
                      "runway": "27R",
                      "tower_controller": "ORD_NN_TWR",
                      "type": "ILS",
                      "waypoints": [
                          "VOGLR/a10000/iaf VINYY/a9000 JOKKR/a8000 IYLEK/a7000 WELEV/a6000 HAREE/a5000/if BONZO/a4000 SIBLY/a2200/faf"
                      ]
                  },
                  "I8L": {
                      "runway": "28L",
                      "tower_controller": "ORD_SS_TWR",
                      "type": "ILS",
                      "waypoints": [
                          "VOGLR/a10000/iaf LYSIN/a9000 KEGNE/a8000 JAVON/a7000 HANSO/a6000 FITAR/a5000/if CAKOS/a4000 PONCC/a2200/faf ALKYL/a1240"
                      ]
                  },
                  "I8C": {
                      "runway": "28C",
                      "tower_controller": "ORD_S_TWR",
                      "type": "ILS",
                      "waypoints": [
                          "VOGLR/a10000/iaf LNDUH/a9000 SNTOE/a8000 KOENN/a7000 MEMAW/a6000 RZUKO/a5000/if HAZIL/a4000 SEIKA/a2300/faf ZUPTI/a1200"
                      ]
                  },
                  "I8R": {
                      "runway": "28R",
                      "tower_controller": "ORD_C_TWR",
                      "type": "ILS",
                      "waypoints": [
                          "VOGLR/a10000/iaf MOTTT/a9000 RICKV/a8000 BLUTO/a7000 ROCSE/a6000 WAVIE/a5000/if ADAME/a4000 WILLT/a2200/faf"
                      ]
                  },
                  "I4R": {
                    "cifp_id": "I4R",
                    "tower_controller": "ORD_C_TWR"
                },
                "I2L": {
                    "cifp_id": "I22L",
                    "tower_controller": "ORD_N_TWR"
                },
                "I2R": {
                    "cifp_id": "I22R",
                    "tower_controller": "ORD_N_TWR"
                }
              },
              "departure_routes": {
                "10L": {
                    "ACITO,BACEN,CMSKY,DENNT,EARND": {
                        "cleared_altitude": 5000,
                        "sid": "ORD8.S",
                        "waypoints": "KORD-28R/h180"
                    },
                    "MOBLE": {
                        "cleared_altitude": 5000,
                        "sid": "ORD8.E",
                        "waypoints": "KORD-28R/h110"
                    },
                    "PEKUE": {
                        "cleared_altitude": 5000,
                        "sid": "ORD8.W",
                        "waypoints": "KORD-28R/h220"
                    }
                },
                "9R": {
                    "DUFEE": {
                        "cleared_altitude": 5000,
                        "sid": "ORD8.E",
                        "waypoints": "KORD-27L/h090"
                    },
                    "EBAKE": {
                        "cleared_altitude": 5000,
                        "sid": "ORD8.E",
                        "waypoints": "KORD-27L/h070"
                    },
                    "PMPKN,RAYNR": {
                        "cleared_altitude": 5000,
                        "sid": "ORD8.N",
                        "waypoints": "KORD-27L/h360"
                    },
                    "MYKIE,NOONY,OLINN,SIMMN": {
                        "cleared_altitude": 5000,
                        "sid": "ORD8.W",
                        "waypoints": "KORD-27L/h320"
                    }
                },
                "9C": {
                    "DUFEE": {
                        "cleared_altitude": 5000,
                        "sid": "ORD8.E",
                        "waypoints": "KORD-27C/h090"
                    },
                    "EBAKE": {
                        "cleared_altitude": 5000,
                        "sid": "ORD8.E",
                        "waypoints": "KORD-27C/h070"
                    },
                    "PMPKN,RAYNR": {
                        "cleared_altitude": 5000,
                        "sid": "ORD8.N",
                        "waypoints": "KORD-27C/h360"
                    },
                    "MYKIE,NOONY,OLINN,SIMMN": {
                        "cleared_altitude": 5000,
                        "sid": "ORD8.W",
                        "waypoints": "KORD-27C/h320"
                    }
                },
                "22L": {
                    "ACITO,BACEN,CMSKY,DENNT,EARND": {
                        "cleared_altitude": 5000,
                        "sid": "ORD8.S",
                        "waypoints": "KORD-4R/h180"
                    },
                    "MYKIE,NOONY,OLINN,SIMMN,PEKUE": {
                        "cleared_altitude": 5000,
                        "sid": "ORD8.W",
                        "waypoints": "KORD-4R/h250"
                    },
                    "PMPKN,RAYNR": {
                        "cleared_altitude": 5000,
                        "sid": "ORD8.N",
                        "waypoints": "KORD-4R/h360"
                    },
                    "EBAKE,DUFEE,MOBLE": {
                        "cleared_altitude": 5000,
                        "sid": "ORD8.E",
                        "waypoints": "KORD-4R/h140"
                    }
                },
                "4L": {
                    "MYKIE,NOONY,OLINN,SIMMN,PEKUE": {
                        "cleared_altitude": 5000,
                        "sid": "ORD8.W",
                        "waypoints": "KORD-22R/h270"
                    },
                    "PMPKN,RAYNR": {
                        "cleared_altitude": 5000,
                        "sid": "ORD8.N",
                        "waypoints": "KORD-22R/h360"
                    },
                    "EBAKE,DUFEE,MOBLE": {
                        "cleared_altitude": 5000,
                        "sid": "ORD8.E",
                        "waypoints": "KORD-22R/h040"
                    }
                },
                "28R": {
                    "MYKIE,NOONY,OLINN,SIMMN,PEKUE": {
                        "cleared_altitude": 5000,
                        "sid": "ORD8.W",
                        "waypoints": "KORD-10L/h270"
                    }
                },
                "27L": {
                    "PMPKN,RAYNR": {
                        "cleared_altitude": 5000,
                        "sid": "ORD8.N",
                        "waypoints": "KORD-9R/h360"
                    },
                    "EBAKE,DUFEE": {
                        "cleared_altitude": 5000,
                        "sid": "ORD8.E",
                        "waypoints": "KORD-9R/h040"
                    }
                }
            },
                  "departures": [
                      {
                          "airlines": [
                              {
                                  "icao": "AWI"
                              }
                          ],
                          "destination": "KSPI",
                          "exit": "ACITO",
                          "route": "ACITO ADELL AKMIE"
                      },
                      {
                          "airlines": [
                              {
                                  "icao": "ETD"
                              }
                          ],
                          "destination": "OMAA",
                          "exit": "EBAKE",
                          "route": "EBAKE WISMO POSTS PADDE SVM 47N080W 55N070W PEPKI NIFTY 63N050W 65N040W 66N030W 66N020W 65N010W ISVIG AMROR LENOV BADOR MAXOV ARTAT UP975 EZS UG8 OTKEP UM688 SIDAD P975 LONOS P708 OVONA N318 KAPUM M552 ALNEV Q415 UKILI UKIL1B"
                      },
                      {
                          "airlines": [
                              {
                                  "icao": "SKW"
                              },
                              {
                                  "icao": "ENY"
                              }
                          ],
                          "destination": "KLIT",
                          "exit": "BACEN",
                          "route": "BACEN BLOKR BEKKI FAM"
                      },
                      {
                          "airlines": [
                              {
                                  "icao": "ETH"
                              }
                          ],
                          "destination": "HAAB",
                          "exit": "RAYNR",
                          "route": "RAYNR BRTMN TAAYZ MKG ODAXY YBG YBC MIGLI ELSIR 4900N/05000W 4900N/04000W 4800N/03000W 4500N/02000W MUDOS STG SUSOS UN725 ORKUM UM603 ELSAG ALG ABKON ROSAS BELIX SALUN N705 BOPIX N710 TAKRI P751 LXR M999 SEDVA M999 JDW G650 RASKA UG650 KONET EKBOB T114 MEKEL MEKEL1B"
                      },
                      {
                          "airlines": [
                              {
                                  "icao": "SKW"
                              }
                          ],
                          "destination": "KCAK",
                          "exit": "DUFEE",
                          "route": "DUFEE LOGGR DETMR BRWNZ4"
                      },
                      {
                          "airlines": [
                              {
                                  "icao": "PDT"
                              },
                              {
                                  "icao": "AWI"
                              },
                              {
                                  "fleet": "short",
                                  "icao": "UAL"
                              }
                          ],
                          "destination": "KALB",
                          "exit": "EBAKE",
                          "route": "EBAKE WISMO POSTS PADDE SVM DKK ALB"
                      },
                      {
                          "airlines": [
                              {
                                  "fleet": "short",
                                  "icao": "UAL"   
                              },
                              {
                                  "fleet": "short",
                                  "icao": "AAL"
                              }
                          ],
                          "destination": "KABQ",
                          "exit": "PEKUE",
                          "route": "PEKUE PIPPN ELYNA STJ J18 GCK J18 DRAWL TAMEY SNDIA4"
                      },
                      {
                          "airlines": [
                              {
                                  "icao": "AWI"
                              },
                              {
                                  "icao": "SKW"
                              }
                          ],
                          "destination": "KATW",
                          "exit": "RAYNR",
                          "route": "RAYNR BRTMN TAAYZ"
                      },
                      {
                          "airlines": [
                              {
                                  "icao": "GJS"
                              },
                              {
                                  "icao": "SKW"
                              }
                          ],
                          "destination": "KAVL",
                          "exit": "EARND",
                          "route": "EARND ELANR EMMLY JAKKS RID HNN SUG"
                      },
                      {
                          "airlines": [
                              {
                                  "icao": "SKW"
                              }
                          ],
                          "destination": "KASE",
                          "exit": "OLINN",
                          "route": "OLINN OREOS OBENE OGALE DRABS HCT FQF WERNR ZAKOR"
                      },
                      {
                          "airlines": [
                              {
                                  "fleet": "long",
                                  "icao": "AAL"
                              }
                          ],
                          "destination": "LGAV",
                          "exit": "RAYNR",
                          "route": "RAYNR BRTMN TAAYZ PECOK ASP MUSIT YSB GOVAT 5200N/07000W DUVBI BOKTO 5800N/05000W 5800N/04000W 5700N/03000W 5500N/02000W DOGAL BEXET ENJEX ADHAV AXNEF ZIPWE OZZIL SAWPE Q63 CPT UL9 BIG L607 KONAN UL607 REMBA M624 DIK M150 PITES EDISA PICWI UTABA BEMKI ELMEM GIRIS GIKEB LAMPO AKADO L613 UTAME T292 KAPPO L612 NOSTO UL612 ARA UB34 NEMES"
                      },
                      {
                          "airlines": [
                              {
                                  "fleet": "long",
                                  "icao": "ANZ"
                              }
                          ],
                          "destination": "NZAA",
                          "exit": "PEKUE",
                          "route": "PEKUE PIGGG QUANE CARET IRK BQS MCI KK54E KIRKE LBL CURLY ZUN MOMAR OCN SXC C1177 GOATZ C1177 MALIT 3135N/12121W FICKY B577 AHNDO B577 BELAN 1700N/14000W 1400N/14500W 1100N/15000W WAYSE 0500N/15700W 0000N/15900W 0500S/16200W 1000S/16500W 1500S/16700W 2000S/16900W 2500S/17200W 3000S/17600W 3500S/18000E OLBEX EXOPI1B"
                      },
                      {
                          "airlines": [
                              {
                                  "icao": "SKW"
                              },
                              {
                                  "icao": "AWI"
                              },
                              {
                                  "icao": "ENY"
                              }
                          ],
                          "destination": "KGRB",
                          "exit": "PMPKN",
                          "route": "PMPKN NEATO DLLAN RONIC BAE"
                      },
                      {
                          "airlines": [
                              {
                                  "icao": "ENY"
                              },
                              {
                                  "icao": "SWA"
                              },
                              {
                                  "fleet": "short",
                                  "icao": "UAL"
                              },
                              {
                                  "fleet": "short",
                                  "icao": "AAL"
                              }
                          ],
                          "destination": "KAUS",
                          "exit": "ACITO",
                          "route": "ACITO ADELL ARLYN STL ZALDA FSM BROBB WINDU SEWZY6"
                      },
                      {
                          "airlines" : [
                              {
                                  "icao": "SWA"
                              },
                              {
                                  "fleet": "short",
                                  "icao": "AAL"
                              },
                              {
                                  "fleet": "short",
                                  "icao": "UAL"
                              }
                          ],
                          "destination": "KBWI",
                          "exit": "MOBLE",
                          "route": "MOBLE ADIME OTENS ANEWA JERRI NUSMM ANTHM3"
                      },
                      {
                          "airlines": [
                              {
                                  "icao": "ENY"
                              },
                              {
                                  "icao": "SKW"
                              }
                          ],
                          "destination": "KBGR",
                          "exit": "EBAKE",
                          "route": "EBAKE WISMO POSTS PADDE SVM DKK ALB"
                      },
                      {
                          "airlines": [
                              {
                                  "fleet": "long",
                                  "icao": "IBE"
                              }
                          ],
                          "destination": "LEMD",
                          "exit": "EBAKE",
                          "route": "EBAKE WISMO POSTS PADDE SVM DKK SYR ALLEX JEBBY 4300N/05000W 4300N/04000W 4300N/03000W 4330N/02000W ARMED EPOPO ADORO UL155 ZMR"
                      },
                      {
                          "airlines": [
                              {
                                  "fleet": "long",
                                  "icao": "UAL"
                              }
                          ],
                          "destination": "ZBAA",
                          "exit": "PMPKN",
                          "route": "PMPKN NEATO DLLAN RONIC BAE J89 DLH J538 HLDOL J538 VBI YNE YYL BOTER 6600N/h12000W YEV ADREW NCA80 LISKI L160 BANOT T634 MAGIT R213 JMU G212 TGO G212 UKDUM W49 OSUBA"
                      },
                      {
                          "airlines": [
                              {
                                  "icao": "ASL"
                              }
                          ],
                          "destination": "LYBE",
                          "exit": "EBAKE",
                          "route": "EBAKE WISMO POSTS PADDE SVM WOZEE SYR ALLEX RAFIN 4500N/05000W 4700N/04000W 4800N/03000W 4900N/02000W BEDRA NASBA RATKA LARLA GANTO JSY TURDU TADUP TEPRI UN491 EPL UM164 LUPEN BATUB MOMUK BERAS T23 BIRGI GOTAR OKORA KEROP TISAK"
                      },
                      {
                          "airlines": [
                              {
                                  "fleet": "long",
                                  "icao": "UAL"
                              }
                          ],
                          "destination": "LLBG",
                          "exit": "RAYNR",
                          "route": "RAYNR BRTMN TAAYZ PETTY SSM 4900N/08000W 5500N/07100W MIBNO LIBOR 6400N/05000W 6500N/04000W 6500N/03000W 6400N/02000W 6300N/01000W VALDI LAGUM L621 KULUD SALLO BINKA ROVEK ADVAB KELEL KEKED BADOR APROB ADORU UN739 EKI UW81 YAYLA UL854 KULAR UT39 TOMBI IDAKU L35 PIKOG L609 ZUKKO"
                      },
                      {
                          "airlines": [
                              {
                                  "icao": "ENY"
                              }
                          ],
                          "destination": "KBIL",
                          "exit": "MYKIE",
                          "route": "MYKIE MONNY IANNA FSD J16 BIL"
                      },
                      {
                          "airlines": [
                              {
                                  "icao": "RPA"
                              },
                              {
                                  "icao": "AWI"
                              },
                              {
                                  "icao": "ENY"
                              }
                          ],
                          "destination": "KBHM",
                          "exit": "CMSKY",
                          "route": "CMSKY CARYN CYBIL PXV RQZ NULLS"
                      },
                      {
                          "airlines": [
                              {
                                  "icao": "AWI"
                              },
                              {
                                  "icao": "ENY"
                              }
                          ],
                          "destination": "KFNT",
                          "exit": "DUFEE",
                          "route": "DUFEE ELX"
                      },
                      {
                          "airlines": [
                              {
                                  "icao": "QXE"
                              },
                              {
                                  "fleet": "short",
                                  "icao": "UAL"
                              }
                          ],
                          "destination": "KBOI",
                          "exit": "MYKIE",
                          "route": "MYKIE MONNY SMIDD ONTIJ J16 FSD J82 RAP REAPS KOURT4"
                      },
                      {
                          "airlines": [
                              {
                                  "fleet": "short",
                                  "icao": "UAL"
                              },
                              {
                                  "icao": "RPA"
                              }
                          ],
                          "destination": "KBDL",
                          "exit": "DUFEE",
                          "route": "DUFEE ELX HAAKK DOXXY DXO JHW Q82 MEMMS WILET STELA1"
                      },
                      {
                          "airlines": [
                              {
                                  "fleet": "long",
                                  "icao": "UAL"
                              }
                          ],
                          "destination": "EBBR",
                          "exit": "RAYNR",
                          "route": "RAYNR BRTMN TAAYZ TVC YVO NOWAA JOVIE AVUTI 5900N/05000W 6000N/04000W 5900N/03000W 5700N/02000W ETARI MOGLO REVNU MORAG NUCHU L607 BIG Q70 VABIK Q70 KOK"
                      },
                      {
                          "airlines": [
                              {
                                  "fleet": "short",
                                  "icao": "UAL"
                              },
                              {
                                  "icao": "SKW"
                              }
                          ],
                          "destination": "KBUF",
                          "exit": "DUFEE",
                          "route": "DUFEE ELX HAAKK DOXXY SOSIC WETVR DOBIE DKK"
                      },
                      {
                        "airlines": [
                            {
                                "icao": "SKW"
                            }
                        ],
                        "destination": "KRFD",
                        "exit": "PEKUE",
                        "route": "PEKUE KAIPE CONAN/a2500 FANGU/a2500 YOKUB KRFD-1"
                    },
                    {
                        "airlines": [
                            {
                                "icao": "SKW"
                            }
                        ],
                        "destination": "KSBN",
                        "exit": "DENNT",
                        "route": "DENNT PRAIR KNUTE/a3000 KSBN-9"
                    },
                    {
                        "airlines": [
                            {
                                "icao": "SKW"
                            },
                            {
                                "icao": "ENY"
                            }
                        ],
                        "destination": "KMKE",
                        "exit": "RAYNR",
                        "route": "RAYNR BRTMN TAAYS YOUNT/a3000 CUTMO/a2900 KMKE-1L"
                    }
                  ],
                  "exit_categories": {
                      "EBAKE": "Northeast",
                      "DUFEE": "Northeast",
                      "MOBLE": "East",
                      "EARND": "South",
                      "DENNT": "South",
                      "CMSKY": "South",
                      "BACEN": "South",
                      "ACITO": "South",
                      "PMPKN": "North",
                      "RAYNR": "North",
                      "MYKIE": "West",
                      "NOOMY": "West",
                      "SIMMN": "West",
                      "OLINN": "West",
                      "PEKUE": "Southwest"
                  },
                  "tower_list": 1
                  },
        "KMDW": {
            "approaches": {
                "I4R": {
                    "runway": "4R",
                    "type": "ILS",
                    "waypoints": [
                        "ALQUE/a6000/iaf BANER/a5000 CADON/a4000/if CITGO/a2400/faf OLOXE/a1460"
                    ]
                },
                "Z4R": {
                    "runway": "4R",
                    "type": "RNAV",
                    "waypoints": [
                        "WUPOR/a6000+/iaf ALQUE/a6000 BANER/a5000 CADON/a4000 CITGO/a2400 OLOXE/a1460",
                        "JOT/a6000+/iaf ALQUE/a6000/if BANER/a5000 CADON/a4000 CITGO/a2400/faf OLOXE/a1460"
                    ]
                },
                "Y4R": {
                    "runway": "4R",
                    "type": "RNAV",
                    "waypoints": [
                        "ALQUE/a6000/iaf BANER/a5000 CADON/a4000/if CITGO/a2400 YIPEE/a1700/faf",
                        "OLCYK/a4000+/iaf SAVRD/a4000/if HILND/a2700/arc3.8 YIPEE/a1700/faf"
                    ]
                },
                "I3C": {
                    "runway": "13C",
                    "type": "ILS",
                    "waypoints": [
                        "DPA/a2600+/iaf HEBKU/a2600/if HITOB/a2000/faf HISKO/a1440"
                    ]
                },
                "Z3C": {
                    "runway": "13C",
                    "type": "RNAV",
                    "waypoints": [
                        "TOYUL/a3000/iaf GIKLE/a2500 AAMEE/a2300/s180/if RUDDY/a2000 NAANN/a1600/faf HHALL/a1280"
                    ]
                },
                "Y3C": {
                    "runway": "13C",
                    "type": "RNAV",
                    "waypoints": [
                        "ZABNU/a4000/iaf TOYUL/a3000/if GIKLE/a2500 JUPIR/a2000/s210/arc2.15 NIDEE/a2000/arc1.23/faf DULTE/a1609",
                        "TINLY/a4000+/if OOPLA/a4000/arc6.8 GIKLE/a2500 JUPIR/a2000/s210/arc2.15 NIDEE/a2000/arc1.23/faf DULTE/a1609",
                        "PLOPP/a4000/if YUCAN/a3000/arc4.3 JUPIR/a2000/s210/arc2.15 NIDEE/a2000/arc1.23/faf DULTE/a1609"
                    ]
                },
                "Z2L": {
                    "runway": "22L",
                    "type": "RNAV",
                    "waypoints": [
                        "STERE/a3000/iaf TACTT/a3000/iaf SAILZ/a3000/s210/if DXXON/a3000 MNDOE/a2500/s170/faf ZUDVI/a1260"
                    ]
                },
                "Y2L": {
                    "runway": "22L",
                    "type": "RNAV",
                    "waypoints": [
                        "STERE/a3000/iaf TACTT/a3000/iaf SAILZ/a3000/s210/if DXXON/a3000 MNDOE/a2400 JIBBB/a1900 YACHT/a1500/faf"
                    ]
                },
                "X2L": {
                    "runway": "22L",
                    "type": "RNAV",
                    "waypoints": [
                        "PKACH/a6000/iaf MIING/a4000/s230/if FENCK/a4000/arc4.0 ZASIV/a2900/s180/arc3.0 EGLUQ/a1900/arc1.48 YACHT/a1500/s180/faf"
                    ]
                },
                "I1C": {
                    "runway": "31C",
                    "type": "ILS",
                    "waypoints": [
                        "HILLS/a5000/s240/iaf GLEAM/a4000/if RUNTS/a2500 HOBEL/a1700/faf"
                    ]
                },
                "Z1C": {
                    "runway": "31C",
                    "type": "RNAV",
                    "waypoints": [
                        "HILLS/a5000/s240/iaf GLEAM/a4000/if RUNTS/a2500 HOBEL/a1700/faf"
                    ]
                },
                "Y1C": {
                    "runway": "31C",
                    "type": "RNAV",
                    "waypoints": [
                        "HILLS/a5000/s240/iaf GLEAM/a4000/if RUNTS/a2500 HOBEL/a1700/faf",
                        "TWEEN/a4000/s210/if PRIUS/a2900/arc3.8 HOBEL/a1700/faf"
                    ]
                }
            },
            "approach_regions": {
            "4R": {
                "heading_tolerance":  90,

                "near_distance": 2,
                "near_half_width": 1.5,
                "far_half_width": 17,
                "region_length": 30,

                "descent_distance": 6.3,
                "descent_altitude": 4000,
                "above_altitude_tolerance": 500,
                "below_altitude_tolerance": 500,

                "reference_point": "41.7145,-87.8385",
                "reference_heading": 318,
                "reference_length": 30,
                "reference_altitude": 2400,
                "scratchpad_patterns":[
                    "Y4R"
                ]
            },
            "4L": {
                "heading_tolerance":  90,

                "near_distance": 2,
                "near_half_width": 1.5,
                "far_half_width": 17,
                "region_length": 30,

                "descent_distance": 12,
                "descent_altitude": 6000,
                "above_altitude_tolerance": 500,
                "below_altitude_tolerance": 500,

                "reference_point": "41.7145,-87.8385",
                "reference_heading": 47,
                "reference_length": 30,
                "reference_altitude": 2400,
                "scratchpad_patterns":[
                    "I4R",
                    "Z4R"
                ]
            },
            "22L": {
                "heading_tolerance":  90,

                "near_distance": 0.5,
                "near_half_width": 3,
                "far_half_width": 12,
                "region_length": 30,

                "descent_distance": 25.75,
                "descent_altitude": 6000,
                "above_altitude_tolerance": 500,
                "below_altitude_tolerance": 500,

                "reference_point": "41.8,-87.64",
                "reference_heading": 63,
                "reference_length": 30,
                "reference_altitude": 2900,
                "scratchpad_patterns":[
                    "X2L"
                ]
            },
            "22R": {
                "heading_tolerance":  90,

                "near_distance": 0.5,
                "near_half_width": 3,
                "far_half_width": 12,
                "region_length": 30,

                "descent_distance": 12.67,
                "descent_altitude": 3000,
                "above_altitude_tolerance": 500,
                "below_altitude_tolerance": 500,

                "reference_point": "41.85,-87.61",
                "reference_heading": 274,
                "reference_length": 30,
                "reference_altitude": 3000,
                "scratchpad_patterns":[
                    "Y2L",
                    "Z2L"
                ]
            },
            "31C": {
                "heading_tolerance":  90,

                "near_distance": 0.1,
                "near_half_width": 3,
                "far_half_width": 6,
                "region_length": 20,

                "descent_distance": 3.7,
                "descent_altitude": 4000,
                "above_altitude_tolerance": 500,
                "below_altitude_tolerance": 500,

                "reference_point": "41.68615,-87.69",
                "reference_heading": 46,
                "reference_length": 20,
                "reference_altitude": 2900,
                "scratchpad_patterns":[
                    "Y1C"
                ]
            },
            "31L": {
                "heading_tolerance":  90,

                "near_distance": 0.1,
                "near_half_width": 3,
                "far_half_width": 6,
                "region_length": 20,

                "descent_distance": 5.81,
                "descent_altitude": 5000,
                "above_altitude_tolerance": 500,
                "below_altitude_tolerance": 500,

                "reference_point": "41.69,-87.62",
                "reference_heading": 318,
                "reference_length": 20,
                "reference_altitude": 3000,
                "scratchpad_patterns":[
                    "I1C",
                    "Z1C"
                ]
            }
            },
            "converging_runways": [
            {
                "runways": [ "4R", "4L" ],
                "leader_directions": [ "N", "W" ],
                "tie_symbol": "/",
                "stagger_symbol": "O",
                "tie_offset": 5
            },
            {
                "runways": [ "22L", "22R" ],
                "leader_directions": [ "N", "N" ],
                "tie_symbol": "/",
                "stagger_symbol": "O",
                "tie_offset": 4
            },
            {
                "runways": [ "31C", "31L" ],
                "leader_directions": [ "N", "N" ],
                "tie_symbol": "/",
                "stagger_symbol": "O",
                "tie_offset": 5
            }
            ],
            "departure_routes": {
                "4R": {
                    "PETTY,LEWKE": {
                        "cleared_altitude": 3000,
                        "sid": "MIDWA7",
                        "waypoints": "KMDW-22L/h100"
                    },
                    "ACITO,BACEN,CMSKY,DENNT,EARND": {
                        "cleared_altitude": 3000,
                        "sid": "MIDWA7",
                        "waypoints": "KMDW-22L/h130"
                    },
                    "PMPKN,RAYNR,PEKUE,SIMMN": {
                        "cleared_altitude": 3000,
                        "sid": "MIDWA7",
                        "waypoints": "KMDW-22L/h250"
                    }
                },
                "13C": {
                    "PETTY,LEWKE": {
                        "cleared_altitude": 3000,
                        "sid": "MIDWA7",
                        "waypoints": "KMDW-31C/h090"
                    },
                    "ACITO,BACEN,CMSKY,DENNT,EARND": {
                        "cleared_altitude": 3000,
                        "sid": "MIDWA7",
                        "waypoints": "KMDW-31C/h170"
                    },
                    "PMPKN,RAYNR,PEKUE,SIMMN": {
                        "cleared_altitude": 3000,
                        "sid": "MIDWA7",
                        "waypoints": "KMDW-31C/h200"
                    }
                },
                "22L": {
                    "PETTY,LEWKE": {
                        "cleared_altitude": 3000,
                        "sid": "MIDWA7",
                        "waypoints": "KMDW-4R/h140"
                    },
                    "ACITO,BACEN,CMSKY,DENNT,EARND": {
                        "cleared_altitude": 3000,
                        "sid": "MIDWA7",
                        "waypoints": "KMDW-4R/h180"
                    },
                    "PMPKN,RAYNR,PEKUE,SIMMN": {
                        "cleared_altitude": 3000,
                        "sid": "MIDWA7",
                        "waypoints": "KMDW-4R/h250"
                    }
                },
                "31C": {
                    "PETTY,LEWKE": {
                        "cleared_altitude": 3000,
                        "sid": "MIDWA7",
                        "waypoints": "KMDW-13C/h100"
                    },
                    "ACITO,BACEN,CMSKY,DENNT,EARND": {
                        "cleared_altitude": 3000,
                        "sid": "MIDWA7",
                        "waypoints": "KMDW-13C/h220"
                    },
                    "PMPKN,RAYNR,PEKUE,SIMMN": {
                        "cleared_altitude": 3000,
                        "sid": "MIDWA7",
                        "waypoints": "KMDW-13C/h250"
                    }
                }
            },
            "departures": [
                {
                    "airlines": [
                        {
                        "icao": "SWA"
                        }
                    ],
                    "altitude": 36000,
                    "destination": "KMSP",
                    "exit": "PMPKN",
                    "route": "PMPKN NEATO DLLAN RONIC KAMMA KILLR3"
                },
                {
                    "airlines": [
                        {
                        "icao": "SWA"
                        }
                    ],
                    "altitude": 37000,
                    "destination": "KBHM",
                    "exit": "CMSKY",
                    "route": "CMSKY CARYN CYBIL PXV NULLS"
                },
                {
                    "airlines": [
                        {
                            "icao": "FFT"
                        },
                        {
                            "icao": "SWA"
                        }
                    ],
                    "altitude": 36000,
                    "destination": "KPHX",
                    "exit": "PEKUE",
                    "route": "PEKUE PIPPN ELYNA BACNN J18 SLN J96 CIM ZUN EAGUL6"
                },
                {
                    "airlines": [
                        {
                            "icao": "SWA"
                        }
                    ],
                    "altitude": 38000,
                    "destination": "KLAX",
                    "exit": "PEKUE",
                    "route": "PEKUE OBENE MONNY IANNA KD69A DBL CHESZ Q88 PROMT Q88 HAKMN ANJUL4"
                },
                {
                    "airlines": [
                        {
                            "icao": "SWA"
                        }
                    ],
                    "altitude": 38000,
                    "destination": "KOAK",
                    "exit": "PEKUE",
                    "route": "PEKUE OBENE OGALE LNK DVV J60 DBL J80 MLF KITTN KATTS TATOO MONOH OAKES2"
                },
                {
                    "airlines": [
                        {
                            "icao": "SWA"
                        }
                    ],
                    "altitude": 36000,
                    "destination": "KONT",
                    "exit": "PEKUE",
                    "route": "PEKUE OBENE OGALE LNK J60 DBL BAWER Q114 NATEE JCKIE2"
                },
                {
                    "airlines": [
                        {
                            "icao": "SWA"
                        }
                    ],
                    "altitude": 34000,
                    "destination": "KSMF",
                    "exit": "PEKUE",
                    "route": "PEKUE OBENE MONNY JORDY KD72U LCU J94 LLC ANAHO SLMMR5"
                },
                {
                    "airlines": [
                        {
                            "icao": "SWA"
                        }
                    ],
                    "altitude": 36000,
                    "destination": "KSAN",
                    "exit": "PEKUE",
                    "route": "PEKUE PIGGG QUANE CARET ROEZZ SLN GUP PXR GBN J18 HOGGZ LUCKI1"
                },
                {
                "airlines": [
                        {
                            "icao": "SWA"
                        },
                        {
                            "icao": "FFT"
                        }
                    ],
                    "altitude": 36000,
                    "destination": "KSFO",
                    "exit": "PEKUE",
                    "route": "PEKUE OBENE OGALE LEONG Q114 AYOLE SNY J84 DTA J148 KROST RUMPS OAL INYOE DYAMD5"   
                },
                {
                    "airlines": [
                        {
                            "icao": "SWA"
                        }
                    ],
                    "altitude": 38000,
                    "destination": "KSJC",
                    "exit": "PEKUE",
                    "route": "PEKUE OBENE MONNY JORDY ONL J148 DTA KATTS KNGRY RAZRR5"
                },
                {
                    "airlines": [
                        {
                            "icao": "SWA"
                        }
                    ],
                    "altitude": 38000,
                    "destination": "KBUR",
                    "exit": "PEKUE",
                    "route": "PEKUE OBENE MONNY IANNA YANKI SNY J100 EKR KIMMR Q96 PURSE JANNY5"
                },
                {
                    "airlines": [
                        {
                            "icao": "SWA"
                        }
                    ],
                    "altitude": 38000,
                    "destination": "KLGB",
                    "exit": "PEKUE",
                    "route": "PEKUE ELYNA BACNN J18 GCK J96 CIM GUP J134 DRK HIMDU DSNEE5"
                },
                {
                    "airlines": [
                        {
                            "icao": "SWA"
                        },
                        {
                            "icao": "FFT"
                        }
                    ],
                    "altitude": 38000,
                    "destination": "KDEN",
                    "exit": "PEKUE",
                    "route": "PEKUE OBENE NITWT OBH BRWRY LAWGR3"
                },
                {
                    "airlines": [
                        {
                            "icao": "SWA"
                        }
                    ],
                    "altitude": 36000,
                    "destination": "KCOS",
                    "exit": "PEKUE",
                    "route" : "PEKUE OBENE OGALE LNK J146 GLD OZZZY5"
                },
                {
                    "airlines": [
                        {
                            "icao": "SWA"
                        }
                    ],
                    "altitude": 35000,
                    "destination": "KBDL",
                    "exit": "LEWKE",
                    "route": "LEWKE GIJ EVOTE NELLS KEEHO JHW Q82 MEMMS WILET STELA1"
                },
                {
                    "airlines": [
                        {
                            "icao": "VXP"
                        }
                    ],
                    "altitude": 39000,
                    "destination": "KHVN",
                    "exit": "LEWKE",
                    "route": "LEWKE GIJ EVOTE NELLS KEEHO JHW Q82 MEMMS RKA BDR1"
                },
                {
                    "airlines": [
                        {
                            "icao": "SWA"
                        }
                    ],
                    "altitude": 39000,
                    "destination": "KDCA",
                    "exit": "LEWKE",
                    "route": "LEWKE GIJ OTENS ANEWA JERRI NUSMM BUCKO FRDMM5"
                },
                {
                    "airlines": [
                        {
                            "icao": "SWA"
                        }
                    ],
                    "altitude": 35000,
                    "destination": "KFLL",
                    "exit": "DENNT",
                    "route": "DENNT DARCY DREGS DUMGE SCOTO SWAPP Q79 ZPLEN TEEKY3"
                },
                {
                    "airlines": [
                        {
                            "icao": "SWA"
                        }
                    ],
                    "altitude": 29000,
                    "destination": "KRSW",
                    "exit": "EARND",
                    "route": "EARND ELANR EMMLY ETAME EMEGE FLM J43 VXV THRSR HONID Q81 NICKI PLYER TYNEE2"
                },
                {
                    "airlines": [
                        {
                            "icao": "SWA"
                        }
                    ],
                    "altitude" : 37000,
                    "destination": "KJAX",
                    "exit": "DENNT",
                    "route": "DENNT DARCY DREGS DUMGE SCOTO SWAPP THRSR DUCHY OHDEA1"
                },
                {
                    "airlines": [
                        {
                            "icao": "SWA"
                        },
                        {
                            "icao": "FFT"
                        }
                    ],
                    "altitude": 34000,
                    "destination": "KMIA",
                    "exit": "CMSKY",
                    "route": "CMSKY CARYN CYBIL PVX HITMN ACORI FROGZ4"
                },
                {
                    "airlines": [
                        {
                            "icao": "SWA"
                        }
                    ],
                    "altitude": 35000,
                    "destination": "KMCO",
                    "exit": "DENNT",
                    "route": "DENNT DARCY DREGS DUMGE SCOTO SWAPP Q79 THRSR ZJAYX GRNCH4"
                },
                {
                    "airlines": [
                        {
                            "icao": "AAY"
                        }
                    ],
                    "altitude": 35000,
                    "destination": "KPGD",
                    "exit": "EARND",
                    "route": "EARND ELANR EMMLY ETAME EMEGE FLM J43 VXV WIGVO KYYLU LUBBR3"
                },
                {
                    "airlines": [
                        {
                            "icao": "SWA"
                        },
                        {
                            "icao": "FFT"
                        }
                    ],
                    "altitude": 29000,
                    "destination": "KTPA",
                    "exit": "EARND",
                    "route": "EARND ELANR EMMLY ETAME EMEGE FLM J43 VXV WIGVO BAAMF DADES1"
                },
                {
                    "airlines": [
                        {
                            "icao": "SWA"
                        }
                    ],
                    "altitude": 35000,
                    "destination": "KSRQ",
                    "exit": "EARND",
                    "route": "EARND ELANR EMMLY ETAME EMEGE FLM J43 VXV WIGVO KYYLU LUBBR3"
                },
                {
                    "airlines": [
                        {
                            "icao": "SWA"
                        }
                    ],
                    "altitude": 35000,
                    "destination": "KPNS",
                    "exit": "CMSKY",
                    "route": "CMSKY CARYN CYBIL PXV MSL PENSI CILEB"
                },
                {
                    "airlines": [
                        {
                            "icao": "SWA"
                        }
                    ],
                    "altitude": 35000,
                    "destination": "KECP",
                    "exit": "CMSKY",
                    "route": "CMSKY CARYN CYBIL PVX VLKNN MGMRY RLTID"
                },
                {
                    "airlines": [
                        {
                            "icao": "AAY"
                        }
                    ],
                    "altitude": 35000,
                    "destination": "KVPS",
                    "exit": "CMSKY",
                    "route": "CMSKY CARYN RIGGL JUDDI KM39O CALCO MGM CORKY"
                },
                {
                    "airlines": [
                        {
                            "fleet": "short",
                            "icao": "DAL"
                        },
                        {
                            "icao": "SWA"
                        },
                        {
                            "icao": "FFT"
                        }
                    ],
                    "altitude": 35000,
                    "destination": "KATL",
                    "exit": "CMSKY",
                    "route": "CMSKY CARYN CYBIL PVX HITMN NEWBB IHAVE MTHEW CHPPR1"
                },
                {
                    "airlines": [
                        {
                            "icao": "SWA"
                        },
                        {
                            "icao": "AAY"
                        }
                    ],
                    "altitude": 37000,
                    "destination": "KSAV",
                    "exit": "EARND",
                    "route": "EARND ELANR EMMLY ERECO IIU J99 VXV CANTR PLZZZ"
                },
                {
                    "airlines": [
                        {
                            "icao": "ENY"
                        },
                        {
                            "icao": "SKW"
                        },
                        {
                            "icao": "N"
                        },
                        {
                            "icao": "N"
                        },
                        {
                            "icao": "N",
                            "fleet": "fastGA"
                        }
                    ],
                    "altitude": 5000,
                    "destination": "KORD",
                    "exit": "DENNT",
                    "route": "DENNT"
                }
            ],
            "exit_categories": {
                "PETTY": "North",
                "PMPKN": "North",
                "RAYNR": "North",
                "LEWKE": "East",
                "SIMMN": "West",
                "PEKUE": "West",
                "ACITO": "South",
                "CMSKY": "South",
                "BACEN": "South",
                "EARND": "South",
                "DENNT": "South"
            },
            "tower_list": 2
        },
        "KPWK": {
            "approaches": {
                "I16": {
                    "runway": "16",
                    "type": "ILS",
                    "waypoints": [
                        "PAMME/a2300/faf FUGIO/a1320"
                    ]
                }
            },
            "departure_routes": {
                "16": {
                    "RBS": {
                        "cleared_altitude": 3000,
                        "sid": "JORJO5",
                        "waypoints": "KPWK-34/h040 JILYN JORJO BRBIE BACEN BLOKR RBS"
                    },
                    "BEKKI": {
                        "cleared_altitude": 3000,
                        "sid": "JORJO5",
                        "waypoints": "KPWK-34/h040 JILYN JORJO BRBIE BACEN BLOKR BEKKI"
                    },
                    "AKMIE": {
                        "cleared_altitude": 3000,
                        "sid": "JORJO5",
                        "waypoints": "KPWK-34/h040 JILYN JORJO AHLOU ACITO ADELL AKMIE"
                    },
                    "ARLYN": {
                        "cleared_altitude": 3000,
                        "sid": "JORJO5",
                        "waypoints": "KPWK-34/h040 JILYN JORJO AHLOU ACITO ADELL AKMIE ARLYN"
                    },
                    "EMEGE": {
                        "cleared_altitude": 3000,
                        "sid": "MONKZ5",
                        "waypoints": "KPWK-34/h040 ZYDEK MONKZ EZRAH EARND ELANR EMMLY ETAME EMEGE"
                    },
                    "ERECO": {
                        "cleared_altitude": 3000,
                        "sid": "MONKZ5",
                        "waypoints": "KPWK-34/h040 ZYDEK MONKZ EZRAH EARND ELANR EMMLY ERECO"
                    },
                    "EMMLY": {
                        "cleared_altitude": 3000,
                        "sid": "MONKZ5",
                        "waypoints": "KPWK-34/h040 ZYDEK MONKZ EZRAH EARND ELANR EMMLY"
                    },
                    "SCOTO": {
                        "cleared_altitude": 3000,
                        "sid": "MONKZ5",
                        "waypoints": "KPWK-34/h040 ZYDEK MONKZ DWANE DENNT DARCY DREGS DUMGE SCOTO"
                    },
                    "DONVE": {
                        "cleared_altitude": 3000,
                        "sid": "MONKZ5",
                        "waypoints": "KPWK-34/h040 ZYDEK MONKZ DWANE DENNT DARCY DREGS DONVE"
                    },
                    "CYBIL": {
                        "cleared_altitude": 3000,
                        "sid": "MONKZ5",
                        "waypoints": "KPWK-34/h040 ZYDEK MONKZ CATER DENNT CMSKY CARYN CYBIL"
                    },
                    "MOBLE,OLINN,RAYNR,EBAKE": {
                        "cleared_altitude": 3000,
                        "waypoints": "KPWK-34/h040"
                    }
                }
            },
            "departures": [
                {
                    "airlines": [
                        {
                        "icao": "EJA"
                        }
                    ],
                    "altitude": 21000,
                    "destination": "KOSU",
                    "exit": "MOBLE",
                    "route": "MOBLE ADIME SEWTO BRYEN DUBLN1"
                },
                {
                    "airlines": [
                        {
                        "icao": "EJA"
                        }
                    ],
                    "altitude": 45000,
                    "destination": "KBCT",
                    "exit": "CYBIL",
                    "route": "CYBIL PXV HITMN ACORI VUUDU1"
                },
                {
                    "airlines": [
                        {
                        "icao": "EJA"
                        }
                    ],
                    "altitude": 45000,
                    "destination": "KFLL",
                    "exit": "SCOTO",
                    "route": "SCOTO SWAPP Q79 ZPLEN TEEKY3"
                },
                {
                    "airlines": [
                        {
                        "icao": "EJA"
                        }
                    ],
                    "altitude": 45000,
                    "destination": "KHXD",
                    "exit": "ERECO",
                    "route": "ERECO IIU J99 IRQ"
                },
                {
                    "airlines": [
                        {
                        "icao": "EJA"
                        }
                    ],
                    "altitude": 43000,
                    "destination": "KEGE",
                    "exit": "OLINN",
                    "route": "OLINN OREOS OBENE OGALE LNK HCT AKO AVVVS HUGGS RLG"
                },
                {
                    "airlines": [
                        {
                        "icao": "EJA"
                        }
                    ],
                    "altitude": 5000,
                    "destination": "KMSN",
                    "exit": "RAYNR",
                    "route": "RAYNR BRTMN TAAYZ"
                },
                {
                    "airlines": [
                        {
                        "icao": "EJA"
                        }
                    ],
                    "altitude": 43000,
                    "destination": "KAUS",
                    "exit": "CYBIL",
                    "route": "CYBIL ENL MYERZ ZAVEL PYRMD POTEN WINDU BLEWE5"
                },
                {
                    "airlines": [
                        {
                        "icao": "EJA"
                        }
                    ],
                    "altitude": 42000,
                    "destination": "KNEW",
                    "exit": "BEKKI",
                    "route": "BEKKI ENL"
                },
                {
                    "airlines": [
                        {
                        "icao": "EJA"
                        }
                    ],
                    "altitude": 37000,
                    "destination": "KCMH",
                    "exit": "MOBLE",
                    "route": "MOBLE ADIME DABDE BRYEN DUBLN1"
                },
                {
                    "airlines": [
                        {
                        "icao": "EJA"
                        }
                    ],
                    "altitude": 39000,
                    "destination": "KBOS",
                    "exit": "EBAKE",
                    "route": "EBAKE WISMO POSTS PADDE SVM DKK PONCT JFUND2"
                },
                {
                    "airlines": [
                        {
                        "icao": "EJA"
                        }
                    ],
                    "altitude": 17000,
                    "destination": "KTYQ",
                    "exit": "EMMLY",
                    "route": "EMMLY JAKKS VHP"
                },
                {
                    "airlines": [
                        {
                        "icao": "EJA"
                        }
                    ],
                    "altitude": 34000,
                    "destination": "KOMA",
                    "exit": "OLINN",
                    "route": "OLINN OREOS OBENE DSM LANTK2"
                },
                {
                    "airlines": [
                        {
                        "icao": "EJA"
                        }
                    ],
                    "altitude": 37000,
                    "destination": "KPDK",
                    "exit": "ERECO",
                    "route": "ERECO SRICE OLSIE HAVVE HLNDS BUKHD3"
                }
            ],
            "exit_categories": {
                "RBS": "South",
                "BEKKI": "South",
                "AKMIE": "South",
                "ARLYN": "South",
                "EMEGE": "South",
                "ERECO": "South",
                "EMMLY": "South",
                "SCOTO": "South",
                "DONVE": "South",
                "CYBIL": "South",
                "MOBLE": "East",
                "OLINN": "West",
                "RAYNR": "North",
                "EBAKE": "East"
            },
            "tower_list": 3,
            "hold_for_release": true
        },
        "KARR": {
            "approaches": {
                "I9": {
                    "runway": "9",
                    "type": "ILS",
                    "waypoints": [
                        "TOBBY/a2700 WOLFF/a2700"
                    ]
                },
                "R9": {
                    "runway": "9",
                    "type": "RNAV",
                    "waypoints": [
                        "NUELG DECAK/iaf/nopt TOBBY/a2700/hilpt/nopt180/if/iaf WOLFF/a2700",
                        "AHMED JUGER/iaf/nopt TOBBY/a2700/hilpt/nopt180/if/iaf WOLFF/a2700",
                        "HERVY/nopt TOBBY/a2700/hilpt/nopt180/if/iaf WOLFF/a2700"
                    ]
                },
                "R15": {
                    "runway": "15",
                    "type": "RNAV",
                    "waypoints": [
                        "NUELG/iaf UBEXE/if/a2600 WUYFI/a2300"
                    ]
                },
                "R27": {
                    "runway": "27",
                    "type": "RNAV",
                    "waypoints": [
                        "HOGIE/if/iaf/nopt180/hilpt KAREY/a2300 NECLY/a1260",
                        "CIMKO/iaf HOGIE/if/iaf/nopt180/hilpt KAREY/a2300 NECLY/a1260"
                    ]
                },
                "L33": {
                    "runway": "33",
                    "type": "RNAV",
                    "full_name": "Localizer Runway 33",
                    "waypoints": [
                        "JOT BOBBB/if/a2600 RIESR/a2300 EPABE/a1320"
                    ]
                },
                "R33": {
                    "runway": "33",
                    "type": "RNAV",
                    "waypoints": [
                        "JOT/a2600 BOBBB/if/a2600 RIESR/a2300"
                    ]
                },
                "V36": {
                    "runway": "36",
                    "type": "RNAV",
                    "full_name": "VOR Runway 36",
                    "waypoints": [
                        "JOT/iaf WHAIL/a2300 USAGE/a2300 COAST/a1360"
                    ]
                }
            },
            "departure_routes": {
                "27": {
                    "ARLYN": {
                        "cleared_altitude": 3000,
                        "sid": "ADELL6",
                        "waypoints": "KARR-9/h270 ACITO ADELL AKMIE ARLYN"
                    },
                    "BEKKI,RBS": {
                        "cleared_altitude": 3000,
                        "sid": "BLOKR6",
                        "waypoints": "KARR-9/h270 BACEN BLOKR"
                    },
                    "CYBIL": {
                        "cleared_altitude": 3000,
                        "sid": "CARYN6",
                        "waypoints": "KARR-9/h270 CMSKY CARYN"
                    },
                    "SCOTO,DONVE": {
                        "cleared_altitude": 3000,
                        "sid": "DARCY6",
                        "waypoints": "KARR-9/h270 DENNT DARCY DREGS"
                    },
                    "ELANR": {
                        "cleared_altitude": 3000,
                        "sid": "ELANR6",
                        "waypoints": "KARR-9/h270 EARND"
                    },
                    "ERECO,EMEGE": {
                        "cleared_altitude": 3000,
                        "sid": "ELANR6",
                        "waypoints": "KARR-9/h270 EARND ELANR EMMLY"
                    },
                    "OGALE,ROTTN": {
                        "cleared_altitude": 3000,
                        "sid": "OBENE3",
                        "waypoints": "KARR-9/h270 OREOS OBENE"
                    },
                    "SMIDD,MNOSO,JORDY": {
                        "cleared_altitude": 3000,
                        "sid": "OBENE3",
                        "waypoints": "KARR-9/h270 OREOS OBENE MONNY"
                    },
                    "IANNA": {
                        "cleared_altitude": 3000,
                        "sid": "OBENE3",
                        "waypoints": "KARR-9/h270 OREOS OBENE MONNY MNOSO"
                    },
                    "NITWT": {
                        "cleared_altitude": 3000,
                        "sid": "OBENE3",
                        "waypoints": "KARR-9/h270 OREOS OBENE NIGHT"
                    },
                    "ROEZZ": {
                        "cleared_altitude": 3000,
                        "sid": "OBENE3",
                        "waypoints": "KARR-9/h270 OREOS OBENE CARET"
                    },
                    "SIMMN": {
                        "cleared_altitude": 3000,
                        "waypoints": "KARR-9/h270"
                    }
                },
                "9": {
                    "ARLYN": {
                        "cleared_altitude": 3000,
                        "sid": "ADELL6",
                        "waypoints": "KARR-27/h090 ACITO ADELL AKMIE ARLYN"
                    },
                    "BEKKI,RBS": {
                        "cleared_altitude": 3000,
                        "sid": "BLOKR6",
                        "waypoints": "KARR-27/h090 BACEN BLOKR"
                    },
                    "CYBIL": {
                        "cleared_altitude": 3000,
                        "sid": "CARYN6",
                        "waypoints": "KARR-27/h090 CMSKY CARYN"
                    },
                    "SCOTO,DONVE": {
                        "cleared_altitude": 3000,
                        "sid": "DARCY6",
                        "waypoints": "KARR-27/h090 DENNT DARCY DREGS"
                    },
                    "ELANR": {
                        "cleared_altitude": 3000,
                        "sid": "ELANR6",
                        "waypoints": "KARR-27/h090 EARND"
                    },
                    "ERECO,EMEGE": {
                        "cleared_altitude": 3000,
                        "sid": "ELANR6",
                        "waypoints": "KARR-27/h090 EARND ELANR EMMLY"
                    },
                    "OGALE,ROTTN": {
                        "cleared_altitude": 3000,
                        "sid": "OBENE3",
                        "waypoints": "KARR-27/h090 OREOS OBENE"
                    },
                    "SMIDD,MNOSO,JORDY": {
                        "cleared_altitude": 3000,
                        "sid": "OBENE3",
                        "waypoints": "KARR-27/h090 OREOS OBENE MONNY"
                    },
                    "IANNA": {
                        "cleared_altitude": 3000,
                        "sid": "OBENE3",
                        "waypoints": "KARR-27/h090 OREOS OBENE MONNY MNOSO"
                    },
                    "NITWT": {
                        "cleared_altitude": 3000,
                        "sid": "OBENE3",
                        "waypoints": "KARR-27/h090 OREOS OBENE NIGHT"
                    },
                    "ROEZZ": {
                        "cleared_altitude": 3000,
                        "sid": "OBENE3",
                        "waypoints": "KARR-27/h090 OREOS OBENE CARET"
                    },
                    "SIMMN": {
                        "cleared_altitude": 3000,
                        "waypoints": "KARR-27/h090"
                    }
                }
            },
            "departures": [
                {
                    "airlines": [
                        {
                        "icao": "EJA"
                        }
                    ],
                    "altitude": 36000,
                    "destination": "KMSP",
                    "exit": "MNOSO",
                    "route": "MNOSO BLUEM4"
                },
                {
                    "airlines": [
                        {
                        "icao": "EJA"
                        }
                    ],
                    "altitude": 29000,
                    "destination": "KIND",
                    "exit": "ELANR",
                    "route": "ELANR JAKKS2"
                },
                {
                    "airlines": [
                        {
                        "icao": "EJA"
                        }
                    ],
                    "altitude": 36000,
                    "destination": "KHFJ",
                    "exit": "ARLYN",
                    "route": "ARLYN STL"
                },
                {
                    "airlines": [
                        {
                        "icao": "EJA"
                        }
                    ],
                    "altitude": 36000,
                    "destination": "KFMY",
                    "exit": "CYBIL",
                    "route": "CYBIL PXV HITMN MGMRY LAARA SNAPY PLYER TYNEE2"
                }
            ],
            "exit_categories": {
                "ARLYN": "South",
                "BEKKI": "South",
                "RBS": "South",
                "CYBIL": "South",
                "SCOTO": "South",
                "DONVE": "South",
                "ELANR": "South",
                "ERECO": "South",
                "EMEGE": "South",
                "SMIDD": "West",
                "IANNA": "West",
                "MNOSO": "West",
                "JORDY": "West",
                "NITWT": "West",
                "OGALE": "West",
                "ROTTN": "West",
                "ELYNA": "West",
                "ROEZZ": "West",
                "SIMMN": "West"
            },
            "tower_list": 4,
            "hold_for_release": true
        },
        "KDPA": {
            "approaches": {
                "I2L": {
                    "runway": "2L",
                    "type": "ILS",
                    "waypoints": [
                        "JOT/iaf BOMER/a3000 SPNCE/a2500"
                    ]
                },
                "R2L": {
                    "runway": "2L",
                    "type": "RNAV",
                    "waypoints": [
                        "SHWAG/iaf BOMER/if/a3000 ZETKO/a2500",
                        "JOJED/iaf BOMER/if/a3000 ZETKO/a2500"
                    ]
                },
                "R2R": {
                    "runway": "2R",
                    "type": "RNAV",
                    "waypoints": [
                        "JOT/iaf/nopt GIDVE/if/iaf/nopt180/hilpt HEGBI/a2500",
                        "PLANO CEXAB/iaf/nopt GIDVE/if/iaf/nopt180/hilpt HEGBI/a2500"
                    ]
                },
                "R10": {
                    "runway": "10",
                    "type": "RNAV",
                    "waypoints": [
                        "NUELG/iaf/nopt NUMIZ/if/iaf/nopt180/hilpt HOSAV/a2600",
                        "HINCK/iaf/nopt NUMIZ/if/iaf/nopt180/hilpt HOSAV/a2600"
                    ]
                },
                "R0L": {
                    "runway": "20L",
                    "type": "RNAV",
                    "waypoints": [
                        "NUELG JOLON/if/iaf/nopt180/hilpt/a3000 ZOGUB/a2500 PECBI/a1400",
                        "DPA JOLON/if/iaf/nopt180/hilpt/a3000 ZOGUB/a2500 PECBI/a1400",
                        "FARMM/iaf/nopt JOLON/if/iaf/nopt180/hilpt/a3000 ZOGUB/a2500 PECBI/a1400"
                    ]
                },
                "R33": {
                    "runway": "33",
                    "type": "RNAV",
                    "waypoints": [
                        "DPA/nopt DUKBE/if/iaf/nopt180/hilpt FRTZZ/a2500 SUCOP/a1360",
                        "SMLLY/nopt DUKBE/if/iaf/nopt180/hilpt FRTZZ/a2500 SUCOP/a1360"
                    ]
                }
            },
            "departure_routes": {
                "20L": {
                    "ARLYN": {
                        "cleared_altitude": 3000,
                        "sid": "ADELL6",
                        "waypoints": "KDPA-2R/h195 ACITO ADELL AKMIE ARLYN"
                    },
                    "BEKKI,RBS": {
                        "cleared_altitude": 3000,
                        "sid": "BLOKR6",
                        "waypoints": "KDPA-2R/h195 BACEN BLOKR"
                    },
                    "CYBIL": {
                        "cleared_altitude": 3000,
                        "sid": "CARYN6",
                        "waypoints": "KDPA-2R/h195 CMSKY CARYN"
                    },
                    "SCOTO,DONVE": {
                        "cleared_altitude": 3000,
                        "sid": "DARCY6",
                        "waypoints": "KDPA-2R/h195 DENNT DARCY DREGS"
                    },
                    "ELANR": {
                        "cleared_altitude": 3000,
                        "sid": "ELANR6",
                        "waypoints": "KDPA-2R/h195 EARND"
                    },
                    "ERECO,EMEGE": {
                        "cleared_altitude": 3000,
                        "sid": "ELANR6",
                        "waypoints": "KDPA-2R/h195 EARND ELANR EMMLY"
                    },
                    "OGALE,ROTTN": {
                        "cleared_altitude": 3000,
                        "sid": "OBENE3",
                        "waypoints": "KDPA-2R/h195 OREOS OBENE"
                    },
                    "SMIDD,MNOSO,JORDY": {
                        "cleared_altitude": 3000,
                        "sid": "OBENE3",
                        "waypoints": "KDPA-2R/h195 OREOS OBENE MONNY"
                    },
                    "IANNA": {
                        "cleared_altitude": 3000,
                        "sid": "OBENE3",
                        "waypoints": "KDPA-2R/h195 OREOS OBENE MONNY MNOSO"
                    },
                    "NITWT": {
                        "cleared_altitude": 3000,
                        "sid": "OBENE3",
                        "waypoints": "KDPA-2R/h195 OREOS OBENE NIGHT"
                    },
                    "ROEZZ": {
                        "cleared_altitude": 3000,
                        "sid": "OBENE3",
                        "waypoints": "KDPA-2R/h195 OREOS OBENE CARET"
                    },
                    "SIMMN": {
                        "cleared_altitude": 3000,
                        "waypoints": "KDPA-2R/h195"
                    }
                },
                "20R": {
                    "ARLYN": {
                        "cleared_altitude": 3000,
                        "sid": "ADELL6",
                        "waypoints": "KDPA-2L/h195 ACITO ADELL AKMIE ARLYN"
                    },
                    "BEKKI,RBS": {
                        "cleared_altitude": 3000,
                        "sid": "BLOKR6",
                        "waypoints": "KDPA-2L/h195 BACEN BLOKR"
                    },
                    "CYBIL": {
                        "cleared_altitude": 3000,
                        "sid": "CARYN6",
                        "waypoints": "KDPA-2L/h195 CMSKY CARYN"
                    },
                    "SCOTO,DONVE": {
                        "cleared_altitude": 3000,
                        "sid": "DARCY6",
                        "waypoints": "KDPA-2L/h195 DENNT DARCY DREGS"
                    },
                    "ELANR": {
                        "cleared_altitude": 3000,
                        "sid": "ELANR6",
                        "waypoints": "KDPA-2L/h195 EARND"
                    },
                    "ERECO,EMEGE": {
                        "cleared_altitude": 3000,
                        "sid": "ELANR6",
                        "waypoints": "KDPA-2L/h195 EARND ELANR EMMLY"
                    },
                    "OGALE,ROTTN": {
                        "cleared_altitude": 3000,
                        "sid": "OBENE3",
                        "waypoints": "KDPA-2L/h195 OREOS OBENE"
                    },
                    "SMIDD,MNOSO,JORDY": {
                        "cleared_altitude": 3000,
                        "sid": "OBENE3",
                        "waypoints": "KDPA-2L/h195 OREOS OBENE MONNY"
                    },
                    "IANNA": {
                        "cleared_altitude": 3000,
                        "sid": "OBENE3",
                        "waypoints": "KDPA-2L/h195 OREOS OBENE MONNY MNOSO"
                    },
                    "NITWT": {
                        "cleared_altitude": 3000,
                        "sid": "OBENE3",
                        "waypoints": "KDPA-2L/h195 OREOS OBENE NIGHT"
                    },
                    "ROEZZ": {
                        "cleared_altitude": 3000,
                        "sid": "OBENE3",
                        "waypoints": "KDPA-2L/h195 OREOS OBENE CARET"
                    },
                    "SIMMN": {
                        "cleared_altitude": 3000,
                        "waypoints": "KDPA-2L/h195"
                    }
                },
                "2R": {
                    "ARLYN": {
                        "cleared_altitude": 3000,
                        "sid": "ADELL6",
                        "waypoints": "KDPA-20L/h015 ACITO ADELL AKMIE ARLYN"
                    },
                    "BEKKI,RBS": {
                        "cleared_altitude": 3000,
                        "sid": "BLOKR6",
                        "waypoints": "KDPA-20L/h015 BACEN BLOKR"
                    },
                    "CYBIL": {
                        "cleared_altitude": 3000,
                        "sid": "CARYN6",
                        "waypoints": "KDPA-20L/h015 CMSKY CARYN"
                    },
                    "SCOTO,DONVE": {
                        "cleared_altitude": 3000,
                        "sid": "DARCY6",
                        "waypoints": "KDPA-20L/h015 DENNT DARCY DREGS"
                    },
                    "ELANR": {
                        "cleared_altitude": 3000,
                        "sid": "ELANR6",
                        "waypoints": "KDPA-20L/h015 EARND"
                    },
                    "ERECO,EMEGE": {
                        "cleared_altitude": 3000,
                        "sid": "ELANR6",
                        "waypoints": "KDPA-20L/h015 EARND ELANR EMMLY"
                    },
                    "OGALE,ROTTN": {
                        "cleared_altitude": 3000,
                        "sid": "OBENE3",
                        "waypoints": "KDPA-20L/h015 OREOS OBENE"
                    },
                    "SMIDD,MNOSO,JORDY": {
                        "cleared_altitude": 3000,
                        "sid": "OBENE3",
                        "waypoints": "KDPA-20L/h015 OREOS OBENE MONNY"
                    },
                    "IANNA": {
                        "cleared_altitude": 3000,
                        "sid": "OBENE3",
                        "waypoints": "KDPA-20L/h015 OREOS OBENE MONNY MNOSO"
                    },
                    "NITWT": {
                        "cleared_altitude": 3000,
                        "sid": "OBENE3",
                        "waypoints": "KDPA-20L/h015 OREOS OBENE NIGHT"
                    },
                    "ROEZZ": {
                        "cleared_altitude": 3000,
                        "sid": "OBENE3",
                        "waypoints": "KDPA-20L/h015 OREOS OBENE CARET"
                    },
                    "SIMMN": {
                        "cleared_altitude": 3000,
                        "waypoints": "KDPA-20L/h015"
                    }
                },
                "2L": {
                    "ARLYN": {
                        "cleared_altitude": 3000,
                        "sid": "ADELL6",
                        "waypoints": "KDPA-20R/h015 ACITO ADELL AKMIE ARLYN"
                    },
                    "BEKKI,RBS": {
                        "cleared_altitude": 3000,
                        "sid": "BLOKR6",
                        "waypoints": "KDPA-20R/h015 BACEN BLOKR"
                    },
                    "CYBIL": {
                        "cleared_altitude": 3000,
                        "sid": "CARYN6",
                        "waypoints": "KDPA-20R/h015 CMSKY CARYN"
                    },
                    "SCOTO,DONVE": {
                        "cleared_altitude": 3000,
                        "sid": "DARCY6",
                        "waypoints": "KDPA-20R/h015 DENNT DARCY DREGS"
                    },
                    "ELANR": {
                        "cleared_altitude": 3000,
                        "sid": "ELANR6",
                        "waypoints": "KDPA-20R/h015 EARND"
                    },
                    "ERECO,EMEGE": {
                        "cleared_altitude": 3000,
                        "sid": "ELANR6",
                        "waypoints": "KDPA-20R/h015 EARND ELANR EMMLY"
                    },
                    "OGALE,ROTTN": {
                        "cleared_altitude": 3000,
                        "sid": "OBENE3",
                        "waypoints": "KDPA-20R/h015 OREOS OBENE"
                    },
                    "SMIDD,MNOSO,JORDY": {
                        "cleared_altitude": 3000,
                        "sid": "OBENE3",
                        "waypoints": "KDPA-20R/h015 OREOS OBENE MONNY"
                    },
                    "IANNA": {
                        "cleared_altitude": 3000,
                        "sid": "OBENE3",
                        "waypoints": "KDPA-20R/h015 OREOS OBENE MONNY MNOSO"
                    },
                    "NITWT": {
                        "cleared_altitude": 3000,
                        "sid": "OBENE3",
                        "waypoints": "KDPA-20R/h015 OREOS OBENE NIGHT"
                    },
                    "ROEZZ": {
                        "cleared_altitude": 3000,
                        "sid": "OBENE3",
                        "waypoints": "KDPA-20R/h015 OREOS OBENE CARET"
                    },
                    "SIMMN": {
                        "cleared_altitude": 3000,
                        "waypoints": "KDPA-20R/h015"
                    }
                }
            },
            "departures": [
                {
                    "airlines": [
                        {
                        "icao": "EJA"
                        }
                    ],
                    "altitude": 36000,
                    "destination": "KMSP",
                    "exit": "MNOSO",
                    "route": "MNOSO BLUEM4"
                },
                {
                    "airlines": [
                        {
                        "icao": "EJA"
                        }
                    ],
                    "altitude": 29000,
                    "destination": "KIND",
                    "exit": "ELANR",
                    "route": "ELANR JAKKS2"
                },
                {
                    "airlines": [
                        {
                        "icao": "EJA"
                        }
                    ],
                    "altitude": 36000,
                    "destination": "KHFJ",
                    "exit": "ARLYN",
                    "route": "ARLYN STL"
                },
                {
                    "airlines": [
                        {
                        "icao": "EJA"
                        }
                    ],
                    "altitude": 36000,
                    "destination": "KFMY",
                    "exit": "CYBIL",
                    "route": "CYBIL PXV HITMN MGMRY LAARA SNAPY PLYER TYNEE2"
                }
            ],
            "exit_categories": {
                "ARLYN": "South",
                "BEKKI": "South",
                "RBS": "South",
                "CYBIL": "South",
                "SCOTO": "South",
                "DONVE": "South",
                "ELANR": "South",
                "ERECO": "South",
                "EMEGE": "South",
                "SMIDD": "West",
                "IANNA": "West",
                "MNOSO": "West",
                "JORDY": "West",
                "NITWT": "West",
                "OGALE": "West",
                "ROTTN": "West",
                "ELYNA": "West",
                "ROEZZ": "West",
                "SIMMN": "West"
            },
            "tower_list": 5,
            "hold_for_release": true
        },
        "KLOT": {
            "approaches": {
                "L2": {
                    "runway": "2",
                    "type": "RNAV",
                    "full_name": "Localizer Runway 2",
                    "waypoints": [
                        "JIMMO/a2300 TURRK/a1260"
                    ]
                },
                "R2": {
                    "runway": "2",
                    "type": "RNAV",
                    "waypoints": [
                        "EON/iaf/nopt CAMLI/if/iaf/a2300/nopt180/hilpt JIMMO/a2300",
                        "MEDAN/iaf/nopt CAMLI/if/iaf/a2300/nopt180/hilpt JIMMO/a2300"
                    ]
                },
                "L9": {
                    "runway": "9",
                    "type": "RNAV",
                    "full_name": "Localizer Runway 9",
                    "waypoints": [
                        "DPA/iaf/nopt GATLY/if/iaf/nopt180/hilpt/a2500 HOBLT/a1800"
                    ]
                },
                "R9": {
                    "runway": "9",
                    "type": "RNAV",
                    "full_name": "Localizer Runway 9",
                    "waypoints": [
                        "DPA RAYLI/iaf/nopt GATLY/if/iaf/nopt180/hilpt/a2500 HOBLT/a1800",
                        "MEDAN/iaf/nopt GATLY/if/iaf/nopt180/hilpt/a2500 HOBLT/a1800"
                    ]
                },
                "R20": {
                    "runway": "20",
                    "type": "RNAV",
                    "waypoints": [
                        "DPA/iaf BEPKE/if/a2300 JESUB/a2300"
                    ]
                },
                "R27": {
                    "runway": "27",
                    "type": "RNAV",
                    "waypoints": [
                        "CGT/nopt/iaf QAJER/if/iaf/nopt180/hilpt/a2400 NOKIZ/a2300 BAYAK/a1460"
                    ]
                }
            },
            "departure_routes": {
                "9": {
                    "ARLYN": {
                        "cleared_altitude": 3000,
                        "sid": "ADELL6",
                        "waypoints": "KLOT-27/h090 ACITO ADELL AKMIE ARLYN"
                    },
                    "BEKKI,RBS": {
                        "cleared_altitude": 3000,
                        "sid": "BLOKR6",
                        "waypoints": "KLOT-27/h090 BACEN BLOKR"
                    },
                    "CYBIL": {
                        "cleared_altitude": 3000,
                        "sid": "CARYN6",
                        "waypoints": "KLOT-27/h090 CMSKY CARYN"
                    },
                    "SCOTO,DONVE": {
                        "cleared_altitude": 3000,
                        "sid": "DARCY6",
                        "waypoints": "KLOT-27/h090 DENNT DARCY DREGS"
                    },
                    "ELANR": {
                        "cleared_altitude": 3000,
                        "sid": "ELANR6",
                        "waypoints": "KLOT-27/h090 EARND"
                    },
                    "ERECO,EMEGE": {
                        "cleared_altitude": 3000,
                        "sid": "ELANR6",
                        "waypoints": "KLOT-27/h090 EARND ELANR EMMLY"
                    },
                    "OGALE,ROTTN": {
                        "cleared_altitude": 3000,
                        "sid": "OBENE3",
                        "waypoints": "KLOT-27/h090 OREOS OBENE"
                    },
                    "SMIDD,MNOSO,JORDY": {
                        "cleared_altitude": 3000,
                        "sid": "OBENE3",
                        "waypoints": "KLOT-27/h090 OREOS OBENE MONNY"
                    },
                    "IANNA": {
                        "cleared_altitude": 3000,
                        "sid": "OBENE3",
                        "waypoints": "KLOT-27/h090 OREOS OBENE MONNY MNOSO"
                    },
                    "NITWT": {
                        "cleared_altitude": 3000,
                        "sid": "OBENE3",
                        "waypoints": "KLOT-27/h090 OREOS OBENE NIGHT"
                    },
                            "ROEZZ": {
                                "cleared_altitude": 3000,
                                "sid": "OBENE3",
                                "waypoints": "KLOT-27/h090 OREOS OBENE CARET"
                            },
                            "SIMMN": {
                                "cleared_altitude": 3000,
                                "waypoints": "KLOT-27/h090"
                            }
                        },
                        "27": {
                            "ARLYN": {
                                "cleared_altitude": 3000,
                                "sid": "ADELL6",
                                "waypoints": "KLOT-9/h270 ACITO ADELL AKMIE ARLYN"
                            },
                            "BEKKI,RBS": {
                                "cleared_altitude": 3000,
                                "sid": "BLOKR6",
                                "waypoints": "KLOT-9/h270 BACEN BLOKR"
                            },
                            "CYBIL": {
                                "cleared_altitude": 3000,
                                "sid": "CARYN6",
                                "waypoints": "KLOT-9/h270 CMSKY CARYN"
                            },
                            "SCOTO,DONVE": {
                                "cleared_altitude": 3000,
                                "sid": "DARCY6",
                                "waypoints": "KLOT-9/h270 DENNT DARCY DREGS"
                            },
                            "ELANR": {
                                "cleared_altitude": 3000,
                                "sid": "ELANR6",
                                "waypoints": "KLOT-9/h270 EARND"
                            },
                            "ERECO,EMEGE": {
                                "cleared_altitude": 3000,
                                "sid": "ELANR6",
                                "waypoints": "KLOT-9/h270 EARND ELANR EMMLY"
                            },
                            "OGALE,ROTTN": {
                                "cleared_altitude": 3000,
                                "sid": "OBENE3",
                                "waypoints": "KLOT-9/h270 OREOS OBENE"
                            },
                            "SMIDD,MNOSO,JORDY": {
                                "cleared_altitude": 3000,
                                "sid": "OBENE3",
                                "waypoints": "KLOT-9/h270 OREOS OBENE MONNY"
                            },
                            "IANNA": {
                                "cleared_altitude": 3000,
                                "sid": "OBENE3",
                                "waypoints": "KLOT-9/h270 OREOS OBENE MONNY MNOSO"
                            },
                            "NITWT": {
                                "cleared_altitude": 3000,
                                "sid": "OBENE3",
                                "waypoints": "KLOT-9/h270 OREOS OBENE NIGHT"
                            },
                            "ROEZZ": {
                                "cleared_altitude": 3000,
                                "sid": "OBENE3",
                                "waypoints": "KLOT-9/h270 OREOS OBENE CARET"
                            },
                            "SIMMN": {
                                "cleared_altitude": 3000,
                                "waypoints": "KLOT-9/h270"
                            }
                        },
                        "20": {
                            "ARLYN": {
                                "cleared_altitude": 3000,
                                "sid": "ADELL6",
                                "waypoints": "KLOT-2/h196 ACITO ADELL AKMIE ARLYN"
                            },
                            "BEKKI,RBS": {
                                "cleared_altitude": 3000,
                                "sid": "BLOKR6",
                                "waypoints": "KLOT-2/h196 BACEN BLOKR"
                            },
                            "CYBIL": {
                                "cleared_altitude": 3000,
                                "sid": "CARYN6",
                                "waypoints": "KLOT-2/h196 CMSKY CARYN"
                            },
                            "SCOTO,DONVE": {
                                "cleared_altitude": 3000,
                                "sid": "DARCY6",
                                "waypoints": "KLOT-2/h196 DENNT DARCY DREGS"
                            },
                            "ELANR": {
                                "cleared_altitude": 3000,
                                "sid": "ELANR6",
                                "waypoints": "KLOT-2/h196 EARND"
                            },
                            "ERECO,EMEGE": {
                                "cleared_altitude": 3000,
                                "sid": "ELANR6",
                                "waypoints": "KLOT-2/h196 EARND ELANR EMMLY"
                            },
                            "OGALE,ROTTN": {
                                "cleared_altitude": 3000,
                                "sid": "OBENE3",
                                "waypoints": "KLOT-2/h196 OREOS OBENE"
                            },
                            "SMIDD,MNOSO,JORDY": {
                                "cleared_altitude": 3000,
                                "sid": "OBENE3",
                                "waypoints": "KLOT-2/h196 OREOS OBENE MONNY"
                            },
                            "IANNA": {
                                "cleared_altitude": 3000,
                                "sid": "OBENE3",
                                "waypoints": "KLOT-2/h196 OREOS OBENE MONNY MNOSO"
                            },
                            "NITWT": {
                                "cleared_altitude": 3000,
                                "sid": "OBENE3",
                                "waypoints": "KLOT-2/h196 OREOS OBENE NIGHT"
                            },
                            "ROEZZ": {
                                "cleared_altitude": 3000,
                                "sid": "OBENE3",
                                "waypoints": "KLOT-2/h196 OREOS OBENE CARET"
                            },
                            "SIMMN": {
                                "cleared_altitude": 3000,
                                "waypoints": "KLOT-2/h196"
                            }
                        },
                        "2": {
                            "ARLYN": {
                                "cleared_altitude": 3000,
                                "sid": "ADELL6",
                                "waypoints": "KLOT-20/h016 ACITO ADELL AKMIE ARLYN"
                            },
                            "BEKKI,RBS": {
                                "cleared_altitude": 3000,
                                "sid": "BLOKR6",
                                "waypoints": "KLOT-20/h016 BACEN BLOKR"
                            },
                            "CYBIL": {
                                "cleared_altitude": 3000,
                                "sid": "CARYN6",
                                "waypoints": "KLOT-20/h016 CMSKY CARYN"
                            },
                            "SCOTO,DONVE": {
                                "cleared_altitude": 3000,
                                "sid": "DARCY6",
                                "waypoints": "KLOT-20/h016 DENNT DARCY DREGS"
                            },
                            "ELANR": {
                                "cleared_altitude": 3000,
                                "sid": "ELANR6",
                                "waypoints": "KLOT-20/h016 EARND"
                            },
                            "ERECO,EMEGE": {
                                "cleared_altitude": 3000,
                                "sid": "ELANR6",
                                "waypoints": "KLOT-20/h016 EARND ELANR EMMLY"
                            },
                            "OGALE,ROTTN": {
                                "cleared_altitude": 3000,
                                "sid": "OBENE3",
                                "waypoints": "KLOT-20/h016 OREOS OBENE"
                            },
                            "SMIDD,MNOSO,JORDY": {
                                "cleared_altitude": 3000,
                                "sid": "OBENE3",
                                "waypoints": "KLOT-20/h016 OREOS OBENE MONNY"
                            },
                            "IANNA": {
                                "cleared_altitude": 3000,
                                "sid": "OBENE3",
                                "waypoints": "KLOT-20/h016 OREOS OBENE MONNY MNOSO"
                            },
                            "NITWT": {
                                "cleared_altitude": 3000,
                                "sid": "OBENE3",
                                "waypoints": "KLOT-20/h016 OREOS OBENE NIGHT"
                            },
                            "ROEZZ": {
                                "cleared_altitude": 3000,
                                "sid": "OBENE3",
                                "waypoints": "KLOT-20/h016 OREOS OBENE CARET"
                            },
                            "SIMMN": {
                                "cleared_altitude": 3000,
                                "waypoints": "KLOT-20/h016"
                            }
                        }
                    },
                    "departures": [
                        {
                            "airlines": [
                                {
                                "icao": "EJA"
                                }
                            ],
                            "altitude": 36000,
                            "destination": "KMSP",
                            "exit": "MNOSO",
                            "route": "MNOSO BLUEM4"
                        },
                        {
                            "airlines": [
                                {
                                "icao": "EJA"
                                }
                            ],
                            "altitude": 29000,
                            "destination": "KIND",
                            "exit": "ELANR",
                            "route": "ELANR JAKKS2"
                        },
                        {
                            "airlines": [
                                {
                                "icao": "EJA"
                                }
                            ],
                            "altitude": 36000,
                            "destination": "KHFJ",
                            "exit": "ARLYN",
                            "route": "ARLYN STL"
                        },
                        {
                            "airlines": [
                                {
                                "icao": "EJA"
                                }
                            ],
                            "altitude": 36000,
                            "destination": "KFMY",
                            "exit": "CYBIL",
                            "route": "CYBIL PXV HITMN MGMRY LAARA SNAPY PLYER TYNEE2"
                        }
                    ],
                    "exit_categories": {
                        "ARLYN": "South",
                        "BEKKI": "South",
                        "RBS": "South",
                        "CYBIL": "South",
                        "SCOTO": "South",
                        "DONVE": "South",
                        "ELANR": "South",
                        "ERECO": "South",
                        "EMEGE": "South",
                        "SMIDD": "West",
                        "IANNA": "West",
                        "MNOSO": "West",
                        "JORDY": "West",
                        "NITWT": "West",
                        "OGALE": "West",
                        "ROTTN": "West",
                        "ELYNA": "West",
                        "ROEZZ": "West",
                        "SIMMN": "West"
                    },
                    "tower_list": 6,
                    "hold_for_release": true
        },
        "KGYY": {
            "approaches": {
                "R2": {
                    "cifp_id": "R2"
                },
                "Y12": {
                    "cifp_id": "RY12"
                },
                "Z12": {
                    "cifp_id": "RZ12"
                },
                "R20": {
                    "cifp_id": "R20"
                },
                "I30": {
                    "cifp_id": "I30"
                },
                "Y30": {
                    "cifp_id": "RY30"
                },
                "Z30": {
                    "cifp_id": "RZ30"
                }
            },
            "departure_routes": {
                "12": {
                    "ARLYN": {
                        "cleared_altitude": 3000,
                        "sid": "ADELL6",
                        "waypoints": "KGYY-30/h120 ACITO ADELL AKMIE ARLYN"
                    },
                    "BEKKI,RBS": {
                        "cleared_altitude": 3000,
                        "sid": "BLOKR6",
                        "waypoints": "KGYY-30/h120 BACEN BLOKR"
                    },
                    "CYBIL": {
                        "cleared_altitude": 3000,
                        "sid": "CARYN6",
                        "waypoints": "KGYY-30/h120 CMSKY CARYN"
                    },
                    "SCOTO,DONVE": {
                        "cleared_altitude": 3000,
                        "sid": "DARCY6",
                        "waypoints": "KGYY-30/h120 DENNT DARCY DREGS"
                    },
                    "ELANR": {
                        "cleared_altitude": 3000,
                        "sid": "ELANR6",
                        "waypoints": "KGYY-30/h120 EARND"
                    },
                    "ERECO,EMEGE": {
                        "cleared_altitude": 3000,
                        "sid": "ELANR6",
                        "waypoints": "KGYY-30/h120 EARND ELANR EMMLY"
                    },
                    "OGALE,ROTTN": {
                        "cleared_altitude": 3000,
                        "sid": "OBENE3",
                        "waypoints": "KGYY-30/h120 OREOS OBENE"
                    },
                    "SMIDD,MNOSO,JORDY": {
                        "cleared_altitude": 3000,
                        "sid": "OBENE3",
                        "waypoints": "KGYY-30/h120 OREOS OBENE MONNY"
                    },
                    "IANNA": {
                        "cleared_altitude": 3000,
                        "sid": "OBENE3",
                        "waypoints": "KGYY-30/h120 OREOS OBENE MONNY MNOSO"
                    },
                    "NITWT": {
                        "cleared_altitude": 3000,
                        "sid": "OBENE3",
                        "waypoints": "KGYY-30/h120 OREOS OBENE NIGHT"
                    },
                            "ROEZZ": {
                                "cleared_altitude": 3000,
                                "sid": "OBENE3",
                                "waypoints": "KGYY-30/h120 OREOS OBENE CARET"
                            },
                            "SIMMN": {
                                "cleared_altitude": 3000,
                                "waypoints": "KGYY-30/h120"
                            }
                    },
                "30": {
                    "ARLYN": {
                        "cleared_altitude": 3000,
                        "sid": "ADELL6",
                        "waypoints": "KGYY-12/h300 ACITO ADELL AKMIE ARLYN"
                    },
                    "BEKKI,RBS": {
                        "cleared_altitude": 3000,
                        "sid": "BLOKR6",
                        "waypoints": "KGYY-12/h300 BACEN BLOKR"
                    },
                    "CYBIL": {
                        "cleared_altitude": 3000,
                        "sid": "CARYN6",
                        "waypoints": "KGYY-12/h300 CMSKY CARYN"
                    },
                    "SCOTO,DONVE": {
                        "cleared_altitude": 3000,
                        "sid": "DARCY6",
                        "waypoints": "KGYY-12/h300 DENNT DARCY DREGS"
                    },
                    "ELANR": {
                        "cleared_altitude": 3000,
                        "sid": "ELANR6",
                        "waypoints": "KGYY-12/h300 EARND"
                    },
                    "ERECO,EMEGE": {
                        "cleared_altitude": 3000,
                        "sid": "ELANR6",
                        "waypoints": "KGYY-12/h300 EARND ELANR EMMLY"
                    },
                    "OGALE,ROTTN": {
                        "cleared_altitude": 3000,
                        "sid": "OBENE3",
                        "waypoints": "KGYY-12/h300 OREOS OBENE"
                    },
                    "SMIDD,MNOSO,JORDY": {
                        "cleared_altitude": 3000,
                        "sid": "OBENE3",
                        "waypoints": "KGYY-12/h300 OREOS OBENE MONNY"
                    },
                    "IANNA": {
                        "cleared_altitude": 3000,
                        "sid": "OBENE3",
                        "waypoints": "KGYY-12/h300 OREOS OBENE MONNY MNOSO"
                    },
                    "NITWT": {
                        "cleared_altitude": 3000,
                        "sid": "OBENE3",
                        "waypoints": "KGYY-12/h300 OREOS OBENE NIGHT"
                    },
                    "ROEZZ": {
                        "cleared_altitude": 3000,
                        "sid": "OBENE3",
                        "waypoints": "KGYY-12/h300 OREOS OBENE CARET"
                    },
                    "SIMMN": {
                        "cleared_altitude": 3000,
                        "waypoints": "KGYY-12/h300"
                    }
                }
                    },
                    "departures": [
                        {
                            "airlines": [
                                {
                                "icao": "EJA"
                                }
                            ],
                            "altitude": 36000,
                            "destination": "KMSP",
                            "exit": "MNOSO",
                            "route": "MNOSO BLUEM4"
                        },
                        {
                            "airlines": [
                                {
                                "icao": "EJA"
                                }
                            ],
                            "altitude": 29000,
                            "destination": "KIND",
                            "exit": "ELANR",
                            "route": "ELANR JAKKS2"
                        },
                        {
                            "airlines": [
                                {
                                "icao": "EJA"
                                }
                            ],
                            "altitude": 36000,
                            "destination": "KHFJ",
                            "exit": "ARLYN",
                            "route": "ARLYN STL"
                        },
                        {
                            "airlines": [
                                {
                                "icao": "EJA"
                                }
                            ],
                            "altitude": 36000,
                            "destination": "KFMY",
                            "exit": "CYBIL",
                            "route": "CYBIL PXV HITMN MGMRY LAARA SNAPY PLYER TYNEE2"
                        }
                    ],
                    "exit_categories": {
                        "ARLYN": "South",
                        "BEKKI": "South",
                        "RBS": "South",
                        "CYBIL": "South",
                        "SCOTO": "South",
                        "DONVE": "South",
                        "ELANR": "South",
                        "ERECO": "South",
                        "EMEGE": "South",
                        "SMIDD": "West",
                        "IANNA": "West",
                        "MNOSO": "West",
                        "JORDY": "West",
                        "NITWT": "West",
                        "OGALE": "West",
                        "ROTTN": "West",
                        "ELYNA": "West",
                        "ROEZZ": "West",
                        "SIMMN": "West"
                    },
                    "tower_list": 7,
                    "hold_for_release": true
        }
        },
        "airspace": {
            "boundaries": {
                "CHIAPPA": [
                    "N042.30.00.878,W088.27.42.231",
                    "N042.30.00.137,W088.16.30.417",
                    "N042.15.43.382,W088.10.49.511",
                    "N042.12.57.694,W088.34.16.942",
                    "N042.18.34.123,W088.32.37.214",
                    "N042.30.00.878,W088.27.42.231"
                ],
                "CHIAPPB": [
                    "N041.26.02.969,W088.28.44.743",
                    "N041.24.34.406,W088.18.04.762",
                    "N041.20.19.866,W088.20.11.874",
                    "N041.22.23.490,W088.30.50.207",
                    "N041.26.02.969,W088.28.44.743"
                ],
                "CHIAPPC": [
                    "N042.30.00.137,W088.16.30.417",
                    "N042.30.00.219,W088.02.09.748",
                    "N042.30.00.013,W087.44.56.099",
                    "N042.29.59.807,W087.25.43.771",
                    "N042.20.04.623,W087.24.48.674",
                    "N042.20.23.629,W087.19.00.875",
                    "N042.21.24.823,W086.59.59.423",
                    "N042.14.08.886,W087.03.29.042",
                    "N042.04.06.945,W087.03.32.448",
                    "N041.41.59.274,W087.03.29.976",
                    "N041.41.59.920,W087.17.39.274",
                    "N041.33.52.841,W087.16.02.924",
                    "N041.25.29.475,W087.31.35.169",
                    "N041.23.50.653,W088.13.03.325",
                    "N041.24.34.406,W088.18.04.762",
                    "N041.26.02.969,W088.28.44.743",
                    "N041.39.44.664,W088.38.20.180",
                    "N041.39.50.061,W088.43.58.751",
                    "N041.40.49.525,W088.44.45.498",
                    "N041.47.36.486,W088.49.12.026",
                    "N041.50.49.200,W088.49.09.884",
                    "N042.01.51.373,W088.49.11.174",
                    "N042.12.56.417,W088.38.55.885",
                    "N042.12.57.694,W088.34.16.942",
                    "N042.15.43.382,W088.10.49.511",
                    "N042.30.00.137,W088.16.30.417"
                ],
                "CHIAPPD": [
                    "N042.38.46.876,W088.02.08.594",
                    "N042.38.46.643,W087.44.56.154",
                    "N042.30.00.013,W087.44.56.099",
                    "N042.30.00.219,W088.02.09.748",
                    "N042.38.46.876,W088.02.08.594"
                ],
                "CHIAPPE": [
                    "N041.41.59.920,W087.17.39.274",
                    "N041.41.59.274,W087.03.29.976",
                    "N041.26.02.503,W087.08.02.821",
                    "N041.21.00.447,W087.12.06.251",
                    "N041.25.29.475,W087.31.35.169",
                    "N041.33.52.841,W087.16.02.924",
                    "N041.41.59.920,W087.17.39.274"
                ],
                "CHIAPPF": [
                    "N042.04.06.945,W087.03.32.448",
                    "N042.02.56.097,W086.55.04.165",
                    "N041.52.25.152,W086.44.22.069",
                    "N041.41.59.563,W086.42.28.223",
                    "N041.41.59.274,W087.03.29.976",
                    "N042.04.06.945,W087.03.32.448"
                ],
                "CHIAPGNorth": [
                    "N042.01.51.373,W088.49.11.174",
                    "N041.50.49.200,W088.49.09.884",
                    "N041.50.37.348,W089.09.42.247",
                    "N041.55.22.059,W089.07.51.615",
                    "N041.58.05.700,W089.04.59.020",
                    "N041.59.48.766,W089.02.23.316",
                    "N042.01.29.195,W088.56.59.384",
                    "N042.01.51.373,W088.49.11.174"
                ],
                "CHIAPGSouth": [
                    "N041.50.49.200,W088.49.09.884",
                    "N041.47.36.486,W088.49.12.026",
                    "N041.40.49.525,W088.44.45.498",
                    "N041.41.17.046,W089.09.33.294",
                    "N041.39.58.246,W089.13.25.160",
                    "N041.46.09.570,W089.11.34.720",
                    "N041.50.37.348,W089.09.42.247",
                    "N041.50.49.200,W088.49.09.884"
                ],
                "CHIAPPH": [
                    "N042.18.34.123,W088.32.37.214",
                    "N042.12.57.694,W088.34.16.942",
                    "N042.12.56.417,W088.38.55.885",
                    "N042.18.34.123,W088.32.37.214"
                ],
                "CHIAPPJ": [
                    "N042.29.59.807,W087.25.43.771",
                    "N042.29.59.903,W087.24.40.654",
                    "N042.20.23.629,W087.19.00.875",
                    "N042.20.04.623,W087.24.48.674",
                    "N042.29.59.807,W087.25.43.771"
                ],
                "CHIAPPX": [
                    "N042.12.56.829,W088.48.57.469",
                    "N042.12.56.417,W088.38.55.885",
                    "N042.01.51.373,W088.49.11.174",
                    "N042.12.56.829,W088.48.57.469"
                ],
                "CHIFAPPW080": [
                    "N041.59.21.781,W087.54.22.692",
                    "N042.07.56.834,W087.44.47.860",
                    "N042.07.55.296,W087.36.52.152",
                    "N042.07.02.671,W087.35.52.331",
                    "N042.07.02.671,W087.35.52.331",
                    "N042.05.45.808,W087.34.42.403",
                    "N042.05.09.814,W087.34.14.415",
                    "N042.05.09.814,W087.34.14.415",
                    "N042.03.57.867,W087.33.22.944",
                    "N042.03.21.695,W087.33.08.388",
                    "N042.03.21.695,W087.33.08.388",
                    "N042.02.23.632,W087.32.43.558",
                    "N042.01.19.953,W087.32.25.184",
                    "N042.00.16.191,W087.32.02.030",
                    "N041.59.14.708,W087.31.56.784",
                    "N041.59.20.298,W087.54.26.482"
                ],
                "CHIFAPPW4080": [
                    "N042.07.02.671,W087.35.52.331",
                    "N042.07.02.671,W087.35.52.331",
                    "N042.05.45.808,W087.34.42.403",
                    "N042.05.09.814,W087.34.14.415",
                    "N042.05.09.814,W087.34.14.415",
                    "N042.03.57.867,W087.33.22.944",
                    "N042.03.21.695,W087.33.08.388",
                    "N042.03.21.695,W087.33.08.388",
                    "N042.02.23.632,W087.32.43.558",
                    "N042.01.19.953,W087.32.25.184",
                    "N042.00.16.191,W087.32.02.030",
                    "N041.59.14.708,W087.31.56.784",
                    "N041.59.19.172,W087.16.54.669",
                    "N042.01.24.855,W087.17.07.606",
                    "N042.01.24.855,W087.17.07.606",
                    "N042.04.27.201,W087.17.54.655",
                    "N042.04.27.201,W087.17.54.655",
                    "N042.07.56.161,W087.19.44.518",
                    "N042.07.57.603,W087.37.01.215"
                ],
                "CHIFAPPW4050": [
                    "N041.59.19.172,W087.16.54.669",
                    "N042.01.24.855,W087.17.07.606",
                    "N042.01.24.855,W087.17.07.606",
                    "N042.04.27.201,W087.17.54.655",
                    "N042.04.27.201,W087.17.54.655",
                    "N042.07.56.161,W087.19.44.518",
                    "N042.07.44.515,W087.11.37.988",
                    "N042.07.16.198,W087.11.22.910",
                    "N042.07.16.198,W087.11.22.910",
                    "N042.07.16.198,W087.11.22.910",
                    "N042.03.49.174,W087.10.06.115",
                    "N042.02.22.025,W087.09.52.410",
                    "N042.01.08.678,W087.09.36.837",
                    "N042.01.08.678,W087.09.36.837",
                    "N042.01.08.678,W087.09.36.837",
                    "N041.59.10.767,W087.09.28.020",
                    "N041.59.14.420,W087.16.55.081"
                ],
                "CHIFAPPE080": [
                    "N041.57.57.928,W087.56.08.765",
                    "N041.58.58.641,W087.55.23.199",
                    "N042.07.57.355,W088.05.36.456",
                    "N042.08.00.020,W088.11.58.121",
                    "N042.06.48.045,W088.13.30.681",
                    "N042.05.18.260,W088.14.30.336",
                    "N042.05.18.260,W088.14.30.336",
                    "N042.02.35.813,W088.15.18.429",
                    "N041.58.00.633,W088.09.47.850",
                    "N041.57.58.120,W087.55.57.339"
                ],
                "CHIFAPPE4080": [
                    "N042.07.54.540,W088.12.10.700",
                    "N042.07.54.540,W088.12.10.700",
                    "N042.05.41.894,W088.14.17.785",
                    "N042.05.41.894,W088.14.17.785",
                    "N042.05.41.894,W088.14.17.785",
                    "N042.05.41.894,W088.14.17.785",
                    "N042.02.38.203,W088.15.18.457",
                    "N041.57.53.135,W088.09.43.236",
                    "N041.57.49.152,W088.31.57.086",
                    "N041.59.33.715,W088.31.53.626",
                    "N042.04.16.173,W088.31.02.127",
                    "N042.04.29.755,W088.30.50.976",
                    "N042.07.49.624,W088.29.18.334",
                    "N042.08.02.189,W088.11.54.550"
                ],
                "CHIFAPPE4050": [
                    "N041.57.47.587,W088.31.53.790",
                    "N041.58.43.686,W088.31.55.274",
                    "N042.01.28.302,W088.31.45.633",
                    "N042.03.43.915,W088.31.06.412",
                    "N042.05.55.531,W088.30.22.000",
                    "N042.07.57.864,W088.29.13.665",
                    "N042.07.46.149,W088.37.07.697",
                    "N042.06.02.493,W088.38.06.227",
                    "N042.03.29.687,W088.39.02.147",
                    "N042.01.24.443,W088.39.17.254",
                    "N042.01.24.443,W088.39.17.254",
                    "N041.57.45.582,W088.39.32.140",
                    "N041.57.58.161,W088.32.11.478"
                ],
                "CHIZAPPW110120": [
                    "N041.41.59.947,W087.03.29.564",
                    "N041.42.00.606,W086.42.27.015",
                    "N041.50.55.545,W086.44.10.561",
                    "N041.51.03.386,W087.03.30.360",
                    "N041.42.03.271,W087.03.29.234"
                ],
                "CHIZAPPW90120" : [
                    "N041.51.01.820,W087.03.08.168",
                    "N042.04.09.266,W087.03.32.475",
                    "N042.02.59.214,W086.54.59.386",
                    "N041.52.29.079,W086.44.43.026",
                    "N041.50.52.702,W086.44.02.129",
                    "N041.51.00.832,W087.03.29.674"
                ],
                "CHIZAPPW70110": [
                    "N041.51.06.764,W087.18.34.782",
                    "N041.52.48.855,W087.17.54.353",
                    "N041.53.55.775,W087.17.41.526",
                    "N041.55.24.668,W087.17.10.215",
                    "N041.57.26.534,W087.17.01.536",
                    "N041.59.38.562,W087.16.58.048",
                    "N042.01.30.266,W087.17.17.658",
                    "N042.03.52.360,W087.17.46.305",
                    "N042.05.59.307,W087.18.33.793",
                    "N042.07.48.978,W087.19.37.542",
                    "N042.08.07.243,W087.03.31.981",
                    "N041.51.06.174,W087.02.54.270",
                    "N041.51.05.309,W087.18.36.101"
                ],
                "CHIZAPPW90110": [
                    "N041.51.06.764,W087.18.34.782",
                    "N041.52.48.855,W087.17.54.353",
                    "N041.53.55.775,W087.17.41.526",
                    "N041.55.24.668,W087.17.10.215",
                    "N041.57.26.534,W087.17.01.536",
                    "N041.59.38.562,W087.16.58.048",
                    "N042.01.30.266,W087.17.17.658",
                    "N042.03.52.360,W087.17.46.305",
                    "N042.05.59.307,W087.18.33.793",
                    "N042.07.48.978,W087.19.37.542",
                    "N042.07.54.197,W087.41.15.823",
                    "N041.58.56.128,W087.54.49.224",
                    "N041.51.10.143,W087.44.50.194",
                    "N041.51.07.506,W087.18.37.666"
                ],
                "CHIWAPPW080": [
                    "N041.59.18.499,W087.53.56.984",
                    "N041.51.08.646,W087.44.49.205",
                    "N041.51.07.643,W087.44.45.717",
                    "N041.51.07.643,W087.44.45.717",
                    "N041.51.51.630,W087.44.50.881",
                    "N041.51.51.630,W087.44.50.881",
                    "N041.51.51.630,W087.44.50.881",
                    "N041.51.51.630,W087.44.50.881",
                    "N041.51.51.630,W087.44.50.881",
                    "N041.53.29.628,W087.40.29.406",
                    "N041.53.29.628,W087.40.29.406",
                    "N041.54.04.688,W087.37.04.346",
                    "N041.54.33.651,W087.32.53.007",
                    "N041.55.10.496,W087.32.28.754",
                    "N041.56.47.752,W087.32.08.979",
                    "N041.56.47.752,W087.32.08.979",
                    "N041.59.16.246,W087.31.53.955",
                    "N041.59.14.502,W087.53.31.276"
                ],
                "CHIWAPP4080": [
                    "N041.51.11.763,W087.45.33.013",
                    "N041.51.09.772,W087.44.44.811",
                    "N041.51.09.772,W087.44.44.811",
                    "N041.51.47.331,W087.44.51.595",
                    "N041.51.47.331,W087.44.51.595",
                    "N041.52.29.890,W087.43.21.562",
                    "N041.52.29.890,W087.43.21.562",
                    "N041.53.29.257,W087.40.34.103",
                    "N041.53.40.010,W087.39.55.211",
                    "N041.53.45.283,W087.39.20.852",
                    "N041.53.59.607,W087.37.16.953",
                    "N041.54.35.669,W087.32.44.630",
                    "N041.55.04.797,W087.32.34.550",
                    "N041.55.19.491,W087.32.28.507",
                    "N041.55.55.458,W087.32.21.366",
                    "N041.56.32.427,W087.32.12.000",
                    "N041.57.26.726,W087.32.02.195",
                    "N041.58.32.040,W087.31.54.971",
                    "N041.59.16.892,W087.31.50.494",
                    "N041.59.13.610,W087.16.57.279",
                    "N041.58.54.411,W087.16.57.361",
                    "N041.58.26.231,W087.16.58.405",
                    "N041.57.34.939,W087.16.57.224",
                    "N041.56.35.201,W087.17.00.162",
                    "N041.55.49.800,W087.17.11.945",
                    "N041.55.16.374,W087.17.18.317",
                    "N041.54.38.100,W087.17.33.149",
                    "N041.54.11.596,W087.17.27.958",
                    "N041.54.11.060,W087.25.09.384",
                    "N041.53.42.798,W087.25.21.716",
                    "N041.52.34.957,W087.25.44.705",
                    "N041.52.14.468,W087.25.59.756",
                    "N041.52.14.468,W087.25.59.756",
                    "N041.51.05.075,W087.26.42.905",
                    "N041.51.10.280,W087.44.45.333"
                ],
                "CHIWAPP5W080": [
                    "N041.51.03.331,W087.26.45.239",
                    "N041.51.23.079,W087.26.30.737",
                    "N041.51.41.591,W087.26.19.092",
                    "N041.52.13.273,W087.26.01.294",
                    "N041.52.36.015,W087.25.48.028",
                    "N041.52.47.646,W087.25.43.304",
                    "N041.53.05.980,W087.25.35.888",
                    "N041.53.17.749,W087.25.30.670",
                    "N041.53.33.336,W087.25.24.298",
                    "N041.54.11.156,W087.25.09.576",
                    "N041.54.14.754,W087.17.32.050",
                    "N041.53.56.695,W087.17.32.737",
                    "N041.53.02.244,W087.17.55.424",
                    "N041.52.30.137,W087.18.07.564",
                    "N041.52.30.137,W087.18.07.564",
                    "N041.51.06.531,W087.18.40.523",
                    "N041.51.03.551,W087.26.38.620"
                ],
                "CHIWAPPW4060": [
                    "N041.54.13.422,W087.17.28.013",
                    "N041.54.12.433,W087.09.59.743",
                    "N041.55.17.239,W087.09.43.978",
                    "N041.56.33.182,W087.09.29.229",
                    "N041.57.16.688,W087.09.32.195",
                    "N041.57.33.662,W087.09.21.895",
                    "N041.58.08.584,W087.09.32.360",
                    "N041.59.11.371,W087.09.23.241",
                    "N041.59.10.314,W087.16.59.366",
                    "N041.58.38.522,W087.16.58.872",
                    "N041.57.52.929,W087.16.55.631",
                    "N041.57.01.801,W087.16.59.723",
                    "N041.56.23.514,W087.17.04.612",
                    "N041.54.15.180,W087.17.32.709"
                ],
                "CHIWAPPW60": [
                    "N041.59.08.199,W087.16.52.225",
                    "N042.01.57.553,W087.17.28.617",
                    "N042.02.23.989,W087.17.26.090",
                    "N042.02.23.989,W087.17.26.090",
                    "N042.05.52.153,W087.18.32.915",
                    "N042.07.47.523,W087.19.35.289",
                    "N042.07.53.400,W087.18.35.936",
                    "N042.07.57.534,W087.11.56.583",
                    "N042.06.39.971,W087.11.15.521",
                    "N042.05.45.437,W087.10.45.831",
                    "N042.05.10.981,W087.10.35.119",
                    "N042.04.08.153,W087.10.05.786",
                    "N042.03.07.907,W087.09.58.068",
                    "N042.01.51.291,W087.09.58.947",
                    "N041.59.13.005,W087.09.20.687",
                    "N041.59.10.355,W087.17.03.651"
                ],
                "CHIWAPP5060": [
                    "N041.51.05.570,W087.18.40.193",
                    "N041.51.01.367,W087.03.09.102",
                    "N042.08.13.176,W087.03.35.496",
                    "N042.07.52.975,W087.11.23.349",
                    "N042.06.47.620,W087.11.18.872",
                    "N042.04.06.615,W087.10.12.789",
                    "N042.03.02.949,W087.09.49.663",
                    "N042.02.15.090,W087.09.41.286",
                    "N042.00.55.041,W087.09.28.377",
                    "N042.00.00.192,W087.09.32.772",
                    "N041.59.28.771,W087.09.17.391",
                    "N041.58.44.578,W087.09.32.167",
                    "N041.57.39.265,W087.09.29.256",
                    "N041.57.39.265,W087.09.29.256",
                    "N041.57.39.265,W087.09.29.256",
                    "N041.55.25.712,W087.09.29.448",
                    "N041.54.10.112,W087.10.02.792",
                    "N041.54.10.758,W087.17.30.485",
                    "N041.52.59.333,W087.17.50.507",
                    "N041.52.59.333,W087.17.50.507",
                    "N041.52.59.333,W087.17.50.507"
                ],
                "SSAT_31C_22L_4R": [
                    "N042.03.21.296,W088.47.48.283",
                    "N042.03.25.004,W088.16.15.915",
                    "N041.55.28.623,W088.07.14.619",
                    "N041.51.02.658,W088.08.28.584",
                    "N041.51.04.855,W087.38.27.568",
                    "N041.53.02.986,W087.37.07.313",
                    "N041.55.46.092,W087.35.57.907",
                    "N041.58.09.367,W087.35.33.380",
                    "N041.58.01.320,W087.03.30.690",
                    "N041.41.59.508,W087.03.28.685",
                    "N041.26.04.054,W087.08.03.096",
                    "N041.21.00.090,W087.12.06.718",
                    "N041.25.29.777,W087.31.33.383",
                    "N041.25.10.578,W087.39.54.497",
                    "N041.23.50.268,W088.13.01.704",
                    "N041.24.34.310,W088.18.04.542",
                    "N041.20.19.921,W088.20.12.533",
                    "N041.22.24.067,W088.30.49.411",
                    "N041.26.03.945,W088.28.43.947",
                    "N041.34.47.416,W088.34.50.917",
                    "N041.39.44.074,W088.38.20.317",
                    "N041.39.50.213,W088.43.59.025",
                    "N041.47.33.987,W088.49.10.378",
                    "N042.01.51.318,W088.49.10.598",
                    "N042.03.21.296,W088.47.48.283"
                ],
                "SSAT_13C": [
                    "N042.03.21.296,W088.47.48.283",
                    "N042.03.25.004,W088.16.15.915",
                    "N041.55.28.623,W088.07.14.619",
                    "N041.51.02.658,W088.08.28.584",
                    "N041.51.03.867,W088.01.18.634",
                    "N041.55.09.260,W087.56.28.101",
                    "N041.55.09.631,W087.53.30.397",
                    "N041.48.12.054,W087.43.43.150",
                    "N041.51.04.485,W087.40.02.215",
                    "N041.51.04.855,W087.38.27.568",
                    "N041.53.02.986,W087.37.07.313",
                    "N041.55.46.092,W087.35.57.907",
                    "N041.58.09.367,W087.35.33.380",
                    "N041.58.01.320,W087.03.30.690",
                    "N041.41.59.508,W087.03.28.685",
                    "N041.26.04.054,W087.08.03.096",
                    "N041.21.00.090,W087.12.06.718",
                    "N041.25.29.777,W087.31.33.383",
                    "N041.25.10.578,W087.39.54.497",
                    "N041.23.50.268,W088.13.01.704",
                    "N041.24.34.310,W088.18.04.542",
                    "N041.20.19.921,W088.20.12.533",
                    "N041.22.24.067,W088.30.49.411",
                    "N041.26.03.945,W088.28.43.947",
                    "N041.34.47.416,W088.34.50.917",
                    "N041.39.44.074,W088.38.20.317",
                    "N041.39.50.213,W088.43.59.025",
                    "N041.47.33.987,W088.49.10.378",
                    "N042.01.51.318,W088.49.10.598",
                    "N042.03.21.296,W088.47.48.283"
                ],
                "CHIZAPPE90120": [
                    "N041.50.39.257,W089.09.38.402",
                    "N041.50.53.224,W088.49.13.921",
                    "N042.01.55.452,W088.49.11.147",
                    "N042.01.27.025,W088.56.59.824",
                    "N042.01.27.025,W088.56.59.824",
                    "N041.58.08.996,W089.04.55.559",
                    "N041.55.22.155,W089.07.55.543",
                    "N041.50.42.924,W089.09.33.513",
                    "N041.50.54.679,W088.49.13.262"
                ],
                "CHIZAPPE70110": [
                    "N041.50.54.679,W088.49.13.262",
                    "N042.12.59.150,W088.39.19.890",
                    "N042.12.49.221,W088.25.12.460",
                    "N042.12.49.221,W088.25.12.460",
                    "N042.11.32.839,W088.26.27.881",
                    "N042.11.32.839,W088.26.27.881",
                    "N042.10.22.773,W088.27.23.334",
                    "N042.10.22.773,W088.27.23.334",
                    "N042.08.33.487,W088.28.48.286",
                    "N042.08.33.487,W088.28.48.286",
                    "N042.06.36.194,W088.29.58.901",
                    "N042.04.27.723,W088.30.54.986",
                    "N042.02.41.869,W088.31.20.914",
                    "N042.00.20.104,W088.31.45.743",
                    "N041.57.18.047,W088.31.45.029",
                    "N041.54.20.989,W088.31.13.223",
                    "N041.54.20.989,W088.31.13.223",
                    "N041.50.38.392,W088.29.35.418",
                    "N041.49.10.653,W088.29.14.296",
                    "N041.49.10.653,W088.29.14.296",
                    "N041.45.55.934,W088.49.12.246",
                    "N042.01.50.234,W088.49.06.121"
                ],
                "CHIZAPPE90110": [
                    "N041.58.41.118,W087.55.47.863",
                    "N041.51.07.588,W088.03.21.104",
                    "N041.49.33.408,W088.29.19.680",
                    "N041.52.07.244,W088.30.25.488",
                    "N041.53.38.101,W088.31.21.216",
                    "N041.53.38.101,W088.31.21.216",
                    "N041.56.11.250,W088.31.21.051",
                    "N041.56.11.250,W088.31.21.051",
                    "N042.00.40.498,W088.31.47.858",
                    "N042.03.47.691,W088.31.06.934",
                    "N042.03.47.691,W088.31.06.934",
                    "N042.03.47.691,W088.31.06.934",
                    "N042.03.47.691,W088.31.06.934",
                    "N042.07.46.465,W088.04.57.674",
                    "N041.59.01.593,W087.54.47.301"
                ],
                "CHIWAPPE60": []
            },
            "volumes": {
                "CHI_APPE": [
                    {
                        "boundaries": [
                            "CHIAPPA"
                        ],
                        "lower": 0,
                        "upper": 13000
                    },
                    {
                        "boundaries": [
                            "CHIAPPB"
                        ],
                        "lower": 0,
                        "upper": 3000
                    },
                    {
                        "boundaries": [
                            "CHIAPPC"
                        ],
                        "lower": 0,
                        "upper": 15000
                    },
                    {
                        "boundaries": [
                            "CHIAPPD"
                        ],
                        "lower": 8000,
                        "upper": 13000
                    },
                    {
                        "boundaries": [
                            "CHIAPPE"
                        ],
                        "lower": 0,
                        "upper": 10000
                    },
                    {
                        "boundaries": [
                            "CHIAPPF"
                        ],
                        "lower": 9000,
                        "upper": 12000
                    },
                    {
                        "boundaries": [
                            "CHIAPGNorth"
                        ],
                        "lower": 9000,
                        "upper": 12000
                    },
                    {
                        "boundaries": [
                            "CHIAPGSouth"
                        ],
                        "lower": 11000,
                        "upper": 12000
                    },
                    {
                        "boundaries": [
                            "CHIAPPH"
                        ],
                        "lower": 0,
                        "upper": 10000
                    },
                    {
                        "boundaries": [
                            "CHIAPPJ"
                        ],
                        "lower": 0,
                        "upper": 7000
                    },
                    {
                        "boundaries": [
                            "CHIAPPX"
                        ],
                        "lower": 13000,
                        "upper": 15000
                    }
                ],
                "CHI_F_APPW": [
                    {
                        "boundaries": [
                            "CHIFAPPW080"
                        ],
                        "lower": 0,
                        "upper": 8000
                    },
                    {
                        "boundaries": [
                            "CHIFAPPW4080"
                        ],
                        "lower": 4000,
                        "upper": 8000
                    },
                    {
                        "boundaries": [
                            "CHIFAPPW4050"
                        ],
                        "lower": 4000,
                        "upper": 5000
                    }
                ],
                "CHI_F_APPE": [
                    {
                        "boundaries": [
                            "CHIFAPPE080"
                        ],
                        "lower": 0,
                        "upper": 8000
                    },
                    {
                        "boundaries": [
                            "CHIFAPPE4080"
                        ],
                        "lower": 4000,
                        "upper": 8000
                    },
                    {
                        "boundaries": [
                            "CHIFAPPE4050"
                        ],
                        "lower": 4000,
                        "upper": 5000
                    }
                ],
                "CHI_Z_APPW": [
                    {
                        "boundaries": [
                            "CHIZAPPW110120"
                        ],
                        "lower": 11000,
                        "upper": 12000
                    },
                    {
                        "boundaries": [
                            "CHIZAPPW90120"
                        ],
                        "lower": 9000,
                        "upper": 12000
                    },
                    {
                        "boundaries": [
                            "CHIZAPPW70110"
                        ],
                        "lower": 7000,
                        "upper": 11000
                    },
                    {
                        "boundaries": [
                            "CHIZAPPW90110"
                        ],
                        "lower": 9000,
                        "upper": 11000
                    }
                ],
                "CHI_W_APPW": [
                    {
                        "boundaries": [
                            "CHIWAPPW080"
                        ],
                        "lower": 0,
                        "upper": 8000
                    },
                    {
                        "boundaries": [
                            "CHIWAPP4080"
                        ],
                        "lower": 4000,
                        "upper": 8000
                    },
                    {
                        "boundaries": [
                            "CHIWAPP5W080"
                        ],
                        "lower": 5000,
                        "upper": 8000
                    },
                    {
                        "boundaries": [
                            "CHIWAPPW4060"
                        ],
                        "lower": 4000,
                        "upper": 6000
                    },
                    {
                        "boundaries": [
                            "CHIWAPP5060"
                        ],
                        "lower": 5000,
                        "upper": 6000
                    },
                    {
                        "boundaries": [
                            "CHIWAPPW60"
                        ],
                        "lower": 6000,
                        "upper": 6000
                    }
                ],
                "CHI_APPW": [
                    {
                        "boundaries": [
                            "CHIAPPA"
                        ],
                        "lower": 0,
                        "upper": 13000
                    },
                    {
                        "boundaries": [
                            "CHIAPPB"
                        ],
                        "lower": 0,
                        "upper": 3000
                    },
                    {
                        "boundaries": [
                            "CHIAPPC"
                        ],
                        "lower": 0,
                        "upper": 15000
                    },
                    {
                        "boundaries": [
                            "CHIAPPD"
                        ],
                        "lower": 8000,
                        "upper": 13000
                    },
                    {
                        "boundaries": [
                            "CHIAPPE"
                        ],
                        "lower": 0,
                        "upper": 10000
                    },
                    {
                        "boundaries": [
                            "CHIAPPF"
                        ],
                        "lower": 9000,
                        "upper": 12000
                    },
                    {
                        "boundaries": [
                            "CHIAPPH"
                        ],
                        "lower": 0,
                        "upper": 10000
                    },
                    {
                        "boundaries": [
                            "CHIAPPJ"
                        ],
                        "lower": 0,
                        "upper": 7000
                    },
                    {
                        "boundaries": [
                            "CHIAPPX"
                        ],
                        "lower": 13000,
                        "upper": 15000
                    }
                ],
                "CHI_S_APP_31C_22L_4R": [
                    {
                        "boundaries": [
                            "SSAT_31C_22L_4R"
                        ],
                        "lower": 0,
                        "upper": 5000
                    }
                ],
                "CHI_S_DEP_31C_22L_4R": [
                    {
                        "boundaries": [
                            "SSAT_31C_22L_4R"
                        ],
                        "lower": 0,
                        "upper": 15000
                    }
                ],
                "CHI_S_APP_13C": [
                    {
                        "boundaries": [
                            "SSAT_13C"
                        ],
                        "lower": 0,
                        "upper": 5000
                    }
                ],
                "CHI_S_DEP_13C": [
                    {
                        "boundaries": [
                            "SSAT_13C"
                        ],
                        "lower": 0,
                        "upper": 15000
                    }
                ]
            }
        },
        "inbound_flows": {
            "BENKY6": {
            "arrivals": [{
                    "airlines": {
                        "KORD": [
                            {
                                "airport": "KDEN",
                                "icao": "UAL"
                            },
                            {
                                "airport": "KDEN",
                                "icao": "FFT"
                            },
                            {
                                "airport": "KCOS",
                                "icao": "AWI"
                            },
                            {
                                "airport": "KSLC",
                                "icao": "DAL"
                            },
                            {
                                "airport": "KSLC",
                                "fleet": "short",
                                "icao": "UAL"
                            },
                            {
                                "airport": "KSLC",
                                "fleet": "short",
                                "icao": "AAL"
                            },
                            {
                                "airport": "KSFO",
                                "icao": "UAL"
                            },
                            {
                                "airport": "KLAX",
                                "icao": "UAL"
                            },
                            {
                                "airport": "KLAX",
                                "icao": "AAL"
                            },
                            {
                                "airport": "KLAX",
                                "icao": "NKS"
                            },
                            {
                                "airport": "KLAS",
                                "icao": "AAL"
                            }
                        ]
                    },
                    "initial_altitude": 20000,
                    "initial_controller": "CHI_81_CTR",
                    "initial_speed" : 280,
                    "star": "BENKY6",
                    "runway_waypoints": {
                    "KORD": {
                        "9L": "AHSTN PETAH JORJO MONKZ TONIE/h093",
                        "10L": "AHSTN PETAH JORJO MONKZ TONIE/h093",
                        "9C": "AHSTN PETAH JORJO MONKZ TONIE/h093",
                        "10C": "AHSTN PETAH JORJO MONKZ TONIE/h093",
                        "10R": "AHSTN PETAH JORJO MONKZ TONIE/h093",
                        "9R": "AHSTN PETAH JORJO MONKZ TONIE/h093",
                        "27L": "AHSTN PETAH JORJO MONKZ TONIE/h093",
                        "27C": "AHSTN PETAH JORJO MONKZ TONIE/h093",
                        "27R": "AHSTN PETAH KURKK VULCN HIMGO/h093",
                        "28L": "AHSTN PETAH JORJO MONKZ RREGY/h095",
                        "28C": "AHSTN PETAH JORJO MONKZ TONIE/h093",
                        "28R": "AHSTN PETAH JORJO MONKZ TONIE/h093"
                    }
                    },
                    "speed_restriction": 250,
                    "waypoints": "BYLAW/a20000/ho BENKY/a12000 NEWRK AHSTN"

        }]
            },
            "TRTLL6": {
                "arrivals": [{
                    "airlines": {
                        "KORD": [
                            {
                                "airport": "KDEN",
                                "icao": "UAL"
                            },
                            {
                                "airport": "KDEN",
                                "icao": "FFT"
                            },
                            {
                                "airport": "KCOS",
                                "icao": "AWI"
                            },
                            {
                                "airport": "KSLC",
                                "icao": "DAL"
                            },
                            {
                                "airport": "KSLC",
                                "fleet": "short",
                                "icao": "UAL"
                            },
                            {
                                "airport": "KSLC",
                                "fleet": "short",
                                "icao": "AAL"
                            },
                            {
                                "airport": "KSFO",
                                "icao": "UAL"
                            },
                            {
                                "airport": "KLAX",
                                "icao": "UAL"
                            },
                            {
                                "airport": "KLAX",
                                "icao": "AAL"
                            },
                            {
                                "airport": "KLAX",
                                "icao": "NKS"
                            },
                            {
                                "airport": "KLAS",
                                "icao": "AAL"
                            }
                        ]
                    },
                    "initial_altitude": 27000,
                    "initial_controller": "CHI_81_CTR",
                    "initial_speed" : 280,
                    "star": "TRTLL6",
                    "runway_waypoints": {
                    "KORD": {
                        "9L": "HIHRY RINNO JORJO MONKZ TONIE/h093",
                        "10L": "HIHRY RINNO JORJO MONKZ TONIE/h093",
                        "9C": "HIHRY RINNO JORJO MONKZ TONIE/h093",
                        "10C": "HIHRY RINNO JORJO MONKZ TONIE/h093",
                        "10R": "HIHRY RINNO JORJO MONKZ TONIE/h093",
                        "9R": "HIHRY RINNO JORJO MONKZ TONIE/h093",
                        "27L": "HIHRY RINNO JORJO MONKZ TONIE/h093",
                        "27C": "HIHRY RINNO JORJO MONKZ TONIE/h093",
                        "27R": "HIHRY RINNO KURKK VULCN HIMGO/h093",
                        "28L": "HIHRY RINNO JORJO MONKZ RREGY/h095",
                        "28C": "HIHRY RINNO JORJO MONKZ TONIE/h093",
                        "28R": "HIHRY RINNO JORJO MONKZ TONIE/h093"
                    }
                    },
                    "speed_restriction": 250,
                    "waypoints": "MAROC/a24000-27000 TRICH/a14000/ho TRTLL/a11000 HIHRY"
                }]
            },
            "BENKY6_FINALWW": {
               "arrivals": [{
                    "airlines": {
                        "KORD": [
                            {
                                "airport": "KDEN",
                                "icao": "UAL"
                            },
                            {
                                "airport": "KDEN",
                                "icao": "FFT"
                            },
                            {
                                "airport": "KCOS",
                                "icao": "AWI"
                            },
                            {
                                "airport": "KSLC",
                                "icao": "DAL"
                            },
                            {
                                "airport": "KSLC",
                                "fleet": "short",
                                "icao": "UAL"
                            },
                            {
                                "airport": "KSLC",
                                "fleet": "short",
                                "icao": "AAL"
                            },
                            {
                                "airport": "KSFO",
                                "icao": "UAL"
                            },
                            {
                                "airport": "KLAX",
                                "icao": "UAL"
                            },
                            {
                                "airport": "KLAX",
                                "icao": "AAL"
                            },
                            {
                                "airport": "KLAX",
                                "icao": "NKS"
                            },
                            {
                                "airport": "KLAS",
                                "icao": "AAL"
                            }
                        ]
                    },
                    "assigned_altitude": 7000,
                    "cruise_altitude": 35000,
                    "expect_approach": "I8C",
                    "initial_altitude": 8000,
                    "initial_controller": "CHI_X_APP",
                    "initial_speed" : 250,
                    "speed_restriction": 210,
                    "star": "BENKY6",
                    "scratchpad": "I8C",
                    "waypoints": "PETAH JORJO/ho MONKZ TONIE/h093"
                }]
            },
            "ENDEE6": {
               "arrivals": [{
                    "airlines": {
                        "KMDW": [
                            {
                                "airport": "KLGB",
                                "icao": "SWA"
                            },
                            {
                                "airport": "KLAX",
                                "icao": "SWA"
                            },
                            {
                                "airport": "KSFO",
                                "icao": "SWA"
                            },
                            {
                                "airport": "KPHX",
                                "icao": "SWA"
                            },
                            {
                                "airport": "KLAS",
                                "icao": "SWA"
                            },
                            {
                                "airport": "MMUN",
                                "icao": "VOI"
                            },
                            {
                                "airport": "KDAL",
                                "icao": "SWA"
                            },
                            {
                                "airport": "KDEN",
                                "icao": "FFT"
                            },
                            {
                                "airport": "KDEN",
                                "icao": "SWA"
                            },
                            {
                                "airport": "KCOS",
                                "icao": "SWA"
                            }
                        ]
                    },
                    "initial_altitude": 24000,
                    "initial_controller": "CHI_81_CTR",
                    "initial_speed" : 250,
                    "star": "ENDEE6.OHHMY",
                    "runway_waypoints": {
                    "KMDW": {
                        "4R": "STKNY/a6000 ALQUE/a6000/h047",
                        "13C": "STKNY/a6000 GORLC/h043",
                        "22L": "STKNY/a6000 PKACH/a6000 TUURN WADLL/h095",
                        "31C": "STKNY/a6000 WNNRS GAGGA/h091"
                    }
                    },
                    "waypoints": "OHHMY UGGLY/a24000 AGONY FARCE CHUMP/a17000-21000 HEDOC PURTY/a15000-19000 OCCHO/a14000-16000 KOOKS/a10000-13000 JILLZ/a10000/ho ENDEE/a7000/s250 STKNY/a6000"
                },
                {
                    "airlines": {
                        "KMDW": [
                            {
                                "airport": "KLGB",
                                "icao": "SWA"
                            },
                            {
                                "airport": "KLAX",
                                "icao": "SWA"
                            },
                            {
                                "airport": "KSFO",
                                "icao": "SWA"
                            },
                            {
                                "airport": "KPHX",
                                "icao": "SWA"
                            },
                            {
                                "airport": "KLAS",
                                "icao": "SWA"
                            },
                            {
                                "airport": "MMUN",
                                "icao": "VOI"
                            },
                            {
                                "airport": "KDAL",
                                "icao": "SWA"
                            },
                            {
                                "airport": "KDEN",
                                "icao": "FFT"
                            },
                            {
                                "airport": "KDEN",
                                "icao": "SWA"
                            },
                            {
                                "airport": "KCOS",
                                "icao": "SWA"
                            }
                        ]
                    },
                    "initial_altitude": 24000,
                    "initial_controller": "CHI_81_CTR",
                    "initial_speed" : 250,
                    "star": "ENDEE6.JALAP",
                    "runway_waypoints": {
                    "KMDW": {
                        "4R": "STKNY/a6000 ALQUE/a6000/h047",
                        "13C": "STKNY/a6000 GORLC/h043",
                        "22L": "STKNY/a6000 PKACH/a6000 TUURN WADLL/h095",
                        "31C": "STKNY/a6000 WNNRS GAGGA/h091"
                    }
                    },
                    "waypoints": "JALAP KAMBL/a24000-27000 MIGGS/a21000-23000 EDENS/a19000-21000 PURTY/a15000-19000 OCCHO/a14000-16000 KOOKS/a10000-13000 JILLZ/a10000/ho ENDEE/a7000/s250 STKNY/a6000"
                },
                {
                    "airlines": {
                        "KMDW": [
                            {
                                "airport": "KLGB",
                                "icao": "SWA"
                            },
                            {
                                "airport": "KLAX",
                                "icao": "SWA"
                            },
                            {
                                "airport": "KSFO",
                                "icao": "SWA"
                            },
                            {
                                "airport": "KPHX",
                                "icao": "SWA"
                            },
                            {
                                "airport": "KLAS",
                                "icao": "SWA"
                            },
                            {
                                "airport": "MMUN",
                                "icao": "VOI"
                            },
                            {
                                "airport": "KDAL",
                                "icao": "SWA"
                            },
                            {
                                "airport": "KDEN",
                                "icao": "FFT"
                            },
                            {
                                "airport": "KDEN",
                                "icao": "SWA"
                            },
                            {
                                "airport": "KCOS",
                                "icao": "SWA"
                            }
                        ]
                    },
                    "initial_altitude": 31000,
                    "initial_controller": "CHI_81_CTR",
                    "initial_speed" : 250,
                    "star": "ENDEE6.IRK",
                    "runway_waypoints": {
                    "KMDW": {
                        "4R": "STKNY/a6000 ALQUE/a6000/h047",
                        "13C": "STKNY/a6000 GORLC/h043",
                        "22L": "STKNY/a6000 PKACH/a6000 TUURN WADLL/h095",
                        "31C": "STKNY/a6000 WNNRS GAGGA/h091"
                    }
                    },
                    "waypoints": "IRK ENNZO FUDDD/a31000 BOOKK/a24000-29000 LLVSS/a19000-21000 PEALE/a16000-19000 TOLCA/a10000-13000 JILLZ/a10000/ho ENDEE/a7000/s250 STKNY/a6000"
                },
                {
                    "airlines": {
                        "KMDW": [
                            {
                                "airport": "KLGB",
                                "icao": "SWA"
                            },
                            {
                                "airport": "KLAX",
                                "icao": "SWA"
                            },
                            {
                                "airport": "KSFO",
                                "icao": "SWA"
                            },
                            {
                                "airport": "KPHX",
                                "icao": "SWA"
                            },
                            {
                                "airport": "KLAS",
                                "icao": "SWA"
                            },
                            {
                                "airport": "MMUN",
                                "icao": "VOI"
                            },
                            {
                                "airport": "KDAL",
                                "icao": "SWA"
                            },
                            {
                                "airport": "KDEN",
                                "icao": "FFT"
                            },
                            {
                                "airport": "KDEN",
                                "icao": "SWA"
                            },
                            {
                                "airport": "KCOS",
                                "icao": "SWA"
                            }
                        ]
                    },
                    "initial_altitude": 31000,
                    "initial_controller": "CHI_81_CTR",
                    "initial_speed" : 250,
                    "star": "ENDEE6.MAGOO",
                    "runway_waypoints": {
                    "KMDW": {
                        "4R": "STKNY/a6000 ALQUE/a6000/h047",
                        "13C": "STKNY/a6000 GORLC/h043",
                        "22L": "STKNY/a6000 PKACH/a6000 TUURN WADLL/h095",
                        "31C": "STKNY/a6000 WNNRS GAGGA/h091"
                    }
                    },
                    "waypoints": "MAGOO DARKK/a31000 BURUU/a24000-29000 ILIAD LLVSS/a19000-21000 PEALE/a16000-19000 TOLCA/a10000-13000 JILLZ/a10000/ho ENDEE/a7000/s250 STKNY/a6000"
                },
                {
                    "airlines": {
                        "KMDW": [
                            {
                                "airport": "KLGB",
                                "icao": "SWA"
                            },
                            {
                                "airport": "KLAX",
                                "icao": "SWA"
                            },
                            {
                                "airport": "KSFO",
                                "icao": "SWA"
                            },
                            {
                                "airport": "KPHX",
                                "icao": "SWA"
                            },
                            {
                                "airport": "KLAS",
                                "icao": "SWA"
                            },
                            {
                                "airport": "MMUN",
                                "icao": "VOI"
                            },
                            {
                                "airport": "KDAL",
                                "icao": "SWA"
                            },
                            {
                                "airport": "KDEN",
                                "icao": "FFT"
                            },
                            {
                                "airport": "KDEN",
                                "icao": "SWA"
                            },
                            {
                                "airport": "KCOS",
                                "icao": "SWA"
                            }
                        ]
                    },
                    "initial_altitude": 24000,
                    "initial_controller": "CHI_81_CTR",
                    "initial_speed" : 250,
                    "star": "ENDEE6.PHEEB",
                    "runway_waypoints": {
                    "KMDW": {
                        "4R": "STKNY/a6000 ALQUE/a6000/h047",
                        "13C": "STKNY/a6000 GORLC/h043",
                        "22L": "STKNY/a6000 PKACH/a6000 TUURN WADLL/h095",
                        "31C": "STKNY/a6000 WNNRS GAGGA/h091"
                    }
                    },
                    "waypoints": "PHEEB/a24000- POOGY/a22000-27000 NANEE/a14000-16000 MMEGG/a9000+/ho ENDEE/a7000/s250 STKNY/a6000"
                }]
            },
            "ERNNY8": {
                "arrivals": [{
                    "airlines": {
                        "KORD": [
                            {
                                "airport": "KMKE",
                                "icao": "AWI"
                            },
                            {
                                "airport": "KATW",
                                "icao": "AWI"
                            },
                            {
                                "airport": "KSAW",
                                "icao": "AWI"
                            }
                        ]
                    },
                    "initial_altitude": 14000,
                    "initial_controller": "MKE_E_APP",
                    "initial_speed": 280,
                    "star": "ERNNY8",
                    "runway_waypoints": {
                    "KORD": {
                        "9L": "ERNNY PAPPI TUBEZ VULCN KURKK BAMBB/h273",
                        "9C": "ERNNY PAPPI TUBEZ VULCN KURKK BAMBB/h273",
                        "9R": "ERNNY PAPPI TUBEZ VULCN KURKK BAMBB/h273",
                        "10L": "ERNNY PAPPI TUBEZ MONKZ JORJO POSSM/h270",
                        "10C": "ERNNY PAPPI TUBEZ MONKZ JORJO POSSM/h270",
                        "10R": "ERNNY PAPPI TUBEZ MONKZ JORJO POSSM/h270",
                        "27L": "ERNNY PAPPI TUBEZ VULCN KURKK BAMBB/h273",
                        "27C": "ERNNY PAPPI TUBEZ VULCN KURKK BAMBB/h273",
                        "27R": "ERNNY PAPPI TUBEZ VULCN KURKK BAMBB/h273",
                        "28L": "ERNNY PAPPI TUBEZ VULCN KURKK BAMBB/h273",
                        "28C": "ERNNY PAPPI TUBEZ VULCN KURKK BAMBB/h273",
                        "28R": "ERNNY PAPPI TUBEZ VULCN KURKK BAMBB/h273"
                    }
                    },
                    "speed_restriction": 250,
                    "waypoints": "CHDRR/a14000 LYNNI PHRLY SWIIS/a10000/ho ERNNY"
                }]
            },
            "FINALW_WN": {
                "arrivals": [{
                    "airlines": {
                        "KORD": [
                            {
                                "airport": "KMKE",
                                "icao": "AWI"
                            },
                            {
                                "airport": "KATW",
                                "icao": "AWI"
                            },
                            {
                                "airport": "KSAW",
                                "icao": "AWI"
                            },
                            {
                                "airport": "EGLL",
                                "fleet": "long",
                                "icao": "UAL"
                            },
                            {
                                "airport": "EGLL",
                                "fleet": "long",
                                "icao": "BAW"
                            },
                            {
                                "airport": "EHAM",
                                "fleet": "long",
                                "icao": "KLM"
                            },
                            {
                                "airport": "EHAM",
                                "fleet": "long",
                                "icao": "AAL"
                            },
                            {
                                "airport": "LFPG",
                                "fleet": "long",
                                "icao": "AFR"
                            },
                            {
                                "airport": "LFPG",
                                "fleet": "long",
                                "icao": "AAL"
                            },
                            {
                                "airport": "LIRF",
                                "fleet": "long",
                                "icao": "AZA"
                            },
                            {
                                "airport": "CYYZ",
                                "icao": "JZA"
                            },
                            {
                                "airport": "CYYZ",
                                "fleet": "short",
                                "icao": "ACA"
                            },
                            {
                                "airport": "CYYZ",
                                "fleet": "short",
                                "icao": "AAL"
                            },
                            {
                                "airport": "CYYZ",
                                "fleet": "short",
                                "icao": "UAL"
                            },
                            {
                                "airport": "CYUL",
                                "icao": "JZA"
                            },
                            {
                                "airport": "CYUL",
                                "fleet": "short",
                                "icao": "ACA"
                            },
                            {
                                "airport": "CYUL",
                                "fleet": "short",
                                "icao": "AAL"
                            },
                            {
                                "airport": "CYUL",
                                "fleet": "short",
                                "icao": "UAL"
                            },
                            {
                                "airport": "CYOW",
                                "icao": "JIA"
                            },
                            {
                                "airport": "CYOW",
                                "icao": "JIA"
                            },
                            {
                                "airport": "CYHZ",
                                "fleet": "short",
                                "icao": "ACA"
                            },
                            {
                                "airport": "EIDW",
                                "fleet": "long",
                                "icao": "EIN"
                            },
                            {
                                "airport": "EIDW",
                                "fleet": "long",
                                "icao": "UAL"
                            },
                            {
                                "airport": "OMDB",
                                "icao": "UAE"
                            },
                            {
                                "airport": "OMDB",
                                "fleet": "long",
                                "icao": "UAL"
                            },
                            {
                                "airport": "OTBD",
                                "fleet": "long",
                                "icao": "QTR"
                            },
                            {
                                "airport": "LGAV",
                                "fleet": "long",
                                "icao": "UAL"
                            }
                        ]
                    },
                    "assigned_altitude": 7000,
                    "cruise_altitude": 32000,
                    "expect_approach": "I7C",
                    "initial_altitude": 8000,
                    "initial_controller": "CHI_J_APP",
                    "initial_speed": 250,
                    "speed_restriction": 250,
                    "star": "ERNNY8",
                    "scratchpad": "I7C",
                    "waypoints": "ERNNY PAPPI/h160/ho"
                }]
            },
            "FISSK6/PANGG5": {
                "arrivals": [
                    {
                    "airlines": {
                        "KMDW": [
                            {
                                "airport": "KATL",
                                "icao": "SWA"
                            },
                            {
                                "airport": "KMCO",
                                "icao": "SWA"
                            },
                            {
                                "airport": "KTPA",
                                "icao": "SWA"
                            },
                            {
                                "airport": "KBHM",
                                "icao": "SWA"
                            },
                            {
                                "airport": "KJAX",
                                "icao": "SWA"
                            },
                            {
                                "airport": "KMIA",
                                "icao": "SWA"
                            },
                            {
                                "airport": "KRSW",
                                "icao": "SWA"
                            },
                            {
                                "airport": "KMSY",
                                "icao": "SWA"
                            },
                            {
                                "airport": "KHOU",
                                "icao": "SWA"
                            },
                            {
                                "airport": "KBNA",
                                "icao": "SWA"
                            }
                        ]
                    },
                    "initial_altitude": 18000,
                    "initial_controller": "SBN_N_APP",
                    "initial_speed": 250,
                    "star": "FISSK6",
                    "runway_waypoints": {
                    "KMDW": {
                        "4R": "HALIE/a6000 OLCYK/a4000+/h278",
                        "13C": "HALIE/a6000 TINLY/a4000+/h279",
                        "22L": "HALIE/a6000 GERMN/a4000+ LNANE BOCAH TACTT/a3000/h274",
                        "31C": "HALIE/a6000 HAADN/a6000 HILLS/a5000/s240/h295"
                    }
                    },
                    "speed_restriction": 250,
                    "waypoints": "GOTNE/a18000- FISSK VEECK OZZEY AZUMO/ho HALIE/a6000"
                },
                {
                    "airlines": {
                        "KMDW": [
                            {
                                "airport": "KBWI",
                                "icao": "SWA"
                            },
                            {
                                "airport": "KJFK",
                                "icao": "SWA"
                            },
                            {
                                "airport": "KBOS",
                                "icao": "SWA"
                            },
                            {
                                "airport": "KDCA",
                                "icao": "SWA"
                            },
                            {
                                "airport": "KHVN",
                                "icao": "VXP"
                            },
                            {
                                "airport": "KILG",
                                "icao": "VXP"
                            },
                            {
                                "airport": "KRDU",
                                "icao": "SWA"
                            },
                            {
                                "airport": "KBNA",
                                "icao": "SWA"
                            }
                        ]
                    },
                    "initial_altitude": 13000,
                    "initial_controller": "SBN_N_APP",
                    "initial_speed": 250,
                    "star": "PANGG5",
                    "runway_waypoints": {
                    "KMDW": {
                        "4R": "HALIE/a6000 OLCYK/a4000+/h278",
                        "13C": "HALIE/a6000 TINLY/a4000+/h279",
                        "22L": "HALIE/a6000 GERMN/a4000+ LNANE BOCAH TACTT/a3000/h274",
                        "31C": "HALIE/a6000 HAADN/a6000 HILLS/a5000/s240/h295"
                    }
                    },
                    "speed_restriction": 250,
                    "waypoints": "BAGEL PANGG AWSUM/a10000 IROCK/ho HALIE/a6000"
                }
            ]
            },
            "FYTTE7": {
                "arrivals": [{
                    "airlines": {
                        "KORD": [
                            {
                                "airport": "KMSP",
                                "fleet": "short",
                                "icao": "DAL"
                            },
                            {
                                "airport": "KMSP",
                                "fleet": "short",
                                "icao": "UAL"
                            },
                            {
                                "airport": "KMSP",
                                "fleet": "short",
                                "icao": "AAL"
                            },
                            {
                                "airport": "KSEA",
                                "fleet": "short",
                                "icao": "DAL"
                            },
                            {
                                "airport": "KSEA",
                                "icao": "ASA"
                            },
                            {
                                "airport": "KSEA",
                                "fleet": "short",
                                "icao": "UAL"
                            },
                            {
                                "airport": "KSLC",
                                "fleet": "short",
                                "icao": "DAL"
                            },
                            {
                                "airport": "KSLC",
                                "icao": "AWI"
                            },
                            {
                                "airport": "KBIL",
                                "icao": "AWI"
                            },
                            {
                                "airport": "KFAR",
                                "icao": "AWI"
                            },
                            {
                                "airport": "KLNK",
                                "icao": "AWI"
                            }
                        ]
                    },
                    "initial_altitude": 21000,
                    "initial_controller": "CHI_81_CTR",
                    "initial_speed": 280,
                    "star": "FYTTE7",
                    "runway_waypoints": {
                    "KORD": {
                        "9L": "MADII SOOLU KURKK VULCN HIMGO/h093",
                        "9C": "MADII SOOLU KURKK VULCN HIMGO/h093",
                        "9R": "MADII SOOLU KURKK VULCN HIMGO/h093",
                        "10L": "MADII SOOLU KURKK VULCN HIMGO/h093",
                        "10C": "MADII SOOLU KURKK VULCN HIMGO/h093",
                        "10R": "MADII SOOLU KURKK VULCN HIMGO/h093",
                        "27L": "MADII SOOLU KURKK VULCN HIMGO/h093",
                        "27C": "MADII SOOLU JORJO MONKZ TONIE/h093",
                        "27R": "MADII SOOLU KURKK VULCN HIMGO/h093",
                        "28L": "MADII SOOLU JORJO MONKZ RREGY/h095",
                        "28C": "MADII SOOLU JORJO MONKZ TONIE/h093",
                        "28R": "MADII SOOLU JORJO MONKZ TONIE/h093"
                    }
                    },
                    "speed_restriction": 250,
                    "waypoints": "BHAWK/a21000-26000 STNLE/a17000-21000 CUUPP/ho CHMPN CLSBY/a13000/s270 FYTTE/a11000/s250 MOTRR COGSS MADII"
                }]
            },
            "FYTTE7_FINALNW": {
                "arrivals": [{
                    "airlines": {
                        "KORD": [
                            {
                                "airport": "KMSP",
                                "fleet": "short",
                                "icao": "DAL"
                            },
                            {
                                "airport": "KMSP",
                                "fleet": "short",
                                "icao": "UAL"
                            },
                            {
                                "airport": "KMSP",
                                "fleet": "short",
                                "icao": "AAL"
                            },
                            {
                                "airport": "KSEA",
                                "fleet": "short",
                                "icao": "DAL"
                            },
                            {
                                "airport": "KSEA",
                                "icao": "ASA"
                            },
                            {
                                "airport": "KSEA",
                                "fleet": "short",
                                "icao": "UAL"
                            },
                            {
                                "airport": "KSLC",
                                "fleet": "short",
                                "icao": "DAL"
                            },
                            {
                                "airport": "KSLC",
                                "icao": "AWI"
                            },
                            {
                                "airport": "KBIL",
                                "icao": "AWI"
                            },
                            {
                                "airport": "KFAR",
                                "icao": "AWI"
                            },
                            {
                                "airport": "KLNK",
                                "icao": "AWI"
                            }
                        ]
                    },
                    "assigned_altitude": 7000,
                    "cruise_altitude": 36000,
                    "expect_approach": "I7R",
                    "initial_altitude": 8000,
                    "initial_controller": "CHI_Y_APP",
                    "initial_speed": 250,
                    "speed_restriction": 220,
                    "star": "FYTTE7",
                    "scratchpad": "I7R",
                    "waypoints": "SOOLU KURKK/ho VULCN"
                }]
            },
            "FYTTE7_FINALNE": {
                "arrivals": [{
                    "airlines": {
                        "KORD": [
                            {
                                "airport": "KMSP",
                                "fleet": "short",
                                "icao": "DAL"
                            },
                            {
                                "airport": "KMSP",
                                "fleet": "short",
                                "icao": "UAL"
                            },
                            {
                                "airport": "KMSP",
                                "fleet": "short",
                                "icao": "AAL"
                            },
                            {
                                "airport": "KSEA",
                                "fleet": "short",
                                "icao": "DAL"
                            },
                            {
                                "airport": "KSEA",
                                "icao": "ASA"
                            },
                            {
                                "airport": "KSEA",
                                "fleet": "short",
                                "icao": "UAL"
                            },
                            {
                                "airport": "KSLC",
                                "fleet": "short",
                                "icao": "DAL"
                            },
                            {
                                "airport": "KSLC",
                                "icao": "AWI"
                            },
                            {
                                "airport": "KBIL",
                                "icao": "AWI"
                            },
                            {
                                "airport": "KFAR",
                                "icao": "AWI"
                            },
                            {
                                "airport": "KLNK",
                                "icao": "AWI"
                            }
                        ]
                    },
                    "assigned_altitude": 7000,
                    "cruise_altitude": 36000,
                    "expect_approach": "I9L",
                    "initial_altitude": 8000,
                    "initial_controller": "CHI_Y_APP",
                    "initial_speed": 250,
                    "speed_restriction": 220,
                    "star": "FYTTE7",
                    "scratchpad": "I9L",
                    "waypoints": "COGSS MADII/h200/ho"
                }]
            },
            "MADII7": {
                "arrivals": [{
                    "airlines": {
                        "KORD": [
                            {
                                "airport": "KMKE",
                                "icao": "AWI"
                            },
                            {
                                "airport": "KATW",
                                "icao": "AWI"
                            },
                            {
                                "airport": "KSAW",
                                "icao": "AWI"
                            }
                        ]
                    },
                    "initial_altitude": 14000,
                    "initial_controller": "MKE_E_APP",
                    "initial_speed": 280,
                    "star": "MADII7",
                    "runway_waypoints": {
                    "KORD": {
                        "9L": "MADII SOOLU KURKK VULCN HIMGO/h093",
                        "9C": "MADII SOOLU KURKK VULCN HIMGO/h093",
                        "9R": "MADII SOOLU KURKK VULCN HIMGO/h093",
                        "10L": "MADII SOOLU KURKK VULCN HIMGO/h093",
                        "10C": "MADII SOOLU KURKK VULCN HIMGO/h093",
                        "10R": "MADII SOOLU KURKK VULCN HIMGO/h093",
                        "27L": "MADII SOOLU KURKK VULCN HIMGO/h093",
                        "27C": "MADII SOOLU JORJO MONKZ TONIE/h093",
                        "27R": "MADII SOOLU KURKK VULCN HIMGO/h093",
                        "28L": "MADII SOOLU JORJO MONKZ RREGY/h095",
                        "28C": "MADII SOOLU JORJO MONKZ TONIE/h093",
                        "28R": "MADII SOOLU JORJO MONKZ TONIE/h093"
                    }
                    },
                    "speed_restriction": 250,
                    "waypoints": " CHDRR/a14000 ZANDI HOPSS/ho HUNKA/a10000 MADII"
                }]
            },
            "SHAIN2": {
                "arrivals": [{
                    "airlines": {
                        "KORD": [
                            {
                                "airport": "KDEN",
                                "icao": "UAL"
                            },
                            {
                                "airport": "KOMA",
                                "icao": "AWI"
                            },
                            {
                                "airport": "KLAX",
                                "icao": "NKS"
                            },
                            {
                                "airport": "KLAX",
                                "icao": "AAL"
                            },
                            {
                                "airport": "KLAX",
                                "icao": "UAL"
                            },
                            {
                                "airport": "KOAK",
                                "icao": "SWA"
                            },
                            {
                                "airport": "KSJC",
                                "icao": "SWA"
                            },
                            {
                                "airport": "KLAS",
                                "icao": "NKS"
                            },
                            {
                                "airport": "KLAS",
                                "fleet": "short",
                                "icao": "AAL"
                            },
                            {
                                "airport": "KLAS",
                                "fleet": "short",
                                "icao": "UAL"
                            }
                        ]
                    },
                    "initial_altitude": 27000,
                    "initial_controller": "CHI_81_CTR",
                    "initial_speed": 280,
                    "star": "SHAIN2",
                    "speed_restriction": 250,
                    "waypoints": "MAROC/a27000 KELTS/a20000 FNBAR/a17000-20000 TRIDE/a15000/ho SHAIN/a12000 RAGSS JUMPN NUNWS/h072 "
                }]
            },
            "VEECK5": {
                "arrivals": [{
                    "airlines": {
                        "KORD": [
                            {
                                "airport": "KATL",
                                "icao": "DAL"
                            },
                            {
                                "airport": "KATL",
                                "icao": "UAL"
                            },
                            {
                                "airport": "KMCO",
                                "fleet": "short",
                                "icao": "UAL"
                            },
                            {
                                "airport": "KMCO",
                                "fleet": "short",
                                "icao": "AAL"
                            },
                            {
                                "airport": "KMIA",
                                "icao": "AAL"
                            },
                            {
                                "airport": "KFLL",
                                "icao": "JBU"
                            },
                            {
                                "airport": "KFLL",
                                "icao": "NKS"
                            },
                            {
                                "airport": "KTPA",
                                "fleet": "short",
                                "icao": "UAL"
                            },
                            {
                                "airport": "KMSY",
                                "fleet": "short",
                                "icao": "UAL"
                            },
                            {
                                "airport": "KIAH",
                                "icao": "UAL"
                            },
                            {
                                "airport": "KDFW",
                                "icao": "AAL"
                            }
                        ]
                    },
                    "initial_altitude": 13000,
                    "initial_controller": "CHI_81_CTR",
                    "initial_speed": 280,
                    "star": "VEECK5",
                    "runway_waypoints": {
                    "KORD": {
                        "9L": "CLUSO KAYTO PINKK VULCN KURKK BAMBB/h270",
                        "9C": "CLUSO KAYTO PINKK MONKZ JORJO POSSM/h270",
                        "9R": "CLUSO KAYTO PINKK MONKZ JORJO POSSM/h270",
                        "10L": "CLUSO KAYTO PINKK MONKZ JORJO POSSM/h270",
                        "10C": "CLUSO KAYTO PINKK MONKZ JORJO POSSM/h270",
                        "10R": "CLUSO KAYTO PINKK MONKZ JORJO POSSM/h270",
                        "27L": "CLUSO KAYTO PINKK MONKZ JORJO POSSM/h270",
                        "27C": "CLUSO KAYTO PINKK MONKZ JORJO POSSM/h270",
                        "27R": "CLUSO KAYTO PINKK MONKZ JORJO POSSM/h270",
                        "28L": "CLUSO KAYTO PINKK MONKZ JORJO POSSM/h270",
                        "28C": "CLUSO KAYTO PINKK MONKZ JORJO POSSM/h270",
                        "28R": "CLUSO KAYTO PINKK MONKZ JORJO POSSM/h270"
                    }
                    },
                    "speed_restriction": 250,
                    "waypoints": "VEECK/ho BOONE/a11000 HANNI CLUSO"
                }]
            },
            "VEECK5_FINALWW": {
                "arrivals": [{
                    "airlines": {
                        "KORD": [
                            {
                                "airport": "KATL",
                                "icao": "DAL"
                            },
                            {
                                "airport": "KATL",
                                "icao": "UAL"
                            },
                            {
                                "airport": "KMCO",
                                "fleet": "short",
                                "icao": "UAL"
                            },
                            {
                                "airport": "KMCO",
                                "fleet": "short",
                                "icao": "AAL"
                            },
                            {
                                "airport": "KMIA",
                                "icao": "AAL"
                            },
                            {
                                "airport": "KFLL",
                                "icao": "JBU"
                            },
                            {
                                "airport": "KFLL",
                                "icao": "NKS"
                            },
                            {
                                "airport": "KTPA",
                                "fleet": "short",
                                "icao": "UAL"
                            },
                            {
                                "airport": "KMSY",
                                "fleet": "short",
                                "icao": "UAL"
                            },
                            {
                                "airport": "KIAH",
                                "icao": "UAL"
                            },
                            {
                                "airport": "KDFW",
                                "icao": "AAL"
                            }
                        ]
                    },
                    "assigned_altitude": 7000,
                    "cruise_altitude": 35000,
                    "expect_approach": "I8C",
                    "initial_altitude": 8000,
                    "initial_controller": "CHI_E_APP",
                    "initial_speed": 250,
                    "speed_restriction": 210,
                    "star": "VEECK5",
                    "scratchpad": "I8C",
                    "waypoints": "HANNI CLUSO/h015/ho"
                }]
            },
            "WATSN4": {
                "arrivals": [{
                    "airlines": {
                        "KORD": [
                            {
                                "airport": "KIND",
                                "icao": "AWI"
                            },
                            {
                                "airport": "KCLE",
                                "icao": "AWI"
                            },
                            {
                                "airport": "KIND",
                                "icao": "SKW"
                            },
                            {
                                "airport": "KCMH",
                                "icao": "SKW"
                            },
                            {
                                "airport": "KCMH",
                                "icao": "AWI"
                            },
                            {
                                "airport": "KSDF",
                                "icao": "AWI"
                            },
                            {
                                "airport": "KLEX",
                                "icao": "SKW"
                            },
                            {
                                "airport": "KSTL",
                                "icao": "AWI"
                            },
                            {
                                "airport": "KALB",
                                "icao": "JIA"
                            },
                            {
                                "airport": "KLGA",
                                "icao": "JIA"
                            },
                            {
                                "airport": "KEWR",
                                "icao": "SKW"
                            },
                            {
                                "airport": "KROA",
                                "icao": "SKW"
                            },
                            {
                                "airport": "KRIC",
                                "icao": "AWI"
                            },
                            {
                                "airport": "KPIT",
                                "icao": "AWI"
                            },
                            {
                                "airport": "KCLT",
                                "icao": "JIA"
                            }
                        ]
                    },
                        "initial_altitude": 16000,
                        "initial_controller": "CHI_81_CTR",
                        "initial_speed": 280,
                        "star": "WATSN4",
                        "speed_restriction": 250,
                        "waypoints": "DAIFE WATSN/ho HAUPO MKITA PRISE HULLS/a12000 STYLE DWEEB CENAK/h270"
                }]
            },
            "WYNDE2": {
                "arrivals": [{
                    "airlines": {
                        "KORD": [
                            {
                                "airport": "EGLL",
                                "fleet": "long",
                                "icao": "UAL"
                            },
                            {
                                "airport": "EGLL",
                                "fleet": "long",
                                "icao": "BAW"
                            },
                            {
                                "airport": "EHAM",
                                "fleet": "long",
                                "icao": "KLM"
                            },
                            {
                                "airport": "EHAM",
                                "fleet": "long",
                                "icao": "AAL"
                            },
                            {
                                "airport": "LFPG",
                                "fleet": "long",
                                "icao": "AFR"
                            },
                            {
                                "airport": "LFPG",
                                "fleet": "long",
                                "icao": "AAL"
                            },
                            {
                                "airport": "LIRF",
                                "fleet": "long",
                                "icao": "AZA"
                            },
                            {
                                "airport": "CYYZ",
                                "icao": "JZA"
                            },
                            {
                                "airport": "CYYZ",
                                "fleet": "short",
                                "icao": "ACA"
                            },
                            {
                                "airport": "CYYZ",
                                "fleet": "short",
                                "icao": "AAL"
                            },
                            {
                                "airport": "CYYZ",
                                "fleet": "short",
                                "icao": "UAL"
                            },
                            {
                                "airport": "CYUL",
                                "icao": "JZA"
                            },
                            {
                                "airport": "CYUL",
                                "fleet": "short",
                                "icao": "ACA"
                            },
                            {
                                "airport": "CYUL",
                                "fleet": "short",
                                "icao": "AAL"
                            },
                            {
                                "airport": "CYUL",
                                "fleet": "short",
                                "icao": "UAL"
                            },
                            {
                                "airport": "CYOW",
                                "icao": "JIA"
                            },
                            {
                                "airport": "CYOW",
                                "icao": "JIA"
                            },
                            {
                                "airport": "CYHZ",
                                "fleet": "short",
                                "icao": "ACA"
                            },
                            {
                                "airport": "EIDW",
                                "fleet": "long",
                                "icao": "EIN"
                            },
                            {
                                "airport": "EIDW",
                                "fleet": "long",
                                "icao": "UAL"
                            },
                            {
                                "airport": "OMDB",
                                "icao": "UAE"
                            },
                            {
                                "airport": "OMDB",
                                "fleet": "long",
                                "icao": "UAL"
                            },
                            {
                                "airport": "OTBD",
                                "fleet": "long",
                                "icao": "QTR"
                            },
                            {
                                "airport": "LGAV",
                                "fleet": "long",
                                "icao": "UAL"
                            }
                        ]
                    },
                    "initial_altitude": 26000,
                    "initial_controller": "CHI_81_CTR",
                    "initial_speed": 280,
                    "star": "WYNDE2",
                    "runway_waypoints": {
                    "KORD": {
                        "9L": "ERNNY PAPPI TUBEZ VULCN KURKK BAMBB/h273",
                        "9C": "ERNNY PAPPI TUBEZ VULCN KURKK BAMBB/h273",
                        "9R": "ERNNY PAPPI TUBEZ VULCN KURKK BAMBB/h273",
                        "10L": "ERNNY PAPPI TUBEZ MONKZ JORJO POSSM/h270",
                        "10C": "ERNNY PAPPI TUBEZ MONKZ JORJO POSSM/h270",
                        "10R": "ERNNY PAPPI TUBEZ MONKZ JORJO POSSM/h270",
                        "27L": "ERNNY PAPPI TUBEZ VULCN KURKK BAMBB/h273",
                        "27C": "ERNNY PAPPI TUBEZ VULCN KURKK BAMBB/h273",
                        "27R": "ERNNY PAPPI TUBEZ VULCN KURKK BAMBB/h273",
                        "28L": "ERNNY PAPPI TUBEZ VULCN KURKK BAMBB/h273",
                        "28C": "ERNNY PAPPI TUBEZ VULCN KURKK BAMBB/h273",
                        "28R": "ERNNY PAPPI TUBEZ VULCN KURKK BAMBB/h273"
                    }
                    },
                    "speed_restriction": 250,
                    "waypoints": "LTOUR VIO DITCA WLTER/a24000 RHIVR/a20000 PAITN/ho WYNDE FIYER/a9000 ERNNY"
                }]
            },
            "FIYER": {
                "arrivals": [{
                    "airlines": {
                       "KPWK": [
                            {
                                "airport": "KSTL",
                                "icao": "EJA"
                            },
                            {
                                "airport": "KAUS",
                                "icao": "EJA"
                            },
                            {
                                "airport": "KDFW",
                                "icao": "EJA"
                            },
                            {
                                "airport": "KLAX",
                                "icao": "EJA"
                            },
                            {
                                "airport": "KDEN",
                                "icao": "EJA"
                            },
                            {
                                "airport": "KPHX",
                                "icao": "EJA"
                            },
                            {
                                "airport": "KHOU",
                                "icao": "EJA"
                            },
                            {
                                "airport": "KIAH",
                                "icao": "EJA"
                            },
                            {
                                "airport": "KDAL",
                                "icao": "EJA"
                            }
                        ],
                        "KDPA": [
                            {
                                "airport": "KSTL",
                                "icao": "EJA"
                            },
                            {
                                "airport": "KAUS",
                                "icao": "EJA"
                            },
                            {
                                "airport": "KDFW",
                                "icao": "EJA"
                            },
                            {
                                "airport": "KLAX",
                                "icao": "EJA"
                            },
                            {
                                "airport": "KDEN",
                                "icao": "EJA"
                            },
                            {
                                "airport": "KPHX",
                                "icao": "EJA"
                            },
                            {
                                "airport": "KHOU",
                                "icao": "EJA"
                            },
                            {
                                "airport": "KIAH",
                                "icao": "EJA"
                            },
                            {
                                "airport": "KDAL",
                                "icao": "EJA"
                            }
                        ],
                        "KARR": [
                            {
                                "airport": "KSTL",
                                "icao": "EJA"
                            },
                            {
                                "airport": "KAUS",
                                "icao": "EJA"
                            },
                            {
                                "airport": "KDFW",
                                "icao": "EJA"
                            },
                            {
                                "airport": "KLAX",
                                "icao": "EJA"
                            },
                            {
                                "airport": "KDEN",
                                "icao": "EJA"
                            },
                            {
                                "airport": "KPHX",
                                "icao": "EJA"
                            },
                            {
                                "airport": "KHOU",
                                "icao": "EJA"
                            },
                            {
                                "airport": "KIAH",
                                "icao": "EJA"
                            },
                            {
                                "airport": "KDAL",
                                "icao": "EJA"
                            }
                        ],
                        "KGYY": [
                            {
                                "airport": "KSTL",
                                "icao": "EJA"
                            },
                            {
                                "airport": "KAUS",
                                "icao": "EJA"
                            },
                            {
                                "airport": "KDFW",
                                "icao": "EJA"
                            },
                            {
                                "airport": "KLAX",
                                "icao": "EJA"
                            },
                            {
                                "airport": "KDEN",
                                "icao": "EJA"
                            },
                            {
                                "airport": "KPHX",
                                "icao": "EJA"
                            },
                            {
                                "airport": "KHOU",
                                "icao": "EJA"
                            },
                            {
                                "airport": "KIAH",
                                "icao": "EJA"
                            },
                            {
                                "airport": "KDAL",
                                "icao": "EJA"
                            }
                        ],
                        "KLOT": [
                            {
                                "airport": "KSTL",
                                "icao": "EJA"
                            },
                            {
                                "airport": "KAUS",
                                "icao": "EJA"
                            },
                            {
                                "airport": "KDFW",
                                "icao": "EJA"
                            },
                            {
                                "airport": "KLAX",
                                "icao": "EJA"
                            },
                            {
                                "airport": "KDEN",
                                "icao": "EJA"
                            },
                            {
                                "airport": "KPHX",
                                "icao": "EJA"
                            },
                            {
                                "airport": "KHOU",
                                "icao": "EJA"
                            },
                            {
                                "airport": "KIAH",
                                "icao": "EJA"
                            },
                            {
                                "airport": "KDAL",
                                "icao": "EJA"
                            }
                        ]
                    },
                    "initial_altitude": 4000,
                    "initial_controller": "CHI_81_CTR",
                    "initial_speed": 250,
                    "star": "FIYER",
                    "runway_waypoints": {
                        "KPWK": {
                            "16": "OBK/h254"
                        }
                    },
                    "speed_restriction": 250,
                    "waypoints": "N042.33.32.269,W086.19.28.533 N042.28.48.547,W086.52.26.786/ho FIYER OBK"
                }]
            },
            "KRENA": {
                "arrivals": [{
                    "airlines": {
                       "KPWK": [
                            {
                                "airport": "KSTL",
                                "icao": "EJA"
                            },
                            {
                                "airport": "KAUS",
                                "icao": "EJA"
                            },
                            {
                                "airport": "KDFW",
                                "icao": "EJA"
                            },
                            {
                                "airport": "KLAX",
                                "icao": "EJA"
                            },
                            {
                                "airport": "KDEN",
                                "icao": "EJA"
                            },
                            {
                                "airport": "KPHX",
                                "icao": "EJA"
                            },
                            {
                                "airport": "KHOU",
                                "icao": "EJA"
                            },
                            {
                                "airport": "KIAH",
                                "icao": "EJA"
                            },
                            {
                                "airport": "KDAL",
                                "icao": "EJA"
                            }
                        ],
                        "KDPA": [
                            {
                                "airport": "KSTL",
                                "icao": "EJA"
                            },
                            {
                                "airport": "KAUS",
                                "icao": "EJA"
                            },
                            {
                                "airport": "KDFW",
                                "icao": "EJA"
                            },
                            {
                                "airport": "KLAX",
                                "icao": "EJA"
                            },
                            {
                                "airport": "KDEN",
                                "icao": "EJA"
                            },
                            {
                                "airport": "KPHX",
                                "icao": "EJA"
                            },
                            {
                                "airport": "KHOU",
                                "icao": "EJA"
                            },
                            {
                                "airport": "KIAH",
                                "icao": "EJA"
                            },
                            {
                                "airport": "KDAL",
                                "icao": "EJA"
                            }
                        ],
                        "KARR": [
                            {
                                "airport": "KSTL",
                                "icao": "EJA"
                            },
                            {
                                "airport": "KAUS",
                                "icao": "EJA"
                            },
                            {
                                "airport": "KDFW",
                                "icao": "EJA"
                            },
                            {
                                "airport": "KLAX",
                                "icao": "EJA"
                            },
                            {
                                "airport": "KDEN",
                                "icao": "EJA"
                            },
                            {
                                "airport": "KPHX",
                                "icao": "EJA"
                            },
                            {
                                "airport": "KHOU",
                                "icao": "EJA"
                            },
                            {
                                "airport": "KIAH",
                                "icao": "EJA"
                            },
                            {
                                "airport": "KDAL",
                                "icao": "EJA"
                            }
                        ],
                        "KGYY": [
                            {
                                "airport": "KSTL",
                                "icao": "EJA"
                            },
                            {
                                "airport": "KAUS",
                                "icao": "EJA"
                            },
                            {
                                "airport": "KDFW",
                                "icao": "EJA"
                            },
                            {
                                "airport": "KLAX",
                                "icao": "EJA"
                            },
                            {
                                "airport": "KDEN",
                                "icao": "EJA"
                            },
                            {
                                "airport": "KPHX",
                                "icao": "EJA"
                            },
                            {
                                "airport": "KHOU",
                                "icao": "EJA"
                            },
                            {
                                "airport": "KIAH",
                                "icao": "EJA"
                            },
                            {
                                "airport": "KDAL",
                                "icao": "EJA"
                            }
                        ],
                        "KLOT": [
                            {
                                "airport": "KSTL",
                                "icao": "EJA"
                            },
                            {
                                "airport": "KAUS",
                                "icao": "EJA"
                            },
                            {
                                "airport": "KDFW",
                                "icao": "EJA"
                            },
                            {
                                "airport": "KLAX",
                                "icao": "EJA"
                            },
                            {
                                "airport": "KDEN",
                                "icao": "EJA"
                            },
                            {
                                "airport": "KPHX",
                                "icao": "EJA"
                            },
                            {
                                "airport": "KHOU",
                                "icao": "EJA"
                            },
                            {
                                "airport": "KIAH",
                                "icao": "EJA"
                            },
                            {
                                "airport": "KDAL",
                                "icao": "EJA"
                            }
                        ]
                    },
                    "initial_altitude": 5000,
                    "initial_controller": "CHI_81_CTR",
                    "initial_speed": 250,
                    "star": "KRENA",
                    "runway_waypoints": {
                        "KPWK": {
                            "16": "KRENA/h114"
                        }
                    },
                    "speed_restriction": 250,
<<<<<<< HEAD
                    "waypoints": "MOTIF/ho JOT"
                }
            ]
        },
        "control_positions": {
            "CHI_Z_APP": {
                "frequency": 119000,
                "full_name": "Chicago Approach",
                "scope_char": "Z",
                "facility": "C90",
                "sector_id": "1Z",
                "default_airport": "KORD"
            },
            "CHI_W_APP": {
                "frequency": 133625,
                "full_name": "Chicago Approach",
                "scope_char": "W",
                "facility": "C90",
                "sector_id": "1W"
            },
            "CHI_F_APP": {
                "frequency": 124350,
                "full_name": "Chicago Approach",
                "scope_char": "F",
                "facility": "C90",
                "sector_id": "1F"
            },
            "CHI_H_APP": {
                "frequency": 132175,
                "full_name": "Chicago Approach",
                "scope_char": "H",
                "facility": "C90",
                "sector_id": "1H"
            },
            "CHI_X_APP": {
                "frequency": 135075,
                "full_name": "Chicago Approach",
                "scope_char": "X",
                "facility": "C90",
                "sector_id": "1X"
            },
            "CHI_J_APP": {
                "frequency": 134625,
                "full_name": "Chicago Approach",
                "scope_char": "J",
                "facility": "C90",
                "sector_id": "1J"
            },
            "CHI_E_APP": {
                "frequency": 135025,
                "full_name": "Chicago Approach",
                "scope_char": "E",
                "facility": "C90",
                "sector_id": "1E"
            },
            "CHI_Y_APP": {
                "frequency": 135025,
                "full_name": "Chicago Approach",
                "scope_char": "Y",
                "facility": "C90",
                "sector_id": "1Y"
            },
            "CHI_S_APP": {
                "frequency": 128200,
                "full_name": "Chicago Approach",
                "scope_char": "S",
                "facility": "C90",
                "sector_id": "1S",
                "default_airport": "KMDW"
            },
            "CHI_P_APP": {
                "frequency": 119350,
                "full_name": "Chicago Approach",
                "scope_char": "P",
                "facility": "C90",
                "sector_id": "1P"
            },
            "CHI_L_APP": {
                "frequency": 133500,
                "full_name": "Chicago Approach",
                "scope_char": "L",
                "facility": "C90",
                "sector_id": "1L"
            },
            "CHI_U_APP": {
                "frequency": 127875,
                "full_name": "Chicago Approach",
                "scope_char": "U",
                "facility": "C90",
                "sector_id": "1U"
            },

            "CHI_B_DEP": {
                "frequency": 125000,
                "full_name": "Chicago Departure",
                "scope_char": "B",
                "facility": "C90",
                "sector_id": "1B"
            },
            "CHI_M_DEP": {
                "frequency": 126625,
                "full_name": "Chicago Departure",
                "scope_char": "M",
                "facility": "C90",
                "sector_id": "1M"
            },
=======
                    "waypoints": "JIBOR BRIBE MYTCH JVL/ho BULLZ TEDDY KRENA"
                }]
            },
            "PLANO": {
                "arrivals": [{
                    "airlines": {
                       "KPWK": [
                            {
                                "airport": "KSTL",
                                "icao": "EJA"
                            },
                            {
                                "airport": "KAUS",
                                "icao": "EJA"
                            },
                            {
                                "airport": "KDFW",
                                "icao": "EJA"
                            },
                            {
                                "airport": "KLAX",
                                "icao": "EJA"
                            },
                            {
                                "airport": "KDEN",
                                "icao": "EJA"
                            },
                            {
                                "airport": "KPHX",
                                "icao": "EJA"
                            },
                            {
                                "airport": "KHOU",
                                "icao": "EJA"
                            },
                            {
                                "airport": "KIAH",
                                "icao": "EJA"
                            },
                            {
                                "airport": "KDAL",
                                "icao": "EJA"
                            }
                        ],
                        "KDPA": [
                            {
                                "airport": "KSTL",
                                "icao": "EJA"
                            },
                            {
                                "airport": "KAUS",
                                "icao": "EJA"
                            },
                            {
                                "airport": "KDFW",
                                "icao": "EJA"
                            },
                            {
                                "airport": "KLAX",
                                "icao": "EJA"
                            },
                            {
                                "airport": "KDEN",
                                "icao": "EJA"
                            },
                            {
                                "airport": "KPHX",
                                "icao": "EJA"
                            },
                            {
                                "airport": "KHOU",
                                "icao": "EJA"
                            },
                            {
                                "airport": "KIAH",
                                "icao": "EJA"
                            },
                            {
                                "airport": "KDAL",
                                "icao": "EJA"
                            }
                        ],
                        "KARR": [
                            {
                                "airport": "KSTL",
                                "icao": "EJA"
                            },
                            {
                                "airport": "KAUS",
                                "icao": "EJA"
                            },
                            {
                                "airport": "KDFW",
                                "icao": "EJA"
                            },
                            {
                                "airport": "KLAX",
                                "icao": "EJA"
                            },
                            {
                                "airport": "KDEN",
                                "icao": "EJA"
                            },
                            {
                                "airport": "KPHX",
                                "icao": "EJA"
                            },
                            {
                                "airport": "KHOU",
                                "icao": "EJA"
                            },
                            {
                                "airport": "KIAH",
                                "icao": "EJA"
                            },
                            {
                                "airport": "KDAL",
                                "icao": "EJA"
                            }
                        ],
                        "KGYY": [
                            {
                                "airport": "KSTL",
                                "icao": "EJA"
                            },
                            {
                                "airport": "KAUS",
                                "icao": "EJA"
                            },
                            {
                                "airport": "KDFW",
                                "icao": "EJA"
                            },
                            {
                                "airport": "KLAX",
                                "icao": "EJA"
                            },
                            {
                                "airport": "KDEN",
                                "icao": "EJA"
                            },
                            {
                                "airport": "KPHX",
                                "icao": "EJA"
                            },
                            {
                                "airport": "KHOU",
                                "icao": "EJA"
                            },
                            {
                                "airport": "KIAH",
                                "icao": "EJA"
                            },
                            {
                                "airport": "KDAL",
                                "icao": "EJA"
                            }
                        ],
                        "KLOT": [
                            {
                                "airport": "KSTL",
                                "icao": "EJA"
                            },
                            {
                                "airport": "KAUS",
                                "icao": "EJA"
                            },
                            {
                                "airport": "KDFW",
                                "icao": "EJA"
                            },
                            {
                                "airport": "KLAX",
                                "icao": "EJA"
                            },
                            {
                                "airport": "KDEN",
                                "icao": "EJA"
                            },
                            {
                                "airport": "KPHX",
                                "icao": "EJA"
                            },
                            {
                                "airport": "KHOU",
                                "icao": "EJA"
                            },
                            {
                                "airport": "KIAH",
                                "icao": "EJA"
                            },
                            {
                                "airport": "KDAL",
                                "icao": "EJA"
                            }
                        ]
                    },
                    "initial_altitude": 6000,
                    "initial_controller": "CHI_81_CTR",
                    "initial_speed": 250,
                    "star": "KRENA",
                    "runway_waypoints": {
                        "KPWK": {
                            "16": "DPA/h360"
                        },
                        "KDPA": {
                            "2L": "DPA/h039",
                            "2R": "DPA/h039",
                            "20L": "DPA/h039",
                            "33": "DPA/h039",
                            "10": "DPA/h039"
                        },
                        "KARR": {
                            "9": "DPA/h039",
                            "15": "DPA/h039",
                            "27": "DPA/h039",
                            "33": "DPA/h039"
                        }
                    },
                    "speed_restriction": 250,
                    "waypoints": "N041.15.44.343,W089.22.56.202/ho PLANO DPA"
                }]
            },
            "MOTIF": {
                "arrivals": [{
                    "airlines": {
                       "KPWK": [
                            {
                                "airport": "KSTL",
                                "icao": "EJA"
                            },
                            {
                                "airport": "KAUS",
                                "icao": "EJA"
                            },
                            {
                                "airport": "KDFW",
                                "icao": "EJA"
                            },
                            {
                                "airport": "KLAX",
                                "icao": "EJA"
                            },
                            {
                                "airport": "KDEN",
                                "icao": "EJA"
                            },
                            {
                                "airport": "KPHX",
                                "icao": "EJA"
                            },
                            {
                                "airport": "KHOU",
                                "icao": "EJA"
                            },
                            {
                                "airport": "KIAH",
                                "icao": "EJA"
                            },
                            {
                                "airport": "KDAL",
                                "icao": "EJA"
                            }
                        ],
                        "KDPA": [
                            {
                                "airport": "KSTL",
                                "icao": "EJA"
                            },
                            {
                                "airport": "KAUS",
                                "icao": "EJA"
                            },
                            {
                                "airport": "KDFW",
                                "icao": "EJA"
                            },
                            {
                                "airport": "KLAX",
                                "icao": "EJA"
                            },
                            {
                                "airport": "KDEN",
                                "icao": "EJA"
                            },
                            {
                                "airport": "KPHX",
                                "icao": "EJA"
                            },
                            {
                                "airport": "KHOU",
                                "icao": "EJA"
                            },
                            {
                                "airport": "KIAH",
                                "icao": "EJA"
                            },
                            {
                                "airport": "KDAL",
                                "icao": "EJA"
                            }
                        ],
                        "KARR": [
                            {
                                "airport": "KSTL",
                                "icao": "EJA"
                            },
                            {
                                "airport": "KAUS",
                                "icao": "EJA"
                            },
                            {
                                "airport": "KDFW",
                                "icao": "EJA"
                            },
                            {
                                "airport": "KLAX",
                                "icao": "EJA"
                            },
                            {
                                "airport": "KDEN",
                                "icao": "EJA"
                            },
                            {
                                "airport": "KPHX",
                                "icao": "EJA"
                            },
                            {
                                "airport": "KHOU",
                                "icao": "EJA"
                            },
                            {
                                "airport": "KIAH",
                                "icao": "EJA"
                            },
                            {
                                "airport": "KDAL",
                                "icao": "EJA"
                            }
                        ],
                        "KGYY": [
                            {
                                "airport": "KSTL",
                                "icao": "EJA"
                            },
                            {
                                "airport": "KAUS",
                                "icao": "EJA"
                            },
                            {
                                "airport": "KDFW",
                                "icao": "EJA"
                            },
                            {
                                "airport": "KLAX",
                                "icao": "EJA"
                            },
                            {
                                "airport": "KDEN",
                                "icao": "EJA"
                            },
                            {
                                "airport": "KPHX",
                                "icao": "EJA"
                            },
                            {
                                "airport": "KHOU",
                                "icao": "EJA"
                            },
                            {
                                "airport": "KIAH",
                                "icao": "EJA"
                            },
                            {
                                "airport": "KDAL",
                                "icao": "EJA"
                            }
                        ],
                        "KLOT": [
                            {
                                "airport": "KSTL",
                                "icao": "EJA"
                            },
                            {
                                "airport": "KAUS",
                                "icao": "EJA"
                            },
                            {
                                "airport": "KDFW",
                                "icao": "EJA"
                            },
                            {
                                "airport": "KLAX",
                                "icao": "EJA"
                            },
                            {
                                "airport": "KDEN",
                                "icao": "EJA"
                            },
                            {
                                "airport": "KPHX",
                                "icao": "EJA"
                            },
                            {
                                "airport": "KHOU",
                                "icao": "EJA"
                            },
                            {
                                "airport": "KIAH",
                                "icao": "EJA"
                            },
                            {
                                "airport": "KDAL",
                                "icao": "EJA"
                            }
                        ]
                    },
                    "initial_altitude": 5000,
                    "initial_controller": "CHI_81_CTR",
                    "initial_speed": 250,
                    "star": "MOTIF",
                    "runway_waypoints": {
                        "KLOT": {
                            "2": "JOT/h027",
                            "9": "JOT/h027",
                            "20": "JOT/h027",
                            "27": "JOT/h027"
                        }
                    },
                    "speed_restriction": 250,
                    "waypoints": "N040.59.40.911,W088.40.32.235/ho MOTIF JOT"
                },
                {
                    "airlines": {
                        "KGYY": [
                            {
                                "airport": "KSTL",
                                "icao": "EJA"
                            },
                            {
                                "airport": "KAUS",
                                "icao": "EJA"
                            },
                            {
                                "airport": "KDFW",
                                "icao": "EJA"
                            },
                            {
                                "airport": "KLAX",
                                "icao": "EJA"
                            },
                            {
                                "airport": "KDEN",
                                "icao": "EJA"
                            },
                            {
                                "airport": "KPHX",
                                "icao": "EJA"
                            },
                            {
                                "airport": "KHOU",
                                "icao": "EJA"
                            },
                            {
                                "airport": "KIAH",
                                "icao": "EJA"
                            },
                            {
                                "airport": "KDAL",
                                "icao": "EJA"
                            }
                        ]
                    },
                    "initial_altitude": 5000,
                    "initial_controller": "CHI_81_CTR",
                    "initial_speed": 250,
                    "star": "MOTIF",
                    "runway_waypoints": {
                        "KLOT": {
                            "2": "JOT/h027",
                            "9": "JOT/h027",
                            "20": "JOT/h027",
                            "27": "JOT/h027"
                        }
                    },
                    "speed_restriction": 250,
                    "waypoints": "N040.59.40.911,W088.40.32.235/ho MOTIF JOT"
                }]
            },
            "GSH9": {
                "arrivals": [{
                    "airlines": {
                        "KGYY": [
                            {
                                "airport": "KSTL",
                                "icao": "EJA"
                            },
                            {
                                "airport": "KAUS",
                                "icao": "EJA"
                            },
                            {
                                "airport": "KDFW",
                                "icao": "EJA"
                            },
                            {
                                "airport": "KLAX",
                                "icao": "EJA"
                            },
                            {
                                "airport": "KDEN",
                                "icao": "EJA"
                            },
                            {
                                "airport": "KPHX",
                                "icao": "EJA"
                            },
                            {
                                "airport": "KHOU",
                                "icao": "EJA"
                            },
                            {
                                "airport": "KIAH",
                                "icao": "EJA"
                            },
                            {
                                "airport": "KDAL",
                                "icao": "EJA"
                            }
                        ]
                    },
                    "initial_altitude": 11000,
                    "initial_controller": "SBN_N_APP",
                    "initial_speed": 250,
                    "star": "GSH9",
                    "speed_restriction": 250,
                    "waypoints": "FWA BAGEL GSH MEGGZ AWSUM IROCK/ho HALIE/a6000 CGT"
                }]
            },
            "LUCIT2": {
                "arrivals": [{
                    "airlines": {
                        "KGYY": [
                            {
                                "airport": "KSTL",
                                "icao": "EJA"
                            },
                            {
                                "airport": "KAUS",
                                "icao": "EJA"
                            },
                            {
                                "airport": "KDFW",
                                "icao": "EJA"
                            },
                            {
                                "airport": "KLAX",
                                "icao": "EJA"
                            },
                            {
                                "airport": "KDEN",
                                "icao": "EJA"
                            },
                            {
                                "airport": "KPHX",
                                "icao": "EJA"
                            },
                            {
                                "airport": "KHOU",
                                "icao": "EJA"
                            },
                            {
                                "airport": "KIAH",
                                "icao": "EJA"
                            },
                            {
                                "airport": "KDAL",
                                "icao": "EJA"
                            }
                        ]
                    },
                    "initial_altitude": 11000,
                    "initial_controller": "CHI_81_CTR",
                    "initial_speed": 250,
                    "star": "LUCIT2",
                    "speed_restriction": 250,
                    "waypoints": "EDENS HERWK/a10000/ho UJEAN/a10000 LUCIT/a4000 HTDOG/a4000"
                },
                {
                    "airlines": {
                        "KGYY": [
                            {
                                "airport": "KSTL",
                                "icao": "EJA"
                            },
                            {
                                "airport": "KAUS",
                                "icao": "EJA"
                            },
                            {
                                "airport": "KDFW",
                                "icao": "EJA"
                            },
                            {
                                "airport": "KLAX",
                                "icao": "EJA"
                            },
                            {
                                "airport": "KDEN",
                                "icao": "EJA"
                            },
                            {
                                "airport": "KPHX",
                                "icao": "EJA"
                            },
                            {
                                "airport": "KHOU",
                                "icao": "EJA"
                            },
                            {
                                "airport": "KIAH",
                                "icao": "EJA"
                            },
                            {
                                "airport": "KDAL",
                                "icao": "EJA"
                            }
                        ]
                    },
                    "initial_altitude": 24000,
                    "initial_controller": "CHI_81_CTR",
                    "initial_speed": 250,
                    "star": "LUCIT2",
                    "speed_restriction": 250,
                    "waypoints": "SOHOW HAAYQ/a24000 WUNTZ COOKS/a17000 DABOZ/a17000 USTIS/a15000 ROEPR/a11000-13000/ho WYDIK/a8000-11000 LUCIT/a4000 HTDOG/a4000/h034"
                },
                {
                    "airlines": {
                        "KGYY": [
                            {
                                "airport": "KSTL",
                                "icao": "EJA"
                            },
                            {
                                "airport": "KAUS",
                                "icao": "EJA"
                            },
                            {
                                "airport": "KDFW",
                                "icao": "EJA"
                            },
                            {
                                "airport": "KLAX",
                                "icao": "EJA"
                            },
                            {
                                "airport": "KDEN",
                                "icao": "EJA"
                            },
                            {
                                "airport": "KPHX",
                                "icao": "EJA"
                            },
                            {
                                "airport": "KHOU",
                                "icao": "EJA"
                            },
                            {
                                "airport": "KIAH",
                                "icao": "EJA"
                            },
                            {
                                "airport": "KDAL",
                                "icao": "EJA"
                            }
                        ]
                    },
                    "initial_altitude": 24000,
                    "initial_controller": "CHI_81_CTR",
                    "initial_speed": 250,
                    "star": "LUCIT2",
                    "speed_restriction": 250,
                    "waypoints": "SOHOW HAAYQ/a24000 WUNTZ COOKS/a17000 DABOZ/a17000 USTIS/a15000 ROEPR/a11000-13000/ho WYDIK/a8000-11000 LUCIT/a4000 HTDOG/a4000/h034"
                },
                {
                    "airlines": {
                        "KGYY": [
                            {
                                "airport": "KSTL",
                                "icao": "EJA"
                            },
                            {
                                "airport": "KAUS",
                                "icao": "EJA"
                            },
                            {
                                "airport": "KDFW",
                                "icao": "EJA"
                            },
                            {
                                "airport": "KLAX",
                                "icao": "EJA"
                            },
                            {
                                "airport": "KDEN",
                                "icao": "EJA"
                            },
                            {
                                "airport": "KPHX",
                                "icao": "EJA"
                            },
                            {
                                "airport": "KHOU",
                                "icao": "EJA"
                            },
                            {
                                "airport": "KIAH",
                                "icao": "EJA"
                            },
                            {
                                "airport": "KDAL",
                                "icao": "EJA"
                            }
                        ]
                    },
                    "initial_altitude": 24000,
                    "initial_controller": "CHI_81_CTR",
                    "initial_speed": 250,
                    "star": "LUCIT2",
                    "speed_restriction": 250,
                    "waypoints": "MACES KKOPA/a24000 HLMIT/a12000 POSOC/a11000/ho GRIDZ/a8000-10000 LUCIT/a4000 HTDOG/a4000/h034"
                }]
            }
        },
        "control_positions": {
            "CHI_Z_APP": {
                "frequency": 119000,
                "full_name": "Chicago Approach",
                "scope_char": "Z",
                "sector_id": "1Z",
                "facility": "C90",
                "default_airport": "KORD"
            },
            "CHI_W_APP": {
                "frequency": 133625,
                "full_name": "Chicago Approach",
                "scope_char": "W",
                "facility": "C90",
                "sector_id": "1W"
            },
            "CHI_F_APP": {
                "frequency": 124350,
                "full_name": "Chicago Approach",
                "scope_char": "F",
                "facility": "C90",
                "sector_id": "1F"
            },
            "CHI_H_APP": {
                "frequency": 132175,
                "full_name": "Chicago Approach",
                "scope_char": "H",
                "facility": "C90",
                "sector_id": "1H"
            },
            "CHI_X_APP": {
                "frequency": 135075,
                "full_name": "Chicago Approach",
                "scope_char": "X",
                "facility": "C90",
                "sector_id": "1X"
            },
            "CHI_J_APP": {
                "frequency": 134625,
                "full_name": "Chicago Approach",
                "scope_char": "J",
                "facility": "C90",
                "sector_id": "1J"
            },
            "CHI_E_APP": {
                "frequency": 135025,
                "full_name": "Chicago Approach",
                "scope_char": "E",
                "facility": "C90",
                "sector_id": "1E"
            },
            "CHI_Y_APP": {
                "frequency": 135025,
                "full_name": "Chicago Approach",
                "scope_char": "Y",
                "facility": "C90",
                "sector_id": "1Y"
            },
            "CHI_S_APP": {
                "frequency": 128200,
                "full_name": "Chicago Approach",
                "scope_char": "S",
                "sector_id": "1S",
                "facility": "C90",
                "default_airport": "KMDW"
            },
            "CHI_P_APP": {
                "frequency": 119350,
                "full_name": "Chicago Approach",
                "scope_char": "P",
                "facility": "C90",
                "sector_id": "1P"
            },
            "CHI_L_APP": {
                "frequency": 133500,
                "full_name": "Chicago Approach",
                "scope_char": "L",
                "facility": "C90",
                "sector_id": "1L"
            },
            "CHI_U_APP": {
                "frequency": 127875,
                "full_name": "Chicago Approach",
                "scope_char": "U",
                "facility": "C90",
                "sector_id": "1U"
            },
            "CHI_B_DEP": {
                "frequency": 125000,
                "full_name": "Chicago Departure",
                "scope_char": "B",
                "facility": "C90",
                "sector_id": "1B"
            },
            "CHI_M_DEP": {
                "frequency": 126625,
                "full_name": "Chicago Departure",
                "scope_char": "M",
                "facility": "C90",
                "sector_id": "1M"
            },
>>>>>>> f049c453
            "CHI_G_DEP": {
                "frequency": 135275,
                "full_name": "Chicago Departure",
                "scope_char": "G",
                "facility": "C90",
                "sector_id": "1G"
            },
            "CHI_D_DEP": {
                "frequency": 134400,
                "full_name": "Chicago Departure",
                "scope_char": "D",
                "facility": "C90",
                "sector_id": "1D"
            },
            "CHI_A_APP": {
                "frequency": 120555,
                "full_name": "Chicago Approach",
                "scope_char": "A",
                "facility": "C90",
                "sector_id": "1A"
            },
            "CHI_81_CTR": {
                "frequency": 120350,
                "full_name": "Chicago Center",
                "facility": "ZAU",
                "facility_id": "C",
                "eram_facility": true,
                "scope_char": "C",
                "facility": "ZAU",
                "sector_id": "C81"
            },
            "ORD_S_TWR": {
                "frequency": 120750,
                "full_name": "O'Hare Tower",
                "scope_char": "T",
                "facility": "C90",
                "sector_id": "SLC"
            },
            "ORD_N_TWR": {
                "frequency": 126900,
                "full_name": "O'Hare Tower",
                "scope_char": "T",
                "facility": "C90",
                "sector_id": "NLC"
            },
            "ORD_C_TWR": {
                "frequency": 132700,
                "full_name": "O'Hare Tower",
                "scope_char": "T",
                "facility": "C90",
                "sector_id": "3LC"
            },
            "ORD_NN_TWR": {
                "frequency": 128150,
                "full_name": "O'Hare Tower",
                "scope_char": "T",
                "facility": "C90",
                "sector_id": "LCN"
            },
            "ORD_SS_TWR": {
                "frequency": 133000,
                "full_name": "O'Hare Tower",
                "scope_char": "T",
                "facility": "C90",
                "sector_id": "LCS"
            },
            "MDW_TWR": {
                "frequency": 135200,
                "full_name": "Midway Tower",
                "scope_char": "R",
                "facility": "C90",
                "sector_id": "MLC"
<<<<<<< HEAD
            },
            "PWK_TWR": {
                "frequency": 119900,
                "full_name": "Executive Tower",
                "scope_char": "6",
                "facility": "C90",
                "sector_id": "16"
            },
            "DPA_TWR": {
                "frequency": 120900,
                "full_name": "Dupage Tower",
                "scope_char": "7",
                "facility": "C90",
                "sector_id": "17"
            },
            "ARR_TWR": {
                "frequency": 120600,
                "full_name": "Aurora Tower",
                "scope_char": "8",
                "facility": "C90",
                "sector_id": "18"
            },
            "LOT_TWR": {
                "frequency": 134800,
                "full_name": "Lewis Tower",
                "scope_char": "5",
                "facility": "C90",
                "sector_id": "15"
            }
        },
        "default_scenario": "KORD West",
        "fixes": {
            "_ORD_4L": "N41.58.53.900,W87.54.50.027",
            "_ORD_4R": "N41.57.12.045,W87.53.57.782",
            "_ORD_9C": "N41.59.17.937,W87.55.53.348",
            "_ORD_9L": "N42.00.09.969,W87.55.35.511",
            "_ORD_9R": "N41.59.01.921,W87.55.53.600",
            "_ORD_10C": "N41.57.56.263,W87.55.53.332",
            "_ORD_10L": "N41.58.08.254,W87.55.53.588",
            "_ORD_10R": "N41.57.26.016,W87.55.40.085",
            "_ORD_22L": "N41.58.11.714,W87.52.46.927",
            "_ORD_22R": "N41.59.51.138,W87.53.46.839",
            "_ORD_27L": "N41.59.02.065,W87.53.24.304",
            "_ORD_27C": "N41.59.17.812,W87.53.24.599",
            "_ORD_27R": "N42.00.10.218,W87.53.56.741",
            "_ORD_28C": "N41.57.56.713,W87.53.30.593",
            "_ORD_28L": "N41.57.26.072,W87.54.00.995",
            "_ORD_28R": "N41.58.08.634,W87.53.01.307",
            "_MDW_4L": "N41.46.52.841,W87.45.40.347",
            "_MDW_4R": "N41.46.44.906,W87.45.33.546",
            "_MDW_13C": "N41.47.29.700,W87.45.39.682",
            "_MDW_13R": "N41.47.16.989,W87.45.31.618",
            "_MDW_13L": "N41.47.32.338,W87.45.28.571",
            "_MDW_22R": "N41.47.32.402,W87.44.50.226",
            "_MDW_22L": "N41.47.31.227,W87.44.34.807",
            "_MDW_31L": "N41.46.50.778,W87.44.54.776",
            "_MDW_31C": "N41.46.45.113,W87.44.37.099",
            "_MDW_31R": "N41.46.57.325,W87.44.39.376",
            "_PWK_16": "N042.07.23.353,W087.54.24.147",
            "KORD": "N41.58.33.910,W87.54.26.002",
            "ORD": "N41.58.33.910,W87.54.26.002",
            "KMDW": "N41.47.07.223,W87.45.05.876",
            "MDW": "N41.47.07.223,W87.45.05.876"
        },
        "name": "KORD",
        "primary_airport": "KORD",
        "scenarios": {
            "KORD West": {
=======
            },
            "PWK_TWR": {
                "frequency": 119900,
                "full_name": "Executive Tower",
                "scope_char": "6",
                "facility": "C90",
                "sector_id": "16"
            },
            "DPA_TWR": {
                "frequency": 120900,
                "full_name": "Dupage Tower",
                "scope_char": "7",
                "facility": "C90",
                "sector_id": "17"
            },
            "ARR_TWR": {
                "frequency": 120600,
                "full_name": "Aurora Tower",
                "scope_char": "8",
                "facility": "C90",
                "sector_id": "18"
            },
            "LOT_TWR": {
                "frequency": 134800,
                "full_name": "Lewis Tower",
                "scope_char": "5",
                "facility": "C90",
                "sector_id": "15"
            },
            "MKE_E_APP": {
                "frequency": 118000,
                "full_name": "Milwaukee approach",
                "scope_char": "1",
                "sector_id": "1E",
                "facility_id": "1",
                "facility": "MKE"
            },
            "RFD_E_APP": {
                "frequency": 121000,
                "full_name": "Rockford approach",
                "scope_char": "3",
                "sector_id": "3E",
                "facility_id": "3",
                "facility": "RFD"
            },
            "SBN_N_APP": {
                "frequency": 118550,
                "full_name": "Southbend approach",
                "scope_char": "2",
                "sector_id": "2N",
                "facility_id": "2",
                "facility": "SBN"
            },
            "GYY_TWR": {
                "frequency": 125600,
                "full_name": "Gary Tower",
                "scope_char": "G",
                "facility": "C90",
                "sector_id": "GT"
            }
        },
        "default_scenario": "KORD West",
        "fixes": {
            "_ORD_4L": "N41.58.53.900,W87.54.50.027",
            "_ORD_4R": "N41.57.12.045,W87.53.57.782",
            "_ORD_9C": "N41.59.17.937,W87.55.53.348",
            "_ORD_9L": "N42.00.09.969,W87.55.35.511",
            "_ORD_9R": "N41.59.01.921,W87.55.53.600",
            "_ORD_10C": "N41.57.56.263,W87.55.53.332",
            "_ORD_10L": "N41.58.08.254,W87.55.53.588",
            "_ORD_10R": "N41.57.26.016,W87.55.40.085",
            "_ORD_22L": "N41.58.11.714,W87.52.46.927",
            "_ORD_22R": "N41.59.51.138,W87.53.46.839",
            "_ORD_27L": "N41.59.02.065,W87.53.24.304",
            "_ORD_27C": "N41.59.17.812,W87.53.24.599",
            "_ORD_27R": "N42.00.10.218,W87.53.56.741",
            "_ORD_28C": "N41.57.56.713,W87.53.30.593",
            "_ORD_28L": "N41.57.26.072,W87.54.00.995",
            "_ORD_28R": "N41.58.08.634,W87.53.01.307",
            "_MDW_4L": "N41.46.52.841,W87.45.40.347",
            "_MDW_4R": "N41.46.44.906,W87.45.33.546",
            "_MDW_13C": "N41.47.29.700,W87.45.39.682",
            "_MDW_13R": "N41.47.16.989,W87.45.31.618",
            "_MDW_13L": "N41.47.32.338,W87.45.28.571",
            "_MDW_22R": "N41.47.32.402,W87.44.50.226",
            "_MDW_22L": "N41.47.31.227,W87.44.34.807",
            "_MDW_31L": "N41.46.50.778,W87.44.54.776",
            "_MDW_31C": "N41.46.45.113,W87.44.37.099",
            "_MDW_31R": "N41.46.57.325,W87.44.39.376",
            "_PWK_16": "N042.07.23.353,W087.54.24.147",
            "KORD": "N41.58.33.910,W87.54.26.002",
            "ORD": "N41.58.33.910,W87.54.26.002",
            "KMDW": "N41.47.07.223,W87.45.05.876",
            "MDW": "N41.47.07.223,W87.45.05.876"
        },
        "name": "KORD",
        "primary_airport": "KORD",
        "scenarios": {
            "KORD West": {
                "approach_airspace": [
                    "CHI_APPW"
                ],
                "arrival_runways": [
                    {
                        "airport": "KORD",
                        "runway": "28C"
                    },
                    {
                        "airport": "KORD",
                        "runway": "27C"
                    },
                    {
                        "airport": "KORD",
                        "runway": "27R"
                    }
                ],
                "arrivals": {
                    "BENKY6": {
                        "KORD": 10
                    },
                    "MADII7": {
                        "KORD": 5
                    },
                    "FYTTE7": {
                        "KORD": 10
                    },
                    "WATSN4": {
                        "KORD": 10
                    },
                    "WYNDE2": {
                        "KORD": 10
                    },
                    "TRTLL6": {
                        "KORD": 10
                    },
                    "VEECK5": {
                        "KORD": 10
                    }
                },
                "solo_controller": "CHI_Z_APP",
                "multi_controllers": {
                    "default" : {
                        "CHI_Z_APP": {"primary": true, "arrivals": ["WATSN4"]},
                        "CHI_B_DEP": {"departures": ["KORD/ORD8.E"], "backup": "CHI_Z_APP"},
                        "CHI_F_APP": {"backup": "CHI_Z_APP"},
                        "CHI_W_APP": {"backup": "CHI_Z_APP"},
                        "CHI_H_APP": {"backup": "CHI_W_APP"},
                        "CHI_D_DEP": {"departures": ["KORD/ORD8.N"],"backup": "CHI_B_DEP"},
                        "CHI_A_APP": {"backup": "CHI_S_APP"},
                        "CHI_M_DEP": {"departures": ["KORD/ORD8.S"], "backup": "CHI_B_DEP"},
                        "CHI_G_DEP": {"departures": ["KORD/ORD8.W"],"backup": "CHI_M_DEP"},
                        "CHI_X_APP": {"backup": "CHI_Z_APP", "arrivals": ["BENKY6", "TRTLL6"]},
                        "CHI_E_APP": {"backup": "CHI_X_APP", "arrivals": ["VEECK5"]},
                        "CHI_J_APP": {"backup": "CHI_Y_APP", "arrivals": ["WYNDE2"]},
                        "CHI_Y_APP": {"backup": "CHI_X_APP", "arrivals": ["FYTTE7", "MADII7"]},
                        "CHI_S_APP": {"backup": "CHI_B_DEP"},
                        "CHI_U_APP": {"backup": "CHI_S_APP"},
                        "CHI_P_APP": {"backup": "CHI_S_APP"},
                        "CHI_L_APP": {"backup": "CHI_P_APP"}
                    }
                },
                "controllers": [
                    "CHI_81_CTR",
                    "ORD_S_TWR",
                    "MDW_TWR"
                ],
                "default_maps": [ "C90 MAIN" ],
                "departure_airspace": [
                    "CHI_APPW"
                ],
                "departure_runways": [
                    {
                        "airport": "KORD",
                        "rate": 10,
                        "runway": "27L",
                        "category": "North"
                    },
                    {
                        "airport": "KORD",
                        "rate": 10,
                        "runway": "27L",
                        "category": "Northeast"
                    },
                    {
                        "airport": "KORD",
                        "rate": 15,
                        "runway": "28R",
                        "category": "West"
                    },
                    {
                        "airport": "KORD",
                        "rate": 5,
                        "runway": "28R",
                        "category": "Southwest"
                    },
                    {
                        "airport": "KORD",
                        "rate": 10,
                        "runway": "22L",
                        "category": "South"
                    },
                    {
                        "airport": "KORD",
                        "rate": 10,
                        "runway": "22L",
                        "category": "East"
                    }
                ],
                "wind": {
                    "direction": 280,
                    "gust": 15,
                    "speed": 7
                }
            },
            "KORD West KMDW 31C": {
                "approach_airspace": [
                    "CHI_APPW"
                ],
                "arrival_runways": [
                    {
                        "airport": "KORD",
                        "runway": "28C"
                    },
                    {
                        "airport": "KORD",
                        "runway": "27C"
                    },
                    {
                        "airport": "KORD",
                        "runway": "27R"
                    },
                    {
                        "airport": "KMDW",
                        "runway": "31C"
                    }
                ],
                "arrivals": {
                    "BENKY6": {
                        "KORD": 10
                    },
                    "MADII7": {
                        "KORD": 5
                    },
                    "FYTTE7": {
                        "KORD": 10
                    },
                    "WATSN4": {
                        "KORD": 10
                    },
                    "WYNDE2": {
                        "KORD": 10
                    },
                    "ENDEE6": {
                        "KMDW": 10
                    },
                    "FISSK6/PANGG5": {
                        "KMDW": 10
                    },
                    "TRTLL6": {
                        "KORD": 10
                    },
                    "VEECK5": {
                        "KORD": 10
                    }
                },
                "solo_controller": "CHI_Z_APP",
                "multi_controllers": {
                    "default" : {
                        "CHI_Z_APP": {"primary": true, "arrivals": ["WATSN4"]},
                        "CHI_B_DEP": {"departures": ["KORD/ORD8.E"], "backup": "CHI_Z_APP"},
                        "CHI_F_APP": {"backup": "CHI_Z_APP"},
                        "CHI_W_APP": {"backup": "CHI_Z_APP"},
                        "CHI_H_APP": {"backup": "CHI_W_APP"},
                        "CHI_D_DEP": {"departures": ["KORD/ORD8.N"],"backup": "CHI_B_DEP"},
                        "CHI_A_APP": {"backup": "CHI_S_APP"},
                        "CHI_M_DEP": {"departures": ["KORD/ORD8.S"], "backup": "CHI_B_DEP"},
                        "CHI_G_DEP": {"departures": ["KORD/ORD8.W"],"backup": "CHI_M_DEP"},
                        "CHI_X_APP": {"backup": "CHI_Z_APP", "arrivals": ["BENKY6", "TRTLL6"]},
                        "CHI_E_APP": {"backup": "CHI_X_APP", "arrivals": ["VEECK5"]},
                        "CHI_J_APP": {"backup": "CHI_Y_APP", "arrivals": ["WYNDE2"]},
                        "CHI_Y_APP": {"backup": "CHI_X_APP", "arrivals": ["FYTTE7", "MADII7"]},
                        "CHI_S_APP": {"backup": "CHI_B_DEP", "departures": ["KMDW"]},
                        "CHI_U_APP": {"backup": "CHI_S_APP", "arrivals": ["FISSK6/PANGG5"]},
                        "CHI_P_APP": {"backup": "CHI_S_APP", "arrivals": ["ENDEE6"]},
                        "CHI_L_APP": {"backup": "CHI_P_APP"}
                    }
                },
                "controllers": [
                    "CHI_81_CTR",
                    "ORD_S_TWR",
                    "MDW_TWR"
                ],
                "default_maps": [ "C90 MAIN" ],
                "departure_airspace": [
                    "CHI_APPW"
                ],
                "departure_runways": [
                    {
                        "airport": "KORD",
                        "rate": 10,
                        "runway": "27L",
                        "category": "North"
                    },
                    {
                        "airport": "KORD",
                        "rate": 10,
                        "runway": "27L",
                        "category": "Northeast"
                    },
                    {
                        "airport": "KORD",
                        "rate": 15,
                        "runway": "28R",
                        "category": "West"
                    },
                    {
                        "airport": "KORD",
                        "rate": 5,
                        "runway": "28R",
                        "category": "Southwest"
                    },
                    {
                        "airport": "KORD",
                        "rate": 10,
                        "runway": "22L",
                        "category": "South"
                    },
                    {
                        "airport": "KORD",
                        "rate": 10,
                        "runway": "22L",
                        "category": "East"
                    },
                    {
                        "airport": "KMDW",
                        "rate": 35,
                        "runway":  "31C"
                    }
                ],
                "wind": {
                    "direction": 310,
                    "gust": 15,
                    "speed": 7
                }
            },
            "KORD West KMDW 31C KPWK 16": {
                "approach_airspace": [
                    "CHI_APPW"
                ],
                "arrival_runways": [
                    {
                        "airport": "KORD",
                        "runway": "28C"
                    },
                    {
                        "airport": "KORD",
                        "runway": "27C"
                    },
                    {
                        "airport": "KORD",
                        "runway": "27R"
                    },
                    {
                        "airport": "KMDW",
                        "runway": "31C"
                    },
                    {
                        "airport": "KPWK",
                        "runway": "16"
                    }
                ],
                "arrivals": {
                    "BENKY6": {
                        "KORD": 10
                    },
                    "MADII7": {
                        "KORD": 5
                    },
                    "FYTTE7": {
                        "KORD": 10
                    },
                    "WATSN4": {
                        "KORD": 10
                    },
                    "WYNDE2": {
                        "KORD": 10
                    },
                    "ENDEE6": {
                        "KMDW": 10
                    },
                    "FISSK6/PANGG5": {
                        "KMDW": 10
                    },
                    "FIYER": {
                        "KPWK": 3
                    },
                    "KRENA": {
                        "KPWK": 3
                    },
                    "PLANO": {
                        "KPWK": 3
                    },
                    "TRTLL6": {
                        "KORD": 10
                    },
                    "VEECK5": {
                        "KORD": 10
                    }
                },
                "solo_controller": "CHI_Z_APP",
                "multi_controllers": {
                    "default" : {
                        "CHI_Z_APP": {"primary": true, "arrivals": ["WATSN4"]},
                        "CHI_B_DEP": {"departures": ["KORD/ORD8.E"], "backup": "CHI_Z_APP"},
                        "CHI_F_APP": {"backup": "CHI_Z_APP"},
                        "CHI_W_APP": {"backup": "CHI_Z_APP"},
                        "CHI_H_APP": {"backup": "CHI_W_APP"},
                        "CHI_D_DEP": {"departures": ["KPWK","KORD/ORD8.N"], "backup": "CHI_B_DEP"},
                        "CHI_A_APP": {"backup": "CHI_S_APP", "arrivals": ["FIYER", "KRENA"]},
                        "CHI_M_DEP": {"departures": ["KORD/ORD8.S"], "backup": "CHI_B_DEP"},
                        "CHI_G_DEP": {"departures": ["KORD/ORD8.W"],"backup": "CHI_M_DEP"},
                        "CHI_X_APP": {"backup": "CHI_Z_APP", "arrivals": ["BENKY6", "TRTLL6"]},
                        "CHI_E_APP": {"backup": "CHI_X_APP", "arrivals": ["VEECK5"]},
                        "CHI_J_APP": {"backup": "CHI_Y_APP", "arrivals": ["WYNDE2"]},
                        "CHI_Y_APP": {"backup": "CHI_X_APP", "arrivals": ["FYTTE7", "MADII7"]},
                        "CHI_S_APP": {"backup": "CHI_B_DEP", "departures": ["KMDW"]},
                        "CHI_U_APP": {"backup": "CHI_S_APP", "arrivals": ["FISSK6/PANGG5"]},
                        "CHI_P_APP": {"backup": "CHI_S_APP", "arrivals": ["ENDEE6"]},
                        "CHI_L_APP": {"backup": "CHI_P_APP", "arrivals": ["PLANO"]}
                    }
                },
                "controllers": [
                    "CHI_81_CTR",
                    "ORD_S_TWR",
                    "MDW_TWR",
                    "PWK_TWR"
                ],
                "default_maps": [ "C90 MAIN" ],
                "departure_airspace": [
                    "CHI_APPW"
                ],
                "departure_runways": [
                    {
                        "airport": "KORD",
                        "rate": 10,
                        "runway": "27L",
                        "category": "North"
                    },
                    {
                        "airport": "KORD",
                        "rate": 10,
                        "runway": "27L",
                        "category": "Northeast"
                    },
                    {
                        "airport": "KORD",
                        "rate": 15,
                        "runway": "28R",
                        "category": "West"
                    },
                    {
                        "airport": "KORD",
                        "rate": 5,
                        "runway": "28R",
                        "category": "Southwest"
                    },
                    {
                        "airport": "KORD",
                        "rate": 10,
                        "runway": "22L",
                        "category": "South"
                    },
                    {
                        "airport": "KORD",
                        "rate": 10,
                        "runway": "22L",
                        "category": "East"
                    },
                    {
                        "airport": "KMDW",
                        "rate": 35,
                        "runway":  "31C"
                    },
                    {
                        "airport": "KPWK",
                        "rate": 2,
                        "runway": "16",
                        "category": "East"
                    },
                    {
                        "airport": "KPWK",
                        "rate": 2,
                        "runway": "16",
                        "category": "West"
                    },
                    {
                        "airport": "KPWK",
                        "rate": 2,
                        "runway": "16",
                        "category": "North"
                    },
                    {
                        "airport": "KPWK",
                        "rate": 2,
                        "runway": "16",
                        "category": "South"
                    }
                ],
                "wind": {
                    "direction": 310,
                    "gust": 15,
                    "speed": 7
                }
            },
            "KORD West KMDW 31C + Satellites": {
                "approach_airspace": [
                    "CHI_APPW"
                ],
                "arrival_runways": [
                    {
                        "airport": "KORD",
                        "runway": "28C"
                    },
                    {
                        "airport": "KORD",
                        "runway": "27C"
                    },
                    {
                        "airport": "KORD",
                        "runway": "27R"
                    },
                    {
                        "airport": "KMDW",
                        "runway": "31C"
                    },
                    {
                        "airport": "KPWK",
                        "runway": "16"
                    },
                    {
                        "airport": "KARR",
                        "runway": "27"
                    },
                    {
                        "airport": "KLOT",
                        "runway": "27"
                    },
                    {
                        "airport": "KDPA",
                        "runway": "20L"
                    },
                    {
                        "airport": "KGYY",
                        "runway": "30"
                    }
                ],
                "arrivals": {
                    "BENKY6": {
                        "KORD": 10
                    },
                    "MADII7": {
                        "KORD": 5
                    },
                    "FYTTE7": {
                        "KORD": 10
                    },
                    "WATSN4": {
                        "KORD": 10
                    },
                    "WYNDE2": {
                        "KORD": 10
                    },
                    "ENDEE6": {
                        "KMDW": 10
                    },
                    "FISSK6/PANGG5": {
                        "KMDW": 10
                    },
                    "FIYER": {
                        "KPWK": 3,
                        "KDPA": 3,
                        "KGYY": 3,
                        "KARR": 3,
                        "KLOT": 3
                    },
                    "KRENA": {
                        "KPWK": 3
                    },
                    "PLANO": {
                        "KPWK": 3,
                        "KDPA": 3,
                        "KGYY": 3,
                        "KARR": 3,
                        "KLOT": 3
                    },
                    "MOTIF": {
                        "KLOT": 3
                    },
                    "TRTLL6": {
                        "KORD": 10
                    },
                    "VEECK5": {
                        "KORD": 10
                    },
                    "LUCIT2": {
                        "KGYY": 3
                    },
                    "GSH9": {
                        "KGYY": 3
                    }
                },
                "solo_controller": "CHI_Z_APP",
                "multi_controllers": {
                    "default" : {
                        "CHI_Z_APP": {"primary": true, "arrivals": ["WATSN4"]},
                        "CHI_B_DEP": {"departures": ["KORD/ORD8.E"], "backup": "CHI_Z_APP"},
                        "CHI_F_APP": {"backup": "CHI_Z_APP"},
                        "CHI_W_APP": {"backup": "CHI_Z_APP"},
                        "CHI_H_APP": {"backup": "CHI_W_APP"},
                        "CHI_D_DEP": {"departures": ["KPWK","KORD/ORD8.N"], "backup": "CHI_B_DEP"},
                        "CHI_A_APP": {"backup": "CHI_S_APP", "arrivals": ["FIYER", "KRENA"]},
                        "CHI_M_DEP": {"departures": ["KORD/ORD8.S"], "backup": "CHI_B_DEP"},
                        "CHI_G_DEP": {"departures": ["KORD/ORD8.W"],"backup": "CHI_M_DEP"},
                        "CHI_X_APP": {"backup": "CHI_Z_APP", "arrivals": ["BENKY6", "TRTLL6"]},
                        "CHI_E_APP": {"backup": "CHI_X_APP", "arrivals": ["VEECK5"]},
                        "CHI_J_APP": {"backup": "CHI_Y_APP", "arrivals": ["WYNDE2"]},
                        "CHI_Y_APP": {"backup": "CHI_X_APP", "arrivals": ["FYTTE7", "MADII7"]},
                        "CHI_S_APP": {"backup": "CHI_B_DEP", "departures": ["KMDW"]},
                        "CHI_U_APP": {"backup": "CHI_S_APP", "arrivals": ["FISSK6/PANGG5","GSH9","LUCIT2"],"departures": ["KGYY"]},
                        "CHI_P_APP": {"departures": ["KLOT"], "backup": "CHI_S_APP", "arrivals": ["ENDEE6", "MOTIF"]},
                        "CHI_L_APP": {"departures": ["KDPA", "KARR"], "backup": "CHI_P_APP", "arrivals": ["PLANO"]}
                    }
                },
                "controllers": [
                    "CHI_81_CTR",
                    "ORD_S_TWR",
                    "MDW_TWR",
                    "PWK_TWR",
                    "DPA_TWR",
                    "LOT_TWR",
                    "ARR_TWR"
                ],
                "default_maps": [ "C90 MAIN" ],
                "departure_airspace": [
                    "CHI_APPW"
                ],
                "departure_runways": [
                    {
                        "airport": "KORD",
                        "rate": 10,
                        "runway": "27L",
                        "category": "North"
                    },
                    {
                        "airport": "KORD",
                        "rate": 10,
                        "runway": "27L",
                        "category": "Northeast"
                    },
                    {
                        "airport": "KORD",
                        "rate": 15,
                        "runway": "28R",
                        "category": "West"
                    },
                    {
                        "airport": "KORD",
                        "rate": 5,
                        "runway": "28R",
                        "category": "Southwest"
                    },
                    {
                        "airport": "KORD",
                        "rate": 10,
                        "runway": "22L",
                        "category": "South"
                    },
                    {
                        "airport": "KORD",
                        "rate": 10,
                        "runway": "22L",
                        "category": "East"
                    },
                    {
                        "airport": "KMDW",
                        "rate": 35,
                        "runway":  "31C"
                    },
                    {
                        "airport": "KPWK",
                        "rate": 2,
                        "runway": "16",
                        "category": "East"
                    },
                    {
                        "airport": "KPWK",
                        "rate": 2,
                        "runway": "16",
                        "category": "West"
                    },
                    {
                        "airport": "KPWK",
                        "rate": 2,
                        "runway": "16",
                        "category": "North"
                    },
                    {
                        "airport": "KPWK",
                        "rate": 2,
                        "runway": "16",
                        "category": "South"
                    },
                    {
                        "airport": "KARR",
                        "rate": 2,
                        "runway": "27",
                        "category": "South"
                    },
                    {
                        "airport": "KARR",
                        "rate": 2,
                        "runway": "27",
                        "category": "West"
                    },
                    {
                        "airport": "KLOT",
                        "rate": 2,
                        "runway": "27",
                        "category": "South"
                    },
                    {
                        "airport": "KLOT",
                        "rate": 2,
                        "runway": "27",
                        "category": "West"
                    },
                    {
                        "airport": "KDPA",
                        "rate": 2,
                        "runway": "20R",
                        "category": "South"
                    },
                    {
                        "airport": "KDPA",
                        "rate": 2,
                        "runway": "20R",
                        "category": "West"
                    },
                    {
                        "airport": "KGYY",
                        "rate": 2,
                        "runway": "30",
                        "category": "South"
                    },
                    {
                        "airport": "KGYY",
                        "rate": 2,
                        "runway": "30",
                        "category": "West"
                    }
                ],
                "wind": {
                    "direction": 270,
                    "gust": 15,
                    "speed": 7
                }
            },
            "KORD West KMDW 22L + Satellites": {
                "approach_airspace": [
                    "CHI_APPW"
                ],
                "arrival_runways": [
                    {
                        "airport": "KORD",
                        "runway": "28C"
                    },
                    {
                        "airport": "KORD",
                        "runway": "27C"
                    },
                    {
                        "airport": "KORD",
                        "runway": "27R"
                    },
                    {
                        "airport": "KMDW",
                        "runway": "22L"
                    },
                    {
                        "airport": "KPWK",
                        "runway": "16"
                    },
                    {
                        "airport": "KARR",
                        "runway": "27"
                    },
                    {
                        "airport": "KLOT",
                        "runway": "27"
                    },
                    {
                        "airport": "KDPA",
                        "runway": "20L"
                    },
                    {
                        "airport": "KGYY",
                        "runway": "12"
                    }
                ],
                "arrivals": {
                    "BENKY6": {
                        "KORD": 10
                    },
                    "MADII7": {
                        "KORD": 5
                    },
                    "FYTTE7": {
                        "KORD": 10
                    },
                    "WATSN4": {
                        "KORD": 10
                    },
                    "WYNDE2": {
                        "KORD": 10
                    },
                    "ENDEE6": {
                        "KMDW": 10
                    },
                    "FISSK6/PANGG5": {
                        "KMDW": 10
                    },
                    "FIYER": {
                        "KPWK": 3,
                        "KDPA": 3,
                        "KGYY": 3,
                        "KARR": 3,
                        "KLOT": 3
                    },
                    "KRENA": {
                        "KPWK": 3,
                        "KDPA": 3,
                        "KGYY": 3,
                        "KARR": 3,
                        "KLOT": 3
                    },
                    "PLANO": {
                        "KPWK": 3,
                        "KDPA": 3,
                        "KGYY": 3,
                        "KARR": 3,
                        "KLOT": 3
                    },
                    "MOTIF": {
                        "KPWK": 3,
                        "KDPA": 3,
                        "KGYY": 3,
                        "KARR": 3,
                        "KLOT": 3
                    },
                    "TRTLL6": {
                        "KORD": 10
                    },
                    "VEECK5": {
                        "KORD": 10
                    },
                    "LUCIT2": {
                        "KGYY": 3
                    },
                    "GSH9": {
                        "KGYY": 3
                    }
                },
                "solo_controller": "CHI_Z_APP",
                "multi_controllers": {
                    "default" : {
                        "CHI_Z_APP": {"primary": true, "arrivals": ["WATSN4"]},
                        "CHI_B_DEP": {"departures": ["KORD/ORD8.E"], "backup": "CHI_Z_APP"},
                        "CHI_F_APP": {"backup": "CHI_Z_APP"},
                        "CHI_W_APP": {"backup": "CHI_Z_APP"},
                        "CHI_H_APP": {"backup": "CHI_W_APP"},
                        "CHI_D_DEP": {"departures": ["KPWK","KORD/ORD8.N"], "backup": "CHI_B_DEP"},
                        "CHI_A_APP": {"backup": "CHI_S_APP", "arrivals": ["FIYER", "KRENA"]},
                        "CHI_M_DEP": {"departures": ["KORD/ORD8.S"], "backup": "CHI_B_DEP"},
                        "CHI_G_DEP": {"departures": ["KORD/ORD8.W"],"backup": "CHI_M_DEP"},
                        "CHI_X_APP": {"backup": "CHI_Z_APP", "arrivals": ["BENKY6", "TRTLL6"]},
                        "CHI_E_APP": {"backup": "CHI_X_APP", "arrivals": ["VEECK5"]},
                        "CHI_J_APP": {"backup": "CHI_Y_APP", "arrivals": ["WYNDE2"]},
                        "CHI_Y_APP": {"backup": "CHI_X_APP", "arrivals": ["FYTTE7", "MADII7"]},
                        "CHI_S_APP": {"backup": "CHI_B_DEP", "departures": ["KMDW"]},
                        "CHI_U_APP": {"backup": "CHI_S_APP", "departures": ["KGYY"], "arrivals": ["FISSK6/PANGG5","LUCIT2","GSH9"]},
                        "CHI_P_APP": {"departures": ["KLOT"], "backup": "CHI_S_APP", "arrivals": ["ENDEE6", "MOTIF"]},
                        "CHI_L_APP": {"departures": ["KDPA", "KARR"], "backup": "CHI_P_APP", "arrivals": ["PLANO"]}
                    }
                },
                "controllers": [
                    "CHI_81_CTR",
                    "ORD_S_TWR",
                    "MDW_TWR",
                    "PWK_TWR",
                    "DPA_TWR",
                    "LOT_TWR",
                    "ARR_TWR"
                ],
                "default_maps": [ "C90 MAIN" ],
                "departure_airspace": [
                    "CHI_APPW"
                ],
                "departure_runways": [
                    {
                        "airport": "KORD",
                        "rate": 10,
                        "runway": "27L",
                        "category": "North"
                    },
                    {
                        "airport": "KORD",
                        "rate": 10,
                        "runway": "27L",
                        "category": "Northeast"
                    },
                    {
                        "airport": "KORD",
                        "rate": 15,
                        "runway": "28R",
                        "category": "West"
                    },
                    {
                        "airport": "KORD",
                        "rate": 5,
                        "runway": "28R",
                        "category": "Southwest"
                    },
                    {
                        "airport": "KORD",
                        "rate": 10,
                        "runway": "22L",
                        "category": "South"
                    },
                    {
                        "airport": "KORD",
                        "rate": 10,
                        "runway": "22L",
                        "category": "East"
                    },
                    {
                        "airport": "KMDW",
                        "rate": 35,
                        "runway":  "22L"
                    },
                    {
                        "airport": "KPWK",
                        "rate": 2,
                        "runway": "16",
                        "category": "East"
                    },
                    {
                        "airport": "KPWK",
                        "rate": 2,
                        "runway": "16",
                        "category": "West"
                    },
                    {
                        "airport": "KPWK",
                        "rate": 2,
                        "runway": "16",
                        "category": "North"
                    },
                    {
                        "airport": "KPWK",
                        "rate": 2,
                        "runway": "16",
                        "category": "South"
                    },
                    {
                        "airport": "KARR",
                        "rate": 2,
                        "runway": "27",
                        "category": "South"
                    },
                    {
                        "airport": "KARR",
                        "rate": 2,
                        "runway": "27",
                        "category": "West"
                    },
                    {
                        "airport": "KLOT",
                        "rate": 2,
                        "runway": "27",
                        "category": "South"
                    },
                    {
                        "airport": "KLOT",
                        "rate": 2,
                        "runway": "27",
                        "category": "West"
                    },
                    {
                        "airport": "KDPA",
                        "rate": 2,
                        "runway": "20R",
                        "category": "South"
                    },
                    {
                        "airport": "KDPA",
                        "rate": 2,
                        "runway": "20R",
                        "category": "West"
                    },
                                        {
                        "airport": "KDPA",
                        "rate": 2,
                        "runway": "20R",
                        "category": "South"
                    },
                    {
                        "airport": "KDPA",
                        "rate": 2,
                        "runway": "20R",
                        "category": "West"
                    },
                    {
                        "airport": "KGYY",
                        "rate": 2,
                        "runway": "30",
                        "category": "South"
                    },
                    {
                        "airport": "KGYY",
                        "rate": 2,
                        "runway": "30",
                        "category": "West"
                    }
                ],
                "wind": {
                    "direction": 270,
                    "gust": 15,
                    "speed": 7
                }
            },
            "KORD West KPWK 16": {
                "approach_airspace": [
                    "CHI_APPW"
                ],
                "arrival_runways": [
                    {
                        "airport": "KORD",
                        "runway": "28C"
                    },
                    {
                        "airport": "KORD",
                        "runway": "27C"
                    },
                    {
                        "airport": "KORD",
                        "runway": "27R"
                    },
                    {
                        "airport": "KPWK",
                        "runway": "16"
                    }
                ],
                "arrivals": {
                    "BENKY6": {
                        "KORD": 10
                    },
                    "MADII7": {
                        "KORD": 5
                    },
                    "FYTTE7": {
                        "KORD": 10
                    },
                    "WATSN4": {
                        "KORD": 10
                    },
                    "WYNDE2": {
                        "KORD": 10
                    },
                    "FIYER": {
                        "KPWK": 3
                    },
                    "KRENA": {
                        "KPWK": 3
                    },
                    "PLANO": {
                        "KPWK": 3
                    },
                    "TRTLL6": {
                        "KORD": 10
                    },
                    "VEECK5": {
                        "KORD": 10
                    }
                },
                "solo_controller": "CHI_Z_APP",
                "multi_controllers": {
                    "default" : {
                        "CHI_Z_APP": {"primary": true, "arrivals": ["WATSN4"]},
                        "CHI_B_DEP": {"departures": ["KORD/ORD8.E"], "backup": "CHI_Z_APP"},
                        "CHI_F_APP": {"backup": "CHI_Z_APP"},
                        "CHI_W_APP": {"backup": "CHI_Z_APP"},
                        "CHI_H_APP": {"backup": "CHI_W_APP"},
                        "CHI_D_DEP": {"departures": ["KPWK","KORD/ORD8.N"], "backup": "CHI_B_DEP"},
                        "CHI_A_APP": {"backup": "CHI_S_APP", "arrivals": ["FIYER", "KRENA"]},
                        "CHI_M_DEP": {"departures": ["KORD/ORD8.S"], "backup": "CHI_B_DEP"},
                        "CHI_G_DEP": {"departures": ["KORD/ORD8.W"],"backup": "CHI_M_DEP"},
                        "CHI_X_APP": {"backup": "CHI_Z_APP", "arrivals": ["BENKY6", "TRTLL6"]},
                        "CHI_E_APP": {"backup": "CHI_X_APP", "arrivals": ["VEECK5"]},
                        "CHI_J_APP": {"backup": "CHI_Y_APP", "arrivals": ["WYNDE2"]},
                        "CHI_Y_APP": {"backup": "CHI_X_APP", "arrivals": ["FYTTE7", "MADII7"]},
                        "CHI_S_APP": {"backup": "CHI_B_DEP"},
                        "CHI_U_APP": {"backup": "CHI_S_APP"},
                        "CHI_P_APP": {"backup": "CHI_S_APP"},
                        "CHI_L_APP": {"backup": "CHI_P_APP", "arrivals": ["PLANO"]}
                    }
                },
                "controllers": [
                    "CHI_81_CTR",
                    "ORD_S_TWR",
                    "MDW_TWR",
                    "PWK_TWR"
                ],
                "default_maps": [ "C90 MAIN" ],
                "departure_airspace": [
                    "CHI_APPW"
                ],
                "departure_runways": [
                    {
                        "airport": "KORD",
                        "rate": 10,
                        "runway": "27L",
                        "category": "North"
                    },
                    {
                        "airport": "KORD",
                        "rate": 10,
                        "runway": "27L",
                        "category": "Northeast"
                    },
                    {
                        "airport": "KORD",
                        "rate": 15,
                        "runway": "28R",
                        "category": "West"
                    },
                    {
                        "airport": "KORD",
                        "rate": 5,
                        "runway": "28R",
                        "category": "Southwest"
                    },
                    {
                        "airport": "KORD",
                        "rate": 10,
                        "runway": "22L",
                        "category": "South"
                    },
                    {
                        "airport": "KORD",
                        "rate": 10,
                        "runway": "22L",
                        "category": "East"
                    },
                    {
                        "airport": "KPWK",
                        "rate": 2,
                        "runway": "16",
                        "category": "East"
                    },
                    {
                        "airport": "KPWK",
                        "rate": 2,
                        "runway": "16",
                        "category": "West"
                    },
                    {
                        "airport": "KPWK",
                        "rate": 2,
                        "runway": "16",
                        "category": "North"
                    },
                    {
                        "airport": "KPWK",
                        "rate": 2,
                        "runway": "16",
                        "category": "South"
                    }
                ],
                "wind": {
                    "direction": 280,
                    "gust": 15,
                    "speed": 7
                }
            },
            "KORD West KMDW 22L": {
>>>>>>> f049c453
                "approach_airspace": [
                    "CHI_APPW"
                ],
                "arrival_runways": [
                    {
                        "airport": "KORD",
                        "runway": "28C"
                    },
                    {
                        "airport": "KORD",
                        "runway": "27C"
                    },
                    {
                        "airport": "KORD",
                        "runway": "27R"
                    },
                    {
                        "airport": "KMDW",
                        "runway": "22L"
                    }
                ],
                "arrivals": {
                    "BENKY6": {
                        "KORD": 10
                    },
                    "MADII7": {
                        "KORD": 5
                    },
                    "FYTTE7": {
                        "KORD": 10
                    },
                    "WATSN4": {
                        "KORD": 10
                    },
                    "WYNDE2": {
                        "KORD": 10
                    },
                    "ENDEE6": {
                        "KMDW": 10
                    },
                    "FISSK6/PANGG5": {
                        "KMDW": 10
                    },
                    "TRTLL6": {
                        "KORD": 10
                    },
                    "VEECK5": {
                        "KORD": 10
                    }
                },
                "solo_controller": "CHI_Z_APP",
                "multi_controllers": {
                    "default" : {
                        "CHI_Z_APP": {"primary": true, "arrivals": ["WATSN4"]},
                        "CHI_B_DEP": {"departures": ["KORD/ORD8.E"], "backup": "CHI_Z_APP"},
                        "CHI_F_APP": {"backup": "CHI_Z_APP"},
                        "CHI_W_APP": {"backup": "CHI_Z_APP"},
                        "CHI_H_APP": {"backup": "CHI_W_APP"},
                        "CHI_D_DEP": {"departures": ["KORD/ORD8.N"], "backup": "CHI_B_DEP"},
                        "CHI_A_APP": {"backup": "CHI_S_APP"},
                        "CHI_M_DEP": {"departures": ["KORD/ORD8.S"], "backup": "CHI_B_DEP"},
                        "CHI_G_DEP": {"departures": ["KORD/ORD8.W"],"backup": "CHI_M_DEP"},
                        "CHI_X_APP": {"backup": "CHI_Z_APP", "arrivals": ["BENKY6", "TRTLL6"]},
                        "CHI_E_APP": {"backup": "CHI_X_APP", "arrivals": ["VEECK5"]},
                        "CHI_J_APP": {"backup": "CHI_Y_APP", "arrivals": ["WYNDE2"]},
                        "CHI_Y_APP": {"backup": "CHI_X_APP", "arrivals": ["FYTTE7", "MADII7"]},
                        "CHI_S_APP": {"backup": "CHI_B_DEP", "departures": ["KMDW"]},
                        "CHI_U_APP": {"backup": "CHI_S_APP", "arrivals": ["FISSK6/PANGG5"]},
                        "CHI_P_APP": {"backup": "CHI_S_APP", "arrivals": ["ENDEE6"]},
                        "CHI_L_APP": {"backup": "CHI_P_APP"}
                    }
                },
                "controllers": [
                    "CHI_81_CTR",
                    "ORD_S_TWR",
                    "MDW_TWR"
                ],
                "default_maps": [ "C90 MAIN" ],
                "departure_airspace": [
                    "CHI_APPW"
                ],
                "departure_runways": [
                    {
                        "airport": "KORD",
                        "rate": 10,
                        "runway": "27L",
                        "category": "North"
                    },
                    {
                        "airport": "KORD",
                        "rate": 10,
                        "runway": "27L",
                        "category": "Northeast"
                    },
                    {
                        "airport": "KORD",
                        "rate": 15,
                        "runway": "28R",
                        "category": "West"
                    },
                    {
                        "airport": "KORD",
                        "rate": 5,
                        "runway": "28R",
                        "category": "Southwest"
                    },
                    {
                        "airport": "KORD",
                        "rate": 10,
                        "runway": "22L",
                        "category": "South"
                    },
                    {
                        "airport": "KORD",
                        "rate": 10,
                        "runway": "22L",
                        "category": "East"
                    },
                    {
                        "airport": "KMDW",
                        "rate": 35,
                        "runway":  "22L"
                    }
                ],
                "wind": {
                    "direction": 250,
                    "gust": 15,
                    "speed": 7
                }
            },

            "KORD 4's A Pair": {
                "approach_airspace": [
                    "CHI_APPW"
                ],
                "arrival_runways": [
                    {
                        "airport": "KORD",
                        "runway": "4R"
                    }
                ],
                "arrivals": {
                    "BENKY6": {
                        "KORD": 10
                    },
                    "MADII7": {
                        "KORD": 5
                    },
                    "FYTTE7": {
                        "KORD": 10
                    },
                    "WYNDE2": {
                        "KORD": 10
                    },
                    "TRTLL6": {
                        "KORD": 10
                    },
                    "VEECK5": {
                        "KORD": 10
                    }
                },
                "solo_controller": "CHI_Z_APP",
                "multi_controllers": {
                    "default" : {
                        "CHI_Z_APP": {"primary": true, "arrivals": ["BENKY6", "TRTLL6"]},
                        "CHI_B_DEP": {"departures": ["KORD/ORD8.E"], "backup": "CHI_Z_APP"},
                        "CHI_F_APP": {"backup": "CHI_Z_APP"},
                        "CHI_W_APP": {"backup": "CHI_Z_APP"},
                        "CHI_H_APP": {"backup": "CHI_W_APP"},
                        "CHI_D_DEP": {"departures": ["KORD/ORD8.N"],"backup": "CHI_B_DEP"},
                        "CHI_A_APP": {"backup": "CHI_S_APP"},
                        "CHI_M_DEP": {"departures": ["KORD/ORD8.S"], "backup": "CHI_B_DEP"},
                        "CHI_G_DEP": {"departures": ["KORD/ORD8.W"],"backup": "CHI_M_DEP"},
                        "CHI_X_APP": {"backup": "CHI_Z_APP"},
                        "CHI_E_APP": {"backup": "CHI_X_APP", "arrivals": ["VEECK5"]},
                        "CHI_J_APP": {"backup": "CHI_Y_APP", "arrivals": ["WYNDE2"]},
                        "CHI_Y_APP": {"backup": "CHI_X_APP", "arrivals": ["FYTTE7", "MADII7"]},
                        "CHI_S_APP": {"backup": "CHI_B_DEP"},
                        "CHI_U_APP": {"backup": "CHI_S_APP"},
                        "CHI_P_APP": {"backup": "CHI_S_APP"},
                        "CHI_L_APP": {"backup": "CHI_P_APP"}
                    }
                },
                "controllers": [
                    "CHI_81_CTR",
                    "ORD_S_TWR",
                    "MDW_TWR"
                ],
                "default_maps": [ "C90 MAIN" ],
                "departure_airspace": [
                    "CHI_APPW"
                ],
                "departure_runways": [
                    {
                        "airport": "KORD",
                        "rate": 10,
                        "runway": "10L",
                        "category": "South"
                    },
                    {
                        "airport": "KORD",
                        "rate": 10,
                        "runway": "4L",
                        "category": "North"
                    },
                    {
                        "airport": "KORD",
                        "rate": 10,
                        "runway": "4L",
                        "category": "West"
                    },
                    {
                        "airport": "KORD",
                        "rate": 10,
                        "runway": "10L",
                        "category": "East"
                    }
                ],
                "wind": {
                    "direction": 280,
                    "gust": 15,
                    "speed": 7
                }
            },
            "KORD 4's A Pair KMDW 4R": {
                "approach_airspace": [
                    "CHI_APPW"
                ],
                "arrival_runways": [
                    {
                        "airport": "KORD",
                        "runway": "4R"
                    },
                    {
                        "airport": "KMDW",
                        "runway": "4R"
                    }
                ],
                "arrivals": {
                    "BENKY6": {
                        "KORD": 10
                    },
                    "MADII7": {
                        "KORD": 5
                    },
                    "FYTTE7": {
                        "KORD": 10
                    },
                    "WYNDE2": {
                        "KORD": 10
                    },
                    "TRTLL6": {
                        "KORD": 10
                    },
                    "VEECK5": {
                        "KORD": 10
                    },
                    "ENDEE6": {
                        "KMDW": 10
                    },
                    "FISSK6/PANGG5": {
                        "KMDW": 10
                    }
                },
                "solo_controller": "CHI_Z_APP",
                "multi_controllers": {
                    "default" : {
                        "CHI_Z_APP": {"primary": true, "arrivals": ["BENKY6", "TRTLL6"]},
                        "CHI_B_DEP": {"departures": ["KORD/ORD8.E"], "backup": "CHI_Z_APP"},
                        "CHI_F_APP": {"backup": "CHI_Z_APP"},
                        "CHI_W_APP": {"backup": "CHI_Z_APP"},
                        "CHI_H_APP": {"backup": "CHI_W_APP"},
                        "CHI_D_DEP": {"departures": ["KORD/ORD8.N"],"backup": "CHI_B_DEP"},
                        "CHI_A_APP": {"backup": "CHI_S_APP"},
                        "CHI_M_DEP": {"departures": ["KORD/ORD8.S"], "backup": "CHI_B_DEP"},
                        "CHI_G_DEP": {"departures": ["KORD/ORD8.W"],"backup": "CHI_M_DEP"},
                        "CHI_X_APP": {"backup": "CHI_Z_APP"},
                        "CHI_E_APP": {"backup": "CHI_X_APP", "arrivals": ["VEECK5"]},
                        "CHI_J_APP": {"backup": "CHI_Y_APP", "arrivals": ["WYNDE2"]},
                        "CHI_Y_APP": {"backup": "CHI_X_APP", "arrivals": ["FYTTE7", "MADII7"]},
                        "CHI_S_APP": {"backup": "CHI_B_DEP", "departures": ["KMDW"]},
                        "CHI_U_APP": {"backup": "CHI_S_APP", "arrivals": ["FISSK6/PANGG5"]},
                        "CHI_P_APP": {"backup": "CHI_S_APP", "arrivals": ["ENDEE6"]},
                        "CHI_L_APP": {"backup": "CHI_P_APP"}
                    }
                },
                "controllers": [
                    "CHI_81_CTR",
                    "ORD_S_TWR",
                    "MDW_TWR"
                ],
                "default_maps": [ "C90 MAIN" ],
                "departure_airspace": [
                    "CHI_APPW"
                ],
                "departure_runways": [
                    {
                        "airport": "KORD",
                        "rate": 10,
                        "runway": "10L",
                        "category": "South"
                    },
                    {
                        "airport": "KORD",
                        "rate": 10,
                        "runway": "4L",
                        "category": "North"
                    },
                    {
                        "airport": "KORD",
                        "rate": 10,
                        "runway": "4L",
                        "category": "West"
                    },
                    {
                        "airport": "KORD",
                        "rate": 10,
                        "runway": "10L",
                        "category": "East"
                    },
                    {
                        "airport": "KMDW",
                        "rate": 10,
                        "runway": "4R"
                    }
                ],
                "wind": {
                    "direction": 280,
                    "gust": 15,
                    "speed": 7
                }
            },
            "KORD 4's A Pair KMDW 4R PWK 16": {
                "approach_airspace": [
                    "CHI_APPW"
                ],
                "arrival_runways": [
                    {
                        "airport": "KORD",
                        "runway": "4R"
                    },
                    {
                        "airport": "KMDW",
                        "runway": "4R"
                    },
                    {
                        "airport": "KPWK",
                        "runway": "16"
                    }
                ],
                "arrivals": {
                    "BENKY6": {
                        "KORD": 10
                    },
                    "MADII7": {
                        "KORD": 5
                    },
                    "FYTTE7": {
                        "KORD": 10
                    },
                    "WYNDE2": {
                        "KORD": 10
                    },
                    "TRTLL6": {
                        "KORD": 10
                    },
                    "VEECK5": {
                        "KORD": 10
                    },
                    "ENDEE6": {
                        "KMDW": 10
                    },
                    "FISSK6/PANGG5": {
                        "KMDW": 10
                    },
                    "FIYER": {
                        "KPWK": 3
                    },
                    "KRENA": {
                        "KPWK": 3
                    },
                    "PLANO": {
                        "KPWK": 3
                    }
                },
                "solo_controller": "CHI_Z_APP",
                "multi_controllers": {
                    "default" : {
                        "CHI_Z_APP": {"primary": true, "arrivals": ["BENKY6", "TRTLL6"]},
                        "CHI_B_DEP": {"departures": ["KORD/ORD8.E"], "backup": "CHI_Z_APP"},
                        "CHI_F_APP": {"backup": "CHI_Z_APP"},
                        "CHI_W_APP": {"backup": "CHI_Z_APP"},
                        "CHI_H_APP": {"backup": "CHI_W_APP"},
                        "CHI_D_DEP": {"departures": ["KORD/ORD8.N"],"backup": "CHI_B_DEP"},
                        "CHI_A_APP": {"backup": "CHI_S_APP", "arrivals": ["FIYER", "KRENA"], "departures": ["KPWK"]},
                        "CHI_M_DEP": {"departures": ["KORD/ORD8.S"], "backup": "CHI_B_DEP"},
                        "CHI_G_DEP": {"departures": ["KORD/ORD8.W"],"backup": "CHI_M_DEP"},
                        "CHI_X_APP": {"backup": "CHI_Z_APP"},
                        "CHI_E_APP": {"backup": "CHI_X_APP", "arrivals": ["VEECK5"]},
                        "CHI_J_APP": {"backup": "CHI_Y_APP", "arrivals": ["WYNDE2"]},
                        "CHI_Y_APP": {"backup": "CHI_X_APP", "arrivals": ["FYTTE7", "MADII7"]},
                        "CHI_S_APP": {"backup": "CHI_B_DEP", "departures": ["KMDW"]},
                        "CHI_U_APP": {"backup": "CHI_S_APP", "arrivals": ["FISSK6/PANGG5"]},
                        "CHI_P_APP": {"backup": "CHI_S_APP", "arrivals": ["ENDEE6"]},
                        "CHI_L_APP": {"backup": "CHI_P_APP", "arrivals": ["PLANO"]}
                    }
                },
                "controllers": [
                    "CHI_81_CTR",
                    "ORD_S_TWR",
                    "MDW_TWR"
                ],
                "default_maps": [ "C90 MAIN" ],
                "departure_airspace": [
                    "CHI_APPW"
                ],
                "departure_runways": [
                    {
                        "airport": "KORD",
                        "rate": 10,
                        "runway": "10L",
                        "category": "South"
                    },
                    {
                        "airport": "KORD",
                        "rate": 10,
                        "runway": "4L",
                        "category": "North"
                    },
                    {
                        "airport": "KORD",
                        "rate": 10,
                        "runway": "4L",
                        "category": "West"
                    },
                    {
                        "airport": "KORD",
                        "rate": 10,
                        "runway": "10L",
                        "category": "East"
                    },
                    {
                        "airport": "KMDW",
                        "rate": 10,
                        "runway": "4R"
                    },
                    {
                        "airport": "KPWK",
                        "rate": 3,
                        "runway": "16"
                    }
                ],
                "wind": {
                    "direction": 280,
                    "gust": 15,
                    "speed": 7
                }
            },
            "KORD 4's A Pair KMDW 4R + Satellites": {
                "approach_airspace": [
                    "CHI_APPW"
                ],
                "arrival_runways": [
                    {
                        "airport": "KORD",
                        "runway": "4R"
                    },
                    {
                        "airport": "KMDW",
                        "runway": "4R"
                    },
                    {
                        "airport": "KPWK",
                        "runway": "16"
                    },
                    {
                        "airport": "KARR",
                        "runway": "27"
                    },
                    {
                        "airport": "KLOT",
                        "runway": "27"
                    },
                    {
                        "airport": "KDPA",
                        "runway": "20L"
                    },
                    {
                        "airport": "KGYY",
                        "runway": "30"
                    }
                ],
                "arrivals": {
                    "BENKY6": {
                        "KORD": 10
                    },
                    "MADII7": {
                        "KORD": 5
                    },
                    "FYTTE7": {
                        "KORD": 10
                    },
                    "WYNDE2": {
                        "KORD": 10
                    },
                    "TRTLL6": {
                        "KORD": 10
                    },
                    "VEECK5": {
                        "KORD": 10
                    },
                    "ENDEE6": {
                        "KMDW": 10
                    },
                    "FISSK6/PANGG5": {
                        "KMDW": 10
                    },
                    "FIYER": {
                        "KPWK": 3,
                        "KDPA": 3,
                        "KGYY": 3,
                        "KARR": 3,
                        "KLOT": 3
                    },
                    "KRENA": {
                        "KPWK": 3
                    },
                    "PLANO": {
                        "KPWK": 3,
                        "KDPA": 3,
                        "KGYY": 3,
                        "KARR": 3,
                        "KLOT": 3
                    },
                    "MOTIF": {
                        "KLOT": 3
                    },
                    "LUCIT2": {
                        "KGYY": 3
                    },
                    "GSH9": {
                        "KGYY": 3
                    }
                },
                "solo_controller": "CHI_Z_APP",
                "multi_controllers": {
                    "default" : {
                        "CHI_Z_APP": {"primary": true, "arrivals": ["BENKY6", "TRTLL6"]},
                        "CHI_B_DEP": {"departures": ["KORD/ORD8.E"], "backup": "CHI_Z_APP"},
                        "CHI_F_APP": {"backup": "CHI_Z_APP"},
                        "CHI_W_APP": {"backup": "CHI_Z_APP"},
                        "CHI_H_APP": {"backup": "CHI_W_APP"},
                        "CHI_D_DEP": {"departures": ["KORD/ORD8.N"],"backup": "CHI_B_DEP"},
                        "CHI_A_APP": {"backup": "CHI_S_APP", "arrivals": ["FIYER", "KRENA"], "departures": ["KPWK"]},
                        "CHI_M_DEP": {"departures": ["KORD/ORD8.S"], "backup": "CHI_B_DEP"},
                        "CHI_G_DEP": {"departures": ["KORD/ORD8.W"],"backup": "CHI_M_DEP"},
                        "CHI_X_APP": {"backup": "CHI_Z_APP"},
                        "CHI_E_APP": {"backup": "CHI_X_APP", "arrivals": ["VEECK5"]},
                        "CHI_J_APP": {"backup": "CHI_Y_APP", "arrivals": ["WYNDE2"]},
                        "CHI_Y_APP": {"backup": "CHI_X_APP", "arrivals": ["FYTTE7", "MADII7"]},
                        "CHI_S_APP": {"backup": "CHI_B_DEP", "departures": ["KMDW"]},
                        "CHI_U_APP": {"backup": "CHI_S_APP", "arrivals": ["FISSK6/PANGG5","GSH9","LUCIT2"],"departures": ["KGYY"]},
                        "CHI_P_APP": {"departures": ["KLOT"], "backup": "CHI_S_APP", "arrivals": ["ENDEE6", "MOTIF"]},
                        "CHI_L_APP": {"departures": ["KDPA", "KARR"], "backup": "CHI_P_APP", "arrivals": ["PLANO"]}
                    }
                },
                "controllers": [
                    "CHI_81_CTR",
                    "ORD_S_TWR",
                    "MDW_TWR"
                ],
                "default_maps": [ "C90 MAIN" ],
                "departure_airspace": [
                    "CHI_APPW"
                ],
                "departure_runways": [
                    {
                        "airport": "KORD",
                        "rate": 10,
                        "runway": "10L",
                        "category": "South"
                    },
                    {
                        "airport": "KORD",
                        "rate": 10,
                        "runway": "4L",
                        "category": "North"
                    },
                    {
                        "airport": "KORD",
                        "rate": 10,
                        "runway": "4L",
                        "category": "West"
                    },
                    {
                        "airport": "KORD",
                        "rate": 10,
                        "runway": "10L",
                        "category": "East"
                    },
                    {
                        "airport": "KMDW",
                        "rate": 10,
                        "runway": "4R"
                    },
                    {
                        "airport": "KPWK",
                        "rate": 3,
                        "runway": "16"
                    },
                    {
                        "airport": "KARR",
                        "rate": 2,
                        "runway": "27",
                        "category": "South"
                    },
                    {
                        "airport": "KARR",
                        "rate": 2,
                        "runway": "27",
                        "category": "West"
                    },
                    {
                        "airport": "KLOT",
                        "rate": 2,
                        "runway": "27",
                        "category": "South"
                    },
                    {
                        "airport": "KLOT",
                        "rate": 2,
                        "runway": "27",
                        "category": "West"
                    },
                    {
                        "airport": "KDPA",
                        "rate": 2,
                        "runway": "20R",
                        "category": "South"
                    },
                    {
                        "airport": "KDPA",
                        "rate": 2,
                        "runway": "20R",
                        "category": "West"
                    },
                    {
                        "airport": "KGYY",
                        "rate": 2,
                        "runway": "30",
                        "category": "South"
                    },
                    {
                        "airport": "KGYY",
                        "rate": 2,
                        "runway": "30",
                        "category": "West"
                    }
                ],
                "wind": {
                    "direction": 280,
                    "gust": 15,
                    "speed": 7
                }
            },

            "KORD 22's A Pair": {
                "approach_airspace": [
                    "CHI_APPW"
                ],
                "arrival_runways": [
                    {
                        "airport": "KORD",
                        "runway": "22L"
                    },
                    {
                        "airport": "KORD",
                        "runway": "22R"
                    }
                ],
                "arrivals": {
                    "BENKY6": {
                        "KORD": 10
                    },
                    "MADII7": {
                        "KORD": 5
                    },
                    "FYTTE7": {
                        "KORD": 10
                    },
                    "WYNDE2": {
                        "KORD": 10
                    },
                    "TRTLL6": {
                        "KORD": 10
                    },
                    "VEECK5": {
                        "KORD": 10
                    }
                },
                "solo_controller": "CHI_Z_APP",
                "multi_controllers": {
                    "default" : {
                        "CHI_Z_APP": {"primary": true, "arrivals": ["WYNDE2"]},
                        "CHI_B_DEP": {"departures": ["KORD/ORD8.E"], "backup": "CHI_Z_APP"},
                        "CHI_F_APP": {"backup": "CHI_Z_APP"},
                        "CHI_W_APP": {"backup": "CHI_Z_APP"},
                        "CHI_H_APP": {"backup": "CHI_W_APP"},
                        "CHI_D_DEP": {"departures": ["KORD/ORD8.N"],"backup": "CHI_B_DEP"},
                        "CHI_A_APP": {"backup": "CHI_S_APP"},
                        "CHI_M_DEP": {"departures": ["KORD/ORD8.S"], "backup": "CHI_B_DEP"},
                        "CHI_G_DEP": {"departures": ["KORD/ORD8.W"],"backup": "CHI_M_DEP"},
                        "CHI_X_APP": {"backup": "CHI_Z_APP", "arrivals": ["BENKY6", "TRTLL6"]},
                        "CHI_E_APP": {"backup": "CHI_X_APP", "arrivals": ["VEECK5"]},
                        "CHI_J_APP": {"backup": "CHI_Y_APP"},
                        "CHI_Y_APP": {"backup": "CHI_X_APP", "arrivals": ["FYTTE7", "MADII7"]},
                        "CHI_S_APP": {"backup": "CHI_B_DEP"},
                        "CHI_U_APP": {"backup": "CHI_S_APP"},
                        "CHI_P_APP": {"backup": "CHI_S_APP"},
                        "CHI_L_APP": {"backup": "CHI_P_APP"}
                    }
                },
                "controllers": [
                    "CHI_81_CTR",
                    "ORD_S_TWR",
                    "MDW_TWR"
                ],
                "default_maps": [ "C90 MAIN" ],
                "departure_airspace": [
                    "CHI_APPW"
                ],
                "departure_runways": [
                    {
                        "airport": "KORD",
                        "rate": 10,
                        "runway": "22L",
                        "category": "South"
                    },
                    {
                        "airport": "KORD",
                        "rate": 10,
                        "runway": "22L",
                        "category": "North"
                    },
                    {
                        "airport": "KORD",
                        "rate": 10,
                        "runway": "22L",
                        "category": "West"
                    },
                    {
                        "airport": "KORD",
                        "rate": 10,
                        "runway": "22L",
                        "category": "East"
                    }
                ],
                "wind": {
                    "direction": 280,
                    "gust": 15,
                    "speed": 7
                }
            },
            "KORD 22's A Pair KMDW 22L": {
                "approach_airspace": [
                    "CHI_APPW"
                ],
                "arrival_runways": [
                    {
                        "airport": "KORD",
                        "runway": "22L"
                    },
                    {
                        "airport": "KORD",
                        "runway": "22R"
                    },
                    {
                        "airport": "KMDW",
                        "runway": "22L"
                    }
                ],
                "arrivals": {
                    "BENKY6": {
                        "KORD": 10
                    },
                    "MADII7": {
                        "KORD": 5
                    },
                    "FYTTE7": {
                        "KORD": 10
                    },
                    "WYNDE2": {
                        "KORD": 10
                    },
                    "ENDEE6": {
                        "KMDW": 10
                    },
                    "FISSK6/PANGG5": {
                        "KMDW": 10
                    },
                    "TRTLL6": {
                        "KORD": 10
                    },
                    "VEECK5": {
                        "KORD": 10
                    }
                },
                "solo_controller": "CHI_Z_APP",
                "multi_controllers": {
                    "default" : {
                        "CHI_Z_APP": {"primary": true, "arrivals": ["WYNDE2"]},
                        "CHI_B_DEP": {"departures": ["KORD/ORD8.E"], "backup": "CHI_Z_APP"},
                        "CHI_F_APP": {"backup": "CHI_Z_APP"},
                        "CHI_W_APP": {"backup": "CHI_Z_APP"},
                        "CHI_H_APP": {"backup": "CHI_W_APP"},
                        "CHI_D_DEP": {"departures": ["KORD/ORD8.N"],"backup": "CHI_B_DEP"},
                        "CHI_A_APP": {"backup": "CHI_S_APP"},
                        "CHI_M_DEP": {"departures": ["KORD/ORD8.S"], "backup": "CHI_B_DEP"},
                        "CHI_G_DEP": {"departures": ["KORD/ORD8.W"],"backup": "CHI_M_DEP"},
                        "CHI_X_APP": {"backup": "CHI_Z_APP", "arrivals": ["BENKY6", "TRTLL6"]},
                        "CHI_E_APP": {"backup": "CHI_X_APP", "arrivals": ["VEECK5"]},
                        "CHI_J_APP": {"backup": "CHI_Y_APP"},
                        "CHI_Y_APP": {"backup": "CHI_X_APP", "arrivals": ["FYTTE7", "MADII7"]},
                        "CHI_S_APP": {"backup": "CHI_B_DEP", "departures": ["KMDW"]},
                        "CHI_U_APP": {"backup": "CHI_S_APP", "arrivals": ["FISSK6/PANGG5"]},
                        "CHI_P_APP": {"backup": "CHI_S_APP", "arrivals": ["ENDEE6"]},
                        "CHI_L_APP": {"backup": "CHI_P_APP"}
                    }
                },
                "controllers": [
                    "CHI_81_CTR",
                    "ORD_S_TWR",
                    "MDW_TWR"
                ],
                "default_maps": [ "C90 MAIN" ],
                "departure_airspace": [
                    "CHI_APPW"
                ],
                "departure_runways": [
                    {
                        "airport": "KORD",
                        "rate": 10,
                        "runway": "22L",
                        "category": "South"
                    },
                    {
                        "airport": "KORD",
                        "rate": 10,
                        "runway": "22L",
                        "category": "East"
                    },
                    {
                        "airport": "KORD",
                        "rate": 10,
                        "runway": "22L",
                        "category": "West"
                    },
                    {
                        "airport": "KORD",
                        "rate": 10,
                        "runway": "22L",
                        "category": "North"
                    },
                    {
                        "airport": "KMDW",
                        "rate": 35,
                        "runway":  "31C"
                    }
                ],
                "wind": {
                    "direction": 310,
                    "gust": 15,
                    "speed": 7
                }
            },
            "KORD 22's A Pair KMDW 22L KPWK 16": {
                "approach_airspace": [
                    "CHI_APPW"
                ],
                "arrival_runways": [
                    {
                        "airport": "KORD",
                        "runway": "22L"
                    },
                    {
                        "airport": "KORD",
                        "runway": "22R"
                    },
                    {
                        "airport": "KMDW",
                        "runway": "22L"
                    },
                    {
                        "airport": "KPWK",
                        "runway": "16"
                    }
                ],
                "arrivals": {
                    "BENKY6": {
                        "KORD": 10
                    },
                    "MADII7": {
                        "KORD": 5
                    },
                    "FYTTE7": {
                        "KORD": 10
                    },
                    "WYNDE2": {
                        "KORD": 10
                    },
                    "FIYER": {
                        "KPWK": 3
                    },
                    "KRENA": {
                        "KPWK": 3
                    },
                    "PLANO": {
                        "KPWK": 3
                    },
                    "TRTLL6": {
                        "KORD": 10
                    },
                    "VEECK5": {
                        "KORD": 10
                    },
                    "FISSK6/PANGG5": {
                        "KMDW": 10
                    },
                    "ENDEE6": {
                        "KMDW": 10
                    }
                },
                "solo_controller": "CHI_Z_APP",
                "multi_controllers": {
                    "default" : {
                        "CHI_Z_APP": {"primary": true, "arrivals": ["WYNDE2"]},
                        "CHI_B_DEP": {"departures": ["KORD/ORD8.E"], "backup": "CHI_Z_APP"},
                        "CHI_F_APP": {"backup": "CHI_Z_APP"},
                        "CHI_W_APP": {"backup": "CHI_Z_APP"},
                        "CHI_H_APP": {"backup": "CHI_W_APP"},
                        "CHI_D_DEP": {"departures": ["KPWK","KORD/ORD8.N"], "backup": "CHI_B_DEP"},
                        "CHI_A_APP": {"backup": "CHI_S_APP", "arrivals": ["FIYER", "KRENA"]},
                        "CHI_M_DEP": {"departures": ["KORD/ORD8.S"], "backup": "CHI_B_DEP"},
                        "CHI_G_DEP": {"departures": ["KORD/ORD8.W"],"backup": "CHI_M_DEP"},
                        "CHI_X_APP": {"backup": "CHI_Z_APP", "arrivals": ["BENKY6", "TRTLL6"]},
                        "CHI_E_APP": {"backup": "CHI_X_APP", "arrivals": ["VEECK5"]},
                        "CHI_J_APP": {"backup": "CHI_Y_APP"},
                        "CHI_Y_APP": {"backup": "CHI_X_APP", "arrivals": ["FYTTE7", "MADII7"]},
                        "CHI_S_APP": {"backup": "CHI_B_DEP", "departures": ["KMDW"]},
                        "CHI_U_APP": {"backup": "CHI_S_APP", "arrivals": ["FISSK6/PANGG5"]},
                        "CHI_P_APP": {"backup": "CHI_S_APP", "arrivals": ["ENDEE6"]},
                        "CHI_L_APP": {"backup": "CHI_P_APP", "arrivals": ["PLANO"]}
                    }
                },
                "controllers": [
                    "CHI_81_CTR",
                    "ORD_S_TWR",
                    "MDW_TWR"
                ],
                "default_maps": [ "C90 MAIN" ],
                "departure_airspace": [
                    "CHI_APPW"
                ],
                "departure_runways": [
                    {
                        "airport": "KORD",
                        "rate": 10,
                        "runway": "22L",
                        "category": "South"
                    },
                    {
                        "airport": "KORD",
                        "rate": 10,
                        "runway": "22L",
                        "category": "East"
                    },
                    {
                        "airport": "KORD",
                        "rate": 10,
                        "runway": "22L",
                        "category": "West"
                    },
                    {
                        "airport": "KORD",
                        "rate": 10,
                        "runway": "22L",
                        "category": "North"
                    },
                    {
                        "airport": "KMDW",
                        "rate": 35,
                        "runway":  "31C"
                    },
                    {
                        "airport": "KPWK",
                        "rate": 2,
                        "runway": "16",
                        "category": "East"
                    },
                    {
                        "airport": "KPWK",
                        "rate": 2,
                        "runway": "16",
                        "category": "West"
                    },
                    {
                        "airport": "KPWK",
                        "rate": 2,
                        "runway": "16",
                        "category": "North"
                    },
                    {
                        "airport": "KPWK",
                        "rate": 2,
                        "runway": "16",
                        "category": "South"
                    }
                ],
                "wind": {
                    "direction": 240,
                    "gust": 30,
                    "speed": 25
                }
            },
            "KORD 22's A Pair KMDW 22L + Satellites": {
                "approach_airspace": [
                    "CHI_APPW"
                ],
                "arrival_runways": [
                    {
                        "airport": "KORD",
                        "runway": "22L"
                    },
                    {
                        "airport": "KORD",
                        "runway": "22R"
                    },
                    {
                        "airport": "KMDW",
                        "runway": "22L"
                    },
                    {
                        "airport": "KPWK",
                        "runway": "16"
                    },
                    {
                        "airport": "KARR",
                        "runway": "9"
                    },
                    {
                        "airport": "KLOT",
                        "runway": "9"
                    },
                    {
                        "airport": "KDPA",
                        "runway": "2L"
                    },
                    {
                        "airport": "KGYY",
                        "runway": "12"
                    }
                ],
                "arrivals": {
                    "BENKY6": {
                        "KORD": 10
                    },
                    "MADII7": {
                        "KORD": 5
                    },
                    "FYTTE7": {
                        "KORD": 10
                    },
                    "WYNDE2": {
                        "KORD": 10
                    },
                    "TRTLL6": {
                        "KORD": 10
                    },
                    "VEECK5": {
                        "KORD": 10
                    },
                    "FISSK6/PANGG5": {
                        "KMDW": 10
                    },
                    "ENDEE6": {
                        "KMDW": 10
                    },
                    "FIYER": {
                        "KPWK": 3,
                        "KDPA": 3,
                        "KGYY": 3,
                        "KARR": 3,
                        "KLOT": 3
                    },
                    "KRENA": {
                        "KPWK": 3,
                        "KDPA": 3,
                        "KGYY": 3,
                        "KARR": 3,
                        "KLOT": 3
                    },
                    "PLANO": {
                        "KPWK": 3,
                        "KDPA": 3,
                        "KGYY": 3,
                        "KARR": 3,
                        "KLOT": 3
                    },
                    "MOTIF": {
                        "KPWK": 3,
                        "KDPA": 3,
                        "KGYY": 3,
                        "KARR": 3,
                        "KLOT": 3
                    },
                    "LUCIT2": {
                        "KGYY": 3
                    },
                    "GSH9": {
                        "KGYY": 3
                    }
                },
                "solo_controller": "CHI_Z_APP",
                "multi_controllers": {
                    "default" : {
                        "CHI_Z_APP": {"primary": true, "arrivals": ["WYNDE2"]},
                        "CHI_B_DEP": {"departures": ["KORD/ORD8.E"], "backup": "CHI_Z_APP"},
                        "CHI_F_APP": {"backup": "CHI_Z_APP"},
                        "CHI_W_APP": {"backup": "CHI_Z_APP"},
                        "CHI_H_APP": {"backup": "CHI_W_APP"},
                        "CHI_D_DEP": {"departures": ["KPWK","KORD/ORD8.N"], "backup": "CHI_B_DEP"},
                        "CHI_A_APP": {"backup": "CHI_S_APP", "arrivals": ["FIYER", "KRENA"]},
                        "CHI_M_DEP": {"departures": ["KORD/ORD8.S"], "backup": "CHI_B_DEP"},
                        "CHI_G_DEP": {"departures": ["KORD/ORD8.W"],"backup": "CHI_M_DEP"},
                        "CHI_X_APP": {"backup": "CHI_Z_APP", "arrivals": ["BENKY6", "TRTLL6"]},
                        "CHI_E_APP": {"backup": "CHI_X_APP", "arrivals": ["VEECK5"]},
                        "CHI_J_APP": {"backup": "CHI_Y_APP"},
                        "CHI_Y_APP": {"backup": "CHI_X_APP", "arrivals": ["FYTTE7", "MADII7"]},
                        "CHI_S_APP": {"backup": "CHI_B_DEP", "departures": ["KMDW"]},
                        "CHI_U_APP": {"backup": "CHI_S_APP", "departures": ["KGYY"], "arrivals": ["FISSK6/PANGG5","LUCIT2","GSH9"]},
                        "CHI_P_APP": {"departures": ["KLOT"], "backup": "CHI_S_APP", "arrivals": ["ENDEE6", "MOTIF"]},
                        "CHI_L_APP": {"departures": ["KDPA", "KARR"], "backup": "CHI_P_APP", "arrivals": ["PLANO"]}
                    }
                },
                "controllers": [
                    "CHI_81_CTR",
                    "ORD_S_TWR",
                    "MDW_TWR"
                ],
                "default_maps": [ "C90 MAIN" ],
                "departure_airspace": [
                    "CHI_APPW"
                ],
                "departure_runways": [
                    {
                        "airport": "KORD",
                        "rate": 10,
                        "runway": "22L",
                        "category": "South"
                    },
                    {
                        "airport": "KORD",
                        "rate": 10,
                        "runway": "22L",
                        "category": "East"
                    },
                    {
                        "airport": "KORD",
                        "rate": 10,
                        "runway": "22L",
                        "category": "West"
                    },
                    {
                        "airport": "KORD",
                        "rate": 10,
                        "runway": "22L",
                        "category": "North"
                    },
                    {
                        "airport": "KMDW",
                        "rate": 35,
                        "runway":  "31C"
                    },
                    {
                        "airport": "KPWK",
                        "rate": 2,
                        "runway": "16",
                        "category": "East"
                    },
                    {
                        "airport": "KPWK",
                        "rate": 2,
                        "runway": "16",
                        "category": "West"
                    },
                    {
                        "airport": "KPWK",
                        "rate": 2,
                        "runway": "16",
                        "category": "North"
                    },
                    {
                        "airport": "KPWK",
                        "rate": 2,
                        "runway": "16",
                        "category": "South"
                    },
                    {
                        "airport": "KARR",
                        "rate": 2,
                        "runway": "9",
                        "category": "South"
                    },
                    {
                        "airport": "KARR",
                        "rate": 2,
                        "runway": "9",
                        "category": "West"
                    },
                    {
                        "airport": "KLOT",
                        "rate": 2,
                        "runway": "9",
                        "category": "South"
                    },
                    {
                        "airport": "KLOT",
                        "rate": 2,
                        "runway": "9",
                        "category": "West"
                    },
                    {
                        "airport": "KDPA",
                        "rate": 2,
                        "runway": "2L",
                        "category": "South"
                    },
                    {
                        "airport": "KDPA",
                        "rate": 2,
                        "runway": "2L",
                        "category": "West"
                    },
                                        {
                        "airport": "KDPA",
                        "rate": 2,
                        "runway": "2L",
                        "category": "South"
                    },
                    {
                        "airport": "KDPA",
                        "rate": 2,
                        "runway": "2L",
                        "category": "West"
                    },
                    {
                        "airport": "KGYY",
                        "rate": 2,
                        "runway": "12",
                        "category": "South"
                    },
                    {
                        "airport": "KGYY",
                        "rate": 2,
                        "runway": "12",
                        "category": "West"
                    }
                ],
                "wind": {
                    "direction": 240,
                    "gust": 30,
                    "speed": 25
                }
            },
            
            "KORD East": {
                "approach_airspace": [
                    "CHI_APPE"
                ],
                "arrival_runways": [
                    {
                        "airport": "KORD",
                        "runway": "10C"
                    },
                    {
                        "airport": "KORD",
                        "runway": "9C"
                    },
                    {
                        "airport": "KORD",
                        "runway": "9L"
                    }
                ],
                "arrivals": {
                    "ERNNY8": {
                        "KORD": 5
                    },
                    "FYTTE7": {
                        "KORD": 10
                    },
                    "SHAIN2": {
                        "KORD": 10
                    },
                    "VEECK5": {
                        "KORD": 10
                    },
                    "WYNDE2": {
                        "KORD": 10
                    },
                    "TRTLL6": {
                        "KORD": 10
                    },
                    "BENKY6": {
                        "KORD": 10
                    }
                },
                "solo_controller": "CHI_Z_APP",
                "multi_controllers": {
                    "default" : {
                        "CHI_Z_APP": {"primary": true, "arrivals": ["SHAIN2"]},
                        "CHI_B_DEP": {"departures": ["KORD/ORD8.E"], "backup": "CHI_Z_APP"},
                        "CHI_F_APP": {"backup": "CHI_Z_APP"},
                        "CHI_W_APP": {"backup": "CHI_Z_APP"},
                        "CHI_H_APP": {"backup": "CHI_W_APP"},
                        "CHI_D_DEP": {"departures": ["KORD/ORD8.N"], "backup": "CHI_B_DEP"},
                        "CHI_A_APP": {"backup": "CHI_S_APP"},
                        "CHI_M_DEP": {"departures": ["KORD/ORD8.S"], "backup": "CHI_B_DEP"},
                        "CHI_G_DEP": {"departures": ["KORD/ORD8.W"],"backup": "CHI_M_DEP"},
                        "CHI_X_APP": {"backup": "CHI_Z_APP", "arrivals": ["BENKY6", "TRTLL6"]},
                        "CHI_E_APP": {"backup": "CHI_X_APP", "arrivals": ["VEECK5"]},
                        "CHI_J_APP": {"backup": "CHI_Y_APP", "arrivals": ["WYNDE2","ERNNY8"]},
                        "CHI_Y_APP": {"backup": "CHI_X_APP", "arrivals": ["FYTTE7"]},
                        "CHI_S_APP": {"backup": "CHI_B_DEP"},
                        "CHI_U_APP": {"backup": "CHI_S_APP"},
                        "CHI_P_APP": {"backup": "CHI_S_APP"},
                        "CHI_L_APP": {"backup": "CHI_P_APP"}
                    }
                },
                "controllers": [
                    "CHI_81_CTR",
                    "ORD_S_TWR",
                    "MDW_TWR"
                ],
                "default_maps": [ "C90 MAIN" ],
                "departure_airspace": [
                    "CHI_APPE"
                ],
                "departure_runways": [
                    {
                        "airport": "KORD",
                        "rate": 10,
                        "runway":  "10L",
                        "category": "South"
                    },
                    {
                        "airport": "KORD",
                        "rate": 10,
                        "runway": "10L",
                        "category": "East"
                    },
                    {
                        "airport": "KORD",
                        "rate": 10,
                        "runway":  "10L",
                        "category": "Southwest"
                    },
                    {
                        "airport": "KORD",
                        "rate": 10,
                        "runway": "9R",
                        "category": "North"
                    },
                    {
                        "airport": "KORD",
                        "rate": 10,
                        "runway": "9R",
                        "category": "Northeast"
                    },
                    {
                        "airport": "KORD",
                        "rate": 10,
                        "runway": "9R",
                        "category": "West"
                    }
                ],
                "wind": {
                    "direction": 90,
                    "speed": 10
                }
            },
            "KORD East KMDW 4R": {
                "approach_airspace": [
                    "CHI_APPE"
                ],
                "arrival_runways": [
                    {
                        "airport": "KORD",
                        "runway": "10C"
                    },
                    {
                        "airport": "KORD",
                        "runway": "9C"
                    },
                    {
                        "airport": "KORD",
                        "runway": "9L"
                    },
                    {
                        "airport": "KMDW",
                        "runway": "4R"
                    }
                ],
                "arrivals": {
                    "ERNNY8": {
                        "KORD": 5
                    },
                    "FYTTE7": {
                        "KORD": 10
                    },
                    "SHAIN2": {
                        "KORD": 10
                    },
                    "VEECK5": {
                        "KORD": 10
                    },
                    "WYNDE2": {
                        "KORD": 10
                    },
                    "ENDEE6": {
                        "KMDW": 10
                    },
                    "FISSK6/PANGG5": {
                        "KMDW": 10
                    },
                    "BENKY6": {
                        "KORD": 10
                    },
                    "TRTLL6": {
                        "KORD": 10
                    }
                },
                "solo_controller": "CHI_Z_APP",
                "multi_controllers": {
                    "default" : {
                        "CHI_Z_APP": {"primary": true, "arrivals": ["SHAIN2"]},
                        "CHI_B_DEP": {"departures": ["KORD/ORD8.E"], "backup": "CHI_Z_APP"},
                        "CHI_F_APP": {"backup": "CHI_Z_APP"},
                        "CHI_W_APP": {"backup": "CHI_Z_APP"},
                        "CHI_H_APP": {"backup": "CHI_W_APP"},
                        "CHI_D_DEP": {"departures": ["KORD/ORD8.N"], "backup": "CHI_B_DEP"},
                        "CHI_A_APP": {"backup": "CHI_S_APP"},
                        "CHI_M_DEP": {"departures": ["KORD/ORD8.S"], "backup": "CHI_B_DEP"},
                        "CHI_G_DEP": {"departures": ["KORD/ORD8.W"],"backup": "CHI_M_DEP"},
                        "CHI_X_APP": {"backup": "CHI_Z_APP", "arrivals": ["BENKY6", "TRTLL6"]},
                        "CHI_E_APP": {"backup": "CHI_X_APP", "arrivals": ["VEECK5"]},
                        "CHI_J_APP": {"backup": "CHI_Y_APP", "arrivals": ["WYNDE2","ERNNY8"]},
                        "CHI_Y_APP": {"backup": "CHI_X_APP", "arrivals": ["FYTTE7"]},
                        "CHI_S_APP": {"backup": "CHI_B_DEP", "departures": ["KMDW"]},
                        "CHI_U_APP": {"backup": "CHI_S_APP","arrivals": ["FISSK6/PANGG5"]},
                        "CHI_P_APP": {"backup": "CHI_S_APP", "arrivals": ["ENDEE6"]},
                        "CHI_L_APP": {"backup": "CHI_P_APP"}
                    }
                },
                "controllers": [
                    "CHI_81_CTR",
                    "ORD_S_TWR",
                    "MDW_TWR"
                ],
                "default_maps": [ "C90 MAIN" ],
                "departure_airspace": [
                    "CHI_APPE"
                ],
                "departure_runways": [
                    {
                        "airport": "KORD",
                        "rate": 10,
                        "runway":  "10L",
                        "category": "South"
                    },
                    {
                        "airport": "KORD",
                        "rate": 10,
                        "runway": "10L",
                        "category": "East"
                    },
                    {
                        "airport": "KORD",
                        "rate": 10,
                        "runway":  "10L",
                        "category": "Southwest"
                    },
                    {
                        "airport": "KORD",
                        "rate": 10,
                        "runway": "9R",
                        "category": "North"
                    },
                    {
                        "airport": "KORD",
                        "rate": 10,
                        "runway": "9R",
                        "category": "Northeast"
                    },
                    {
                        "airport": "KORD",
                        "rate": 10,
                        "runway": "9R",
                        "category": "West"
                    },
                    {
                        "airport": "KMDW",
                        "rate": 35,
                        "runway": "4R"
                    }
                ],
                "wind": {
                    "direction": 90,
                    "speed": 10
                }
            },
            "KORD East KMDW 13C": {
                "approach_airspace": [
                    "CHI_APPE"
                ],
                "arrival_runways": [
                    {
                        "airport": "KORD",
                        "runway": "10C"
                    },
                    {
                        "airport": "KORD",
                        "runway": "9C"
                    },
                    {
                        "airport": "KORD",
                        "runway": "9L"
                    },
                    {
                        "airport": "KMDW",
                        "runway": "13C"
                    }
                ],
                "arrivals": {
                    "ERNNY8": {
                        "KORD": 5
                    },
                    "FYTTE7": {
                        "KORD": 10
                    },
                    "SHAIN2": {
                        "KORD": 10
                    },
                    "VEECK5": {
                        "KORD": 10
                    },
                    "WYNDE2": {
                        "KORD": 10
                    },
                    "ENDEE6": {
                        "KMDW": 10
                    },
                    "FISSK6/PANGG5": {
                        "KMDW": 10
                    },
                    "BENKY6": {
                        "KORD": 10
                    },
                    "TRTLL6": {
                        "KORD": 10
                    }
                },
                "solo_controller": "CHI_Z_APP",
                "multi_controllers": {
                    "default" : {
                        "CHI_Z_APP": {"primary": true, "arrivals": ["SHAIN2"]},
                        "CHI_B_DEP": {"departures": ["KORD/ORD8.E"], "backup": "CHI_Z_APP"},
                        "CHI_F_APP": {"backup": "CHI_Z_APP"},
                        "CHI_W_APP": {"backup": "CHI_Z_APP"},
                        "CHI_H_APP": {"backup": "CHI_W_APP"},
                        "CHI_D_DEP": {"departures": ["KORD/ORD8.N"], "backup": "CHI_B_DEP"},
                        "CHI_A_APP": {"backup": "CHI_S_APP"},
                        "CHI_M_DEP": {"departures": ["KORD/ORD8.S"], "backup": "CHI_B_DEP"},
                        "CHI_G_DEP": {"departures": ["KORD/ORD8.W"],"backup": "CHI_M_DEP"},
                        "CHI_X_APP": {"backup": "CHI_Z_APP", "arrivals": ["BENKY6", "TRTLL6"]},
                        "CHI_E_APP": {"backup": "CHI_X_APP", "arrivals": ["VEECK5"]},
                        "CHI_J_APP": {"backup": "CHI_Y_APP", "arrivals": ["WYNDE2", "ERNNY8"]},
                        "CHI_Y_APP": {"backup": "CHI_X_APP", "arrivals": ["FYTTE7"]},
                        "CHI_S_APP": {"backup": "CHI_B_DEP", "departures": ["KMDW"]},
                        "CHI_U_APP": {"backup": "CHI_S_APP", "arrivals": ["FISSK6/PANGG5"]},
                        "CHI_P_APP": {"backup": "CHI_S_APP", "arrivals": ["ENDEE6"]},
                        "CHI_L_APP": {"backup": "CHI_P_APP"}
                    }
                },
                "controllers": [
                    "CHI_81_CTR",
                    "ORD_S_TWR",
                    "MDW_TWR"
                ],
                "default_maps": [ "C90 MAIN" ],
                "departure_airspace": [
                    "CHI_APPE"
                ],
                "departure_runways": [
                    {
                        "airport": "KORD",
                        "rate": 10,
                        "runway":  "10L",
                        "category": "South"
                    },
                    {
                        "airport": "KORD",
                        "rate": 10,
                        "runway": "10L",
                        "category": "East"
                    },
                    {
                        "airport": "KORD",
                        "rate": 10,
                        "runway":  "10L",
                        "category": "Southwest"
                    },
                    {
                        "airport": "KORD",
                        "rate": 10,
                        "runway": "9R",
                        "category": "North"
                    },
                    {
                        "airport": "KORD",
                        "rate": 10,
                        "runway": "9R",
                        "category": "Northeast"
                    },
                    {
                        "airport": "KORD",
                        "rate": 10,
                        "runway": "9R",
                        "category": "West"
                    },
                    {
                        "airport": "KMDW",
                        "rate": 35,
                        "runway": "13C"
                    }
                ],
                "wind": {
                    "direction": 110,
                    "speed": 10
                }
            },
            "KORD East KMDW 4R + Satellites": {
                "approach_airspace": [
                    "CHI_APPW"
                ],
                "arrival_runways": [
                    {
                        "airport": "KORD",
                        "runway": "9L"
                    },
                    {
                        "airport": "KORD",
                        "runway": "9C"
                    },
                    {
                        "airport": "KORD",
                        "runway": "10C"
                    },
                    {
                        "airport": "KMDW",
                        "runway": "4R"
                    },
                    {
                        "airport": "KPWK",
                        "runway": "16"
                    },
                    {
                        "airport": "KARR",
                        "runway": "9"
                    },
                    {
                        "airport": "KLOT",
                        "runway": "9"
                    },
                    {
                        "airport": "KGYY",
                        "runway": "12"
                    },
                    {
                        "airport": "KDPA",
                        "runway": "20L"
                    }
                    
                ],
                "arrivals": {
                    "BENKY6": {
                        "KORD": 10
                    },
                    "ERNNY8": {
                        "KORD": 5
                    },
                    "FYTTE7": {
                        "KORD": 10
                    },
                    "SHAIN2": {
                        "KORD": 10
                    },
                    "WYNDE2": {
                        "KORD": 10
                    },
                    "ENDEE6": {
                        "KMDW": 10
                    },
                    "FISSK6/PANGG5": {
                        "KMDW": 10
                    },
                    "FIYER": {
                        "KPWK": 3,
                        "KDPA": 3,
                        "KGYY": 3,
                        "KARR": 3,
                        "KLOT": 3
                    },
                    "KRENA": {
                        "KPWK": 3
                    },
                    "PLANO": {
                        "KPWK": 3,
                        "KDPA": 3,
                        "KGYY": 3,
                        "KARR": 3,
                        "KLOT": 3
                    },
                    "MOTIF": {
                        "KLOT": 3
                    },
                    "TRTLL6": {
                        "KORD": 10
                    },
                    "VEECK5": {
                        "KORD": 10
                    },
                    "LUCIT2": {
                        "KGYY": 3
                    },
                    "GSH9": {
                        "KGYY": 3
                    }
                },
                "solo_controller": "CHI_Z_APP",
                "multi_controllers": {
                    "default" : {
                        "CHI_Z_APP": {"primary": true, "arrivals": ["SHAIN2"]},
                        "CHI_B_DEP": {"departures": ["KORD/ORD8.E"], "backup": "CHI_Z_APP"},
                        "CHI_F_APP": {"backup": "CHI_Z_APP"},
                        "CHI_W_APP": {"backup": "CHI_Z_APP"},
                        "CHI_H_APP": {"backup": "CHI_W_APP"},
                        "CHI_D_DEP": {"departures": ["KPWK","KORD/ORD8.N"], "backup": "CHI_B_DEP"},
                        "CHI_A_APP": {"backup": "CHI_S_APP", "arrivals": ["FIYER", "KRENA"]},
                        "CHI_M_DEP": {"departures": ["KORD/ORD8.S"], "backup": "CHI_B_DEP"},
                        "CHI_G_DEP": {"departures": ["KORD/ORD8.W"],"backup": "CHI_M_DEP"},
                        "CHI_X_APP": {"backup": "CHI_Z_APP", "arrivals": ["BENKY6", "TRTLL6"]},
                        "CHI_E_APP": {"backup": "CHI_X_APP", "arrivals": ["VEECK5"]},
                        "CHI_J_APP": {"backup": "CHI_Y_APP", "arrivals": ["WYNDE2"]},
                        "CHI_Y_APP": {"backup": "CHI_X_APP", "arrivals": ["FYTTE7", "ERNNY8"]},
                        "CHI_S_APP": {"backup": "CHI_B_DEP", "departures": ["KMDW"]},
                        "CHI_U_APP": {"backup": "CHI_S_APP", "arrivals": ["FISSK6/PANGG5","GSH9","LUCIT2"],"departures": ["KGYY"]},
                        "CHI_P_APP": {"departures": ["KLOT"], "backup": "CHI_S_APP", "arrivals": ["ENDEE6", "MOTIF"]},
                        "CHI_L_APP": {"departures": ["KDPA", "KARR"], "backup": "CHI_P_APP", "arrivals": ["PLANO"]}
                    }
                },
                "controllers": [
                    "CHI_81_CTR",
                    "ORD_S_TWR",
                    "MDW_TWR",
                    "PWK_TWR",
                    "DPA_TWR",
                    "LOT_TWR",
                    "ARR_TWR"
                ],
                "default_maps": [ "C90 MAIN" ],
                "departure_airspace": [
                    "CHI_APPW"
                ],
                "departure_runways": [
                    {
                        "airport": "KORD",
                        "rate": 10,
                        "runway": "9R",
                        "category": "North"
                    },
                    {
                        "airport": "KORD",
                        "rate": 10,
                        "runway": "9R",
                        "category": "Northeast"
                    },
                    {
                        "airport": "KORD",
                        "rate": 15,
                        "runway": "9R",
                        "category": "West"
                    },
                    {
                        "airport": "KORD",
                        "rate": 5,
                        "runway": "10L",
                        "category": "Southwest"
                    },
                    {
                        "airport": "KORD",
                        "rate": 10,
                        "runway": "10L",
                        "category": "South"
                    },
                    {
                        "airport": "KORD",
                        "rate": 10,
                        "runway": "10L",
                        "category": "East"
                    },
                    {
                        "airport": "KMDW",
                        "rate": 35,
                        "runway":  "4R"
                    },
                    {
                        "airport": "KPWK",
                        "rate": 2,
                        "runway": "16",
                        "category": "East"
                    },
                    {
                        "airport": "KPWK",
                        "rate": 2,
                        "runway": "16",
                        "category": "West"
                    },
                    {
                        "airport": "KPWK",
                        "rate": 2,
                        "runway": "16",
                        "category": "North"
                    },
                    {
                        "airport": "KPWK",
                        "rate": 2,
                        "runway": "16",
                        "category": "South"
                    },
                    {
                        "airport": "KARR",
                        "rate": 2,
                        "runway": "9",
                        "category": "South"
                    },
                    {
                        "airport": "KARR",
                        "rate": 2,
                        "runway": "9",
                        "category": "West"
                    },
                    {
                        "airport": "KLOT",
                        "rate": 2,
                        "runway": "9",
                        "category": "South"
                    },
                    {
                        "airport": "KLOT",
                        "rate": 2,
                        "runway": "9",
                        "category": "West"
                    },
                    {
                        "airport": "KDPA",
                        "rate": 2,
                        "runway": "2R",
                        "category": "South"
                    },
                    {
                        "airport": "KDPA",
                        "rate": 2,
                        "runway": "2R",
                        "category": "West"
                    },
                    {
                        "airport": "KGYY",
                        "rate": 2,
                        "runway": "12",
                        "category": "South"
                    },
                    {
                        "airport": "KGYY",
                        "rate": 2,
                        "runway": "12",
                        "category": "West"
                    }
                ],
                "wind": {
                    "direction": 90,
                    "gust": 15,
                    "speed": 7
                }
            },
            "KORD East KMDW 13C + Satellites": {
                "approach_airspace": [
                    "CHI_APPW"
                ],
                "arrival_runways": [
                    {
                        "airport": "KORD",
                        "runway": "9L"
                    },
                    {
                        "airport": "KORD",
                        "runway": "9C"
                    },
                    {
                        "airport": "KORD",
                        "runway": "10C"
                    },
                    {
                        "airport": "KMDW",
                        "runway": "13C"
                    },
                    {
                        "airport": "KPWK",
                        "runway": "16"
                    },
                    {
                        "airport": "KARR",
                        "runway": "9"
                    },
                    {
                        "airport": "KLOT",
                        "runway": "9"
                    },
                    {
                        "airport": "KDPA",
                        "runway": "2L"
                    },
                    {
                        "airport": "KGYY",
                        "runway": "12"
                    }
                ],
                "arrivals": {
                    "BENKY6": {
                        "KORD": 10
                    },
                    "ERNNY8": {
                        "KORD": 5
                    },
                    "FYTTE7": {
                        "KORD": 10
                    },
                    "WATSN4": {
                        "KORD": 10
                    },
                    "WYNDE2": {
                        "KORD": 10
                    },
                    "ENDEE6": {
                        "KMDW": 10
                    },
                    "FISSK6/PANGG5": {
                        "KMDW": 10
                    },
                    "FIYER": {
                        "KPWK": 3,
                        "KDPA": 3,
                        "KGYY": 3,
                        "KARR": 3,
                        "KLOT": 3
                    },
                    "KRENA": {
                        "KPWK": 3
                    },
                    "PLANO": {
                        "KPWK": 3,
                        "KDPA": 3,
                        "KGYY": 3,
                        "KARR": 3,
                        "KLOT": 3
                    },
                    "MOTIF": {
                        "KLOT": 3
                    },
                    "VEECK5": {
                        "KORD": 10
                    },
                    "TRTLL6": {
                        "KORD": 10
                    },
                    "LUCIT2": {
                        "KGYY": 3
                    },
                    "GSH9": {
                        "KGYY": 3
                    }
                },
                "solo_controller": "CHI_Z_APP",
                "multi_controllers": {
                    "default" : {
                        "CHI_Z_APP": {"primary": true, "arrivals": ["WATSN4"]},
                        "CHI_B_DEP": {"departures": ["KORD/ORD8.E"], "backup": "CHI_Z_APP"},
                        "CHI_F_APP": {"backup": "CHI_Z_APP"},
                        "CHI_W_APP": {"backup": "CHI_Z_APP"},
                        "CHI_H_APP": {"backup": "CHI_W_APP"},
                        "CHI_D_DEP": {"departures": ["KPWK","KORD/ORD8.N"], "backup": "CHI_B_DEP"},
                        "CHI_A_APP": {"backup": "CHI_S_APP", "arrivals": ["FIYER", "KRENA"]},
                        "CHI_M_DEP": {"departures": ["KORD/ORD8.S"], "backup": "CHI_B_DEP"},
                        "CHI_G_DEP": {"departures": ["KORD/ORD8.W"],"backup": "CHI_M_DEP"},
                        "CHI_X_APP": {"backup": "CHI_Z_APP", "arrivals": ["BENKY6", "TRTLL6"]},
                        "CHI_E_APP": {"backup": "CHI_X_APP", "arrivals": ["VEECK5"]},
                        "CHI_J_APP": {"backup": "CHI_Y_APP", "arrivals": ["WYNDE2","ERNNY8"]},
                        "CHI_Y_APP": {"backup": "CHI_X_APP", "arrivals": ["FYTTE7"]},
                        "CHI_S_APP": {"backup": "CHI_B_DEP", "departures": ["KMDW"]},
                        "CHI_U_APP": {"backup": "CHI_S_APP", "arrivals": ["FISSK6/PANGG5","GSH9","LUCIT2"],"departures": ["KGYY"]},
                        "CHI_P_APP": {"departures": ["KLOT"], "backup": "CHI_S_APP", "arrivals": ["ENDEE6", "MOTIF"]},
                        "CHI_L_APP": {"departures": ["KDPA", "KARR"], "backup": "CHI_P_APP", "arrivals": ["PLANO"]}
                    }
                },
                "controllers": [
                    "CHI_81_CTR",
                    "ORD_S_TWR",
                    "MDW_TWR",
                    "PWK_TWR",
                    "DPA_TWR",
                    "LOT_TWR",
                    "ARR_TWR"
                ],
                "default_maps": [ "C90 MAIN" ],
                "departure_airspace": [
                    "CHI_APPW"
                ],
                "departure_runways": [
                    {
                        "airport": "KORD",
                        "rate": 10,
                        "runway": "9R",
                        "category": "North"
                    },
                    {
                        "airport": "KORD",
                        "rate": 10,
                        "runway": "9R",
                        "category": "Northeast"
                    },
                    {
                        "airport": "KORD",
                        "rate": 15,
                        "runway": "9R",
                        "category": "West"
                    },
                    {
                        "airport": "KORD",
                        "rate": 5,
                        "runway": "10L",
                        "category": "Southwest"
                    },
                    {
                        "airport": "KORD",
                        "rate": 10,
                        "runway": "10L",
                        "category": "South"
                    },
                    {
                        "airport": "KORD",
                        "rate": 10,
                        "runway": "10L",
                        "category": "East"
                    },
                    {
                        "airport": "KMDW",
                        "rate": 35,
                        "runway":  "13C"
                    },
                    {
                        "airport": "KPWK",
                        "rate": 2,
                        "runway": "16",
                        "category": "East"
                    },
                    {
                        "airport": "KPWK",
                        "rate": 2,
                        "runway": "16",
                        "category": "West"
                    },
                    {
                        "airport": "KPWK",
                        "rate": 2,
                        "runway": "16",
                        "category": "North"
                    },
                    {
                        "airport": "KPWK",
                        "rate": 2,
                        "runway": "16",
                        "category": "South"
                    },
                    {
                        "airport": "KARR",
                        "rate": 2,
                        "runway": "9",
                        "category": "South"
                    },
                    {
                        "airport": "KARR",
                        "rate": 2,
                        "runway": "9",
                        "category": "West"
                    },
                    {
                        "airport": "KLOT",
                        "rate": 2,
                        "runway": "9",
                        "category": "South"
                    },
                    {
                        "airport": "KLOT",
                        "rate": 2,
                        "runway": "9",
                        "category": "West"
                    },
                    {
                        "airport": "KDPA",
                        "rate": 2,
                        "runway": "2R",
                        "category": "South"
                    },
                    {
                        "airport": "KDPA",
                        "rate": 2,
                        "runway": "2R",
                        "category": "West"
                    },
                    {
                        "airport": "KGYY",
                        "rate": 2,
                        "runway": "12",
                        "category": "South"
                    },
                    {
                        "airport": "KGYY",
                        "rate": 2,
                        "runway": "12",
                        "category": "West"
                    }
                ],
                "wind": {
                    "direction": 90,
                    "gust": 15,
                    "speed": 7
                }
            },
            "KORD East KPWK 16": {
                "approach_airspace": [
                    "CHI_APPW"
                ],
                "arrival_runways": [
                    {
                        "airport": "KORD",
                        "runway": "10C"
                    },
                    {
                        "airport": "KORD",
                        "runway": "9C"
                    },
                    {
                        "airport": "KORD",
                        "runway": "9L"
                    },
                    {
                        "airport": "KPWK",
                        "runway": "16"
                    }
                ],
                "arrivals": {
                    "BENKY6": {
                        "KORD": 10
                    },
                    "ERNNY8": {
                        "KORD": 5
                    },
                    "FYTTE7": {
                        "KORD": 10
                    },
                    "SHAIN2": {
                        "KORD": 10
                    },
                    "WYNDE2": {
                        "KORD": 10
                    },
                    "FIYER": {
                        "KPWK": 3
                    },
                    "KRENA": {
                        "KPWK": 3
                    },
                    "PLANO": {
                        "KPWK": 3
                    },
                    "TRTLL6": {
                        "KORD": 10
                    },
                    "VEECK5": {
                        "KORD": 10
                    }
                },
                "solo_controller": "CHI_Z_APP",
                "multi_controllers": {
                    "default" : {
                        "CHI_Z_APP": {"primary": true, "arrivals": ["SHAIN2"]},
                        "CHI_B_DEP": {"departures": ["KORD/ORD8.E"], "backup": "CHI_Z_APP"},
                        "CHI_F_APP": {"backup": "CHI_Z_APP"},
                        "CHI_W_APP": {"backup": "CHI_Z_APP"},
                        "CHI_H_APP": {"backup": "CHI_W_APP"},
                        "CHI_D_DEP": {"departures": ["KPWK","KORD/ORD8.N"], "backup": "CHI_B_DEP"},
                        "CHI_A_APP": {"backup": "CHI_S_APP", "arrivals": ["FIYER", "KRENA"]},
                        "CHI_M_DEP": {"departures": ["KORD/ORD8.S"], "backup": "CHI_B_DEP"},
                        "CHI_G_DEP": {"departures": ["KORD/ORD8.W"],"backup": "CHI_M_DEP"},
                        "CHI_X_APP": {"backup": "CHI_Z_APP", "arrivals": ["BENKY6", "TRTLL6"]},
                        "CHI_E_APP": {"backup": "CHI_X_APP", "arrivals": ["VEECK5"]},
                        "CHI_J_APP": {"backup": "CHI_Y_APP", "arrivals": ["WYNDE2","ERNNY8"]},
                        "CHI_Y_APP": {"backup": "CHI_X_APP", "arrivals": ["FYTTE7"]},
                        "CHI_S_APP": {"backup": "CHI_B_DEP"},
                        "CHI_U_APP": {"backup": "CHI_S_APP"},
                        "CHI_P_APP": {"backup": "CHI_S_APP"},
                        "CHI_L_APP": {"backup": "CHI_P_APP", "arrivals": ["PLANO"]}
                    }
                },
                "controllers": [
                    "CHI_81_CTR",
                    "ORD_S_TWR",
                    "MDW_TWR",
                    "PWK_TWR"
                ],
                "default_maps": [ "C90 MAIN" ],
                "departure_airspace": [
                    "CHI_APPW"
                ],
                "departure_runways": [
                    {
                        "airport": "KORD",
                        "rate": 10,
                        "runway": "9R",
                        "category": "North"
                    },
                    {
                        "airport": "KORD",
                        "rate": 10,
                        "runway": "9R",
                        "category": "Northeast"
                    },
                    {
                        "airport": "KORD",
                        "rate": 15,
                        "runway": "9R",
                        "category": "West"
                    },
                    {
                        "airport": "KORD",
                        "rate": 5,
                        "runway": "10L",
                        "category": "Southwest"
                    },
                    {
                        "airport": "KORD",
                        "rate": 10,
                        "runway": "10L",
                        "category": "South"
                    },
                    {
                        "airport": "KORD",
                        "rate": 10,
                        "runway": "10L",
                        "category": "East"
                    },
                    {
                        "airport": "KPWK",
                        "rate": 2,
                        "runway": "16",
                        "category": "East"
                    },
                    {
                        "airport": "KPWK",
                        "rate": 2,
                        "runway": "16",
                        "category": "West"
                    },
                    {
                        "airport": "KPWK",
                        "rate": 2,
                        "runway": "16",
                        "category": "North"
                    },
                    {
                        "airport": "KPWK",
                        "rate": 2,
                        "runway": "16",
                        "category": "South"
                    }
                ],
                "wind": {
                    "direction": 90,
                    "gust": 15,
                    "speed": 7
                }
            },
            "KMDW 31C": {
                    "approach_airspace": [
                        "CHI_S_APP_31C_22L_4R"
                    ],
                    "arrival_runways": [
                        {
                            "airport": "KMDW",
                            "runway": "31C"
                        }
                    ],
                    "arrivals": {
                        "ENDEE6": {
                            "KMDW": 10
                        },

                        "FISSK6/PANGG5": {
                            "KMDW": 10
                        }
                    },
                    "solo_controller": "CHI_S_APP",
                    "multi_controllers": {
                        "default" : {
                            "CHI_S_APP": {"primary": true},
                            "CHI_U_APP": {"backup": "CHI_S_APP", "departures": ["KMDW"], "arrivals": ["FISSK6/PANGG5"]},
                            "CHI_P_APP": {"backup": "CHI_S_APP", "arrivals": ["ENDEE6"]},
                            "CHI_L_APP": {"backup": "CHI_P_APP"}
                        }
                    },
                    "controllers": [
                        "CHI_81_CTR",
                        "CHI_Z_APP",
                        "ORD_S_TWR",
                        "MDW_TWR"
                    ],
                    "default_maps": [ "C90 SSAT MDW 31C" ],
                    "departure_airspace": [
                        "CHI_S_DEP_31C_22L_4R"
                    ],
                    "departure_runways": [
                        {
                            "airport": "KMDW",
                            "rate": 35,
                            "runway":  "31C"
                        }
                    ],
                    "wind": {
                        "direction": 320,
                        "speed": 10
                    }
            },
            "KMDW 4R": {
                "approach_airspace": [
                    "CHI_S_APP_31C_22L_4R"
                ],
                "arrival_runways": [
                    {
                        "airport": "KMDW",
                        "runway": "4R"
                    }
                ],
                "arrivals": {
                    "ENDEE6": {
                        "KMDW": 10
                    },
                    "FISSK6/PANGG5": {
                        "KMDW": 10
                    }
                },
                "solo_controller": "CHI_S_APP",
                "multi_controllers": {
                    "default" : {
                        "CHI_S_APP": {"primary": true},
                        "CHI_U_APP": {"backup": "CHI_S_APP", "departures": ["KMDW"], "arrivals": ["FISSK6/PANGG5"]},
                        "CHI_P_APP": {"backup": "CHI_S_APP", "arrivals": ["ENDEE6"]},
                        "CHI_L_APP": {"backup": "CHI_P_APP"}
                    }
                },
                "controllers": [
                    "CHI_81_CTR",
                    "CHI_Z_APP",
                    "ORD_S_TWR",
                    "MDW_TWR"
                ],
                "default_maps": [ "C90 SSAT MDW 4R" ],
                "departure_airspace": [
                    "CHI_S_DEP_31C_22L_4R"
                ],
                "departure_runways": [
                    {
                        "airport": "KMDW",
                        "rate": 35,
                        "runway":  "4R"
                    }
                ],
                "wind": {
                    "direction": 40,
                    "speed": 10
                }
            },
            "KMDW 13C": {
                "approach_airspace": [
                    "CHI_S_APP_13C"
                ],
                "arrival_runways": [
                    {
                        "airport": "KMDW",
                        "runway": "13C"
                    }
                ],
                "arrivals": {
                    "ENDEE6": {
                        "KMDW": 10
                    },
                    "FISSK6/PANGG5": {
                        "KMDW": 10
                    }
                },
                "solo_controller": "CHI_S_APP",
                "multi_controllers": {
                    "default" : {
                        "CHI_S_APP": {"primary": true},
                        "CHI_U_APP": {"backup": "CHI_S_APP", "departures": ["KMDW"], "arrivals": ["FISSK6/PANGG5"]},
                        "CHI_P_APP": {"backup": "CHI_S_APP", "arrivals": ["ENDEE6"]},
                        "CHI_L_APP": {"backup": "CHI_P_APP"}
                    }
                },
                "controllers": [
                    "CHI_81_CTR",
                    "CHI_Z_APP",
                    "ORD_S_TWR",
                    "MDW_TWR"
                ],
                "default_maps": [ "C90 SSAT MDW 13C" ],
                "departure_airspace": [
                    "CHI_S_DEP_13C"
                ],
                "departure_runways": [
                    {
                        "airport": "KMDW",
                        "rate": 35,
                        "runway":  "13C"
                    }
                ],
                "wind": {
                    "direction": 130,
                    "speed": 10
                }
            },
            "KMDW 22L": {
                "approach_airspace": [
                    "CHI_S_APP_31C_22L_4R"
                ],
                "arrival_runways": [
                    {
                        "airport": "KMDW",
                        "runway": "22L"
                    }
                ],
                "arrivals": {
                    "ENDEE6": {
                        "KMDW": 10
                    },
                    "FISSK6/PANGG5": {
                        "KMDW": 10
                    }
                },
                "solo_controller": "CHI_S_APP",
                "multi_controllers": {
                    "default" : {
                        "CHI_S_APP": {"primary": true},
                        "CHI_U_APP": {"backup": "CHI_S_APP", "departures": ["KMDW"], "arrivals": ["FISSK6/PANGG5"]},
                        "CHI_P_APP": {"backup": "CHI_S_APP", "arrivals": ["ENDEE6"]},
                        "CHI_L_APP": {"backup": "CHI_P_APP"}
                    }
                },
                "controllers": [
                    "CHI_81_CTR",
                    "CHI_Z_APP",
                    "ORD_S_TWR",
                    "MDW_TWR"
                ],
                "default_maps": [ "C90 SSAT MDW 22L" ],
                "departure_airspace": [
                    "CHI_S_DEP_31C_22L_4R"
                ],
                "departure_runways": [
                    {
                        "airport": "KMDW",
                        "rate": 35,
                        "runway":  "22L"
                    }
                ],
                "wind": {
                    "direction": 220,
                    "speed": 10
                }
        },
            "KORD West North Final (F)": {
                "approach_airspace": [
                    "CHI_F_APPW"
                ],
                "arrival_runways": [
                    {
                        "airport": "KORD",
                        "runway": "27R"
                    }
                ],
                "arrivals": {
                    "FYTTE7_FINALNW": {
                        "KORD": 30
                    }
                },
                "solo_controller": "CHI_F_APP",
                "controllers": [
                    "CHI_81_CTR",
                    "CHI_Y_APP",
                    "ORD_S_TWR"
                ],
                "default_maps": [ "C90 MAIN" ],
                "wind": {
                    "direction": 250,
                    "speed": 2
                }
            },
            "KORD East North Final (F)": {
                "approach_airspace": [
                    "CHI_F_APPE"
                ],
                "arrival_runways": [
                    {
                        "airport": "KORD",
                        "runway": "9L"
                    }
                ],
                "arrivals": {
                    "FYTTE7_FINALNE": {
                        "KORD": 30
                    }
                },
                "solo_controller": "CHI_F_APP",
                "controllers": [
                    "CHI_81_CTR",
                    "CHI_Y_APP",
                    "ORD_S_TWR"
                ],
                "default_maps": [ "C90 MAIN" ],
                "wind": {
                    "direction": 50,
                    "speed": 2
                }
            },
            "KORD West Center Final (Z)": {
                "approach_airspace": [
                    "CHI_Z_APPW"
                ],
                "arrival_runways": [
                    {
                        "airport": "KORD",
                        "runway": "27C"
                    }
                ],
                "arrivals": {
                    "WATSN4": {
                        "KORD": 15
                    },
                    "FINALW_WN": {
                        "KORD": 15
                    }
                },
                "solo_controller": "CHI_Z_APP",
                "controllers": [
                    "CHI_81_CTR",
                    "CHI_J_APP",
                    "ORD_S_TWR"
                ],
                "default_maps": [ "C90 MAIN" ],
                "wind": {
                    "direction": 250,
                    "speed": 2
                }
            },
            "KORD West Final Combined": {
                "approach_airspace": [
                    "CHI_Z_APPW",
                    "CHI_W_APPW",
                    "CHI_F_APPW"
                ],
                "arrival_runways": [
                    {
                        "airport": "KORD",
                        "runway": "27C"
                    },
                    {
                        "airport": "KORD",
                        "runway": "27R"
                    },
                    {
                        "airport": "KORD",
                        "runway": "28C"
                    }
                ],
                "arrivals": {
                    "WATSN4": {
                        "KORD": 15
                    },
                    "FINALW_WN": {
                        "KORD": 15
                    },
                    "BENKY6_FINALWW": {
                        "KORD": 15
                    },
                    "VEECK5_FINALWW": {
                        "KORD": 15
                    },
                    "FYTTE7_FINALNW": {
                        "KORD": 15
                    }
                },
                "solo_controller": "CHI_Z_APP",
                "controllers": [
                    "CHI_81_CTR",
                    "CHI_J_APP",
                    "ORD_S_TWR",
                    "CHI_E_APP",
                    "CHI_X_APP",
                    "CHI_Y_APP"
                ],
                "default_maps": [ "C90 MAIN" ],
                "wind": {
                    "direction": 250,
                    "speed": 2
                }
            },
            "KORD West South Final (W)": {
                "approach_airspace": [
                    "CHI_W_APPW"
                ],
                "arrival_runways": [
                    {
                        "airport": "KORD",
                        "runway": "28C"
                    }
                ],
                "arrivals": {
                    "BENKY6_FINALWW": {
                        "KORD": 20
                    },
                    "VEECK5_FINALWW": {
                        "KORD": 20
                    }
                },
                "solo_controller": "CHI_W_APP",
                "controllers": [
                    "CHI_81_CTR",
                    "CHI_X_APP",
                    "ORD_S_TWR",
                    "CHI_E_APP"
                ],
                "default_maps": [ "C90 MAIN" ],
                "wind": {
                    "direction": 250,
                    "speed": 2
                }
            },
            "Satellites Only": {
                "approach_airspace": [
                    "CHI_APPW"
                ],
                "arrival_runways": [
                    {
                        "airport": "KPWK",
                        "runway": "16"
                    },
                    {
                        "airport": "KARR",
                        "runway": "9"
                    },
                    {
                        "airport": "KLOT",
                        "runway": "9"
                    },
                    {
                        "airport": "KDPA",
                        "runway": "2L"
                    },
                    {
                        "airport": "KGYY",
                        "runway": "12"
                    }
                ],
                "arrivals": {
                    "FIYER": {
                        "KPWK": 3,
                        "KDPA": 3,
                        "KGYY": 3,
                        "KARR": 3,
                        "KLOT": 3
                    },
                    "KRENA": {
                        "KPWK": 3
                    },
                    "PLANO": {
                        "KPWK": 3,
                        "KDPA": 3,
                        "KGYY": 3,
                        "KARR": 3,
                        "KLOT": 3
                    },
                    "MOTIF": {
                        "KLOT": 3
                    }
                },
                "solo_controller": "CHI_Z_APP",
                "multi_controllers": {
                    "default" : {
                        "CHI_Z_APP": {"primary": true},
                        "CHI_B_DEP": {"backup": "CHI_Z_APP"},
                        "CHI_F_APP": {"backup": "CHI_Z_APP"},
                        "CHI_W_APP": {"backup": "CHI_Z_APP"},
                        "CHI_H_APP": {"backup": "CHI_W_APP"},
                        "CHI_D_DEP": {"departures": ["KPWK"], "backup": "CHI_B_DEP"},
                        "CHI_A_APP": {"backup": "CHI_S_APP", "arrivals": ["FIYER", "KRENA"]},
                        "CHI_M_DEP": {"backup": "CHI_B_DEP"},
                        "CHI_G_DEP": {"backup": "CHI_M_DEP"},
                        "CHI_X_APP": {"backup": "CHI_Z_APP"},
                        "CHI_E_APP": {"backup": "CHI_X_APP"},
                        "CHI_J_APP": {"backup": "CHI_Y_APP"},
                        "CHI_Y_APP": {"backup": "CHI_X_APP"},
                        "CHI_S_APP": {"backup": "CHI_B_DEP"},
                        "CHI_U_APP": {"backup": "CHI_S_APP", "departures": ["KGYY"]},
                        "CHI_P_APP": {"departures": ["KLOT"], "backup": "CHI_S_APP", "arrivals": ["MOTIF"]},
                        "CHI_L_APP": {"departures": ["KDPA", "KARR"], "backup": "CHI_P_APP", "arrivals": ["PLANO"]}
                    }
                },
                "controllers": [
                    "CHI_81_CTR",
                    "PWK_TWR",
                    "DPA_TWR",
                    "LOT_TWR",
                    "ARR_TWR"
                ],
                "default_maps": [ "C90 MAIN" ],
                "departure_airspace": [
                    "CHI_APPW"
                ],
                "departure_runways": [
                    
                    {
                        "airport": "KPWK",
                        "rate": 2,
                        "runway": "16",
                        "category": "East"
                    },
                    {
                        "airport": "KPWK",
                        "rate": 2,
                        "runway": "16",
                        "category": "West"
                    },
                    {
                        "airport": "KPWK",
                        "rate": 2,
                        "runway": "16",
                        "category": "North"
                    },
                    {
                        "airport": "KPWK",
                        "rate": 2,
                        "runway": "16",
                        "category": "South"
                    },
                    {
                        "airport": "KARR",
                        "rate": 2,
                        "runway": "9",
                        "category": "South"
                    },
                    {
                        "airport": "KARR",
                        "rate": 2,
                        "runway": "9",
                        "category": "West"
                    },
                    {
                        "airport": "KLOT",
                        "rate": 2,
                        "runway": "9",
                        "category": "South"
                    },
                    {
                        "airport": "KLOT",
                        "rate": 2,
                        "runway": "9",
                        "category": "West"
                    },
                    {
                        "airport": "KDPA",
                        "rate": 2,
                        "runway": "2R",
                        "category": "South"
                    },
                    {
                        "airport": "KDPA",
                        "rate": 2,
                        "runway": "2R",
                        "category": "West"
                    },
                    {
                        "airport": "KGYY",
                        "rate": 2,
                        "runway": "12",
                        "category": "South"
                    },
                    {
                        "airport": "KGYY",
                        "rate": 2,
                        "runway": "12",
                        "category": "West"
                    }
                ],
                "wind": {
                    "direction": 90,
                    "gust": 15,
                    "speed": 7
                }
            }
        },
        "stars_config": {
            "center": "N41.58.34.897,W87.54.27.062",
            "coordination_fixes": {
                "NEWRK": [
                    {
                        "type": "route",
                        "to": "C90",
                        "from": "ZAU"
                    }
                ],
                "TRTLL": [
                    {
                        "type": "route",
                        "to": "C90",
                        "from": "ZAU"
                    }
                ],
                "ENDEE": [
                    {
                        "type": "route",
                        "to": "C90",
                        "from": "ZAU"
                    }
                ],
                "SWIIS": [
                    {
                        "type": "route",
                        "to": "C90",
                        "from": "ZAU"
                    }
                ],
                "PAPPI": [
                    {
                        "type": "route",
                        "to": "C90",
                        "from": "ZAU"
                    }
                ],
                "HALIE": [
                    {
                        "type": "route",
                        "to": "C90",
                        "from": "ZAU"
                    }
                ],
                "FYTTE": [
                    {
                        "type": "route",
                        "to": "C90",
                        "from": "ZAU"
                    }
                ],
                "KURKK": [
                    {
                        "type": "route",
                        "to": "C90",
                        "from": "ZAU"
                    }
                ],
                "MADII": [
                    {
                        "type": "route",
                        "to": "C90",
                        "from": "ZAU"
                    }
                ],
                "SHAIN": [
                    {
                        "type": "route",
                        "to": "C90",
                        "from": "ZAU"
                    }
                ],
                "VEECK": [
                    {
                        "type": "route",
                        "to": "C90",
                        "from": "ZAU"
                    }
                ],
                "CLUSO": [
                    {
                        "type": "route",
                        "to": "C90",
                        "from": "ZAU"
                    }
                ],
                "HULLS": [
                    {
                        "type": "route",
                        "to": "C90",
                        "from": "ZAU"
                    }
                ],
                "WYNDE": [
                    {
                        "type": "route",
                        "to": "C90",
                        "from": "ZAU"
                    }
                ],
                "FIYER": [
                    {
                        "type": "route",
                        "to": "C90",
                        "from": "ZAU"
                    }
                ],
                "KRENA": [
                    {
                        "type": "route",
                        "to": "C90",
                        "from": "ZAU"
                    }
                ],
                "PLANO": [
                    {
                        "type": "route",
                        "to": "C90",
                        "from": "ZAU"
                    }
                ],
                "PNT": [
                    {
                        "type": "route",
                        "to": "C90",
                        "from": "ZAU"
                    }
                ]
            },
            "coordination_lists": [
                {"name": "PWK", "id": "A", "airports": [ "KPWK" ]},
                {"name": "DPA", "id": "B", "airports": [ "KDPA" ]},
                {"name": "GYY", "id": "C", "airports": [ "KGYY" ]},
                {"name": "ARR", "id": "D", "airports": [ "KARR" ]},
                {"name": "LOT", "id": "E", "airports": [ "KLOT" ]}
            ],
            "airspace_awareness": [
                {
                    "fixes": ["ALL"],
                    "receiving_controller": "CHI_81_CTR"
                }
            ],
            "inhibit_ca_volumes": [
                {
                    "name": "ORD FINAL NO CA",
                    "type": "polygon",
                    "floor": 0,
                    "ceiling": 7000,
                    "vertices": [
                        "N041.55.55.513,W087.07.12.174",
                        "N042.04.16.874,W087.07.12.174",
                        "N042.04.16.874,W088.44.03.640",
                        "N041.53.22.624,W088.44.03.640"
                    ]
                }
            ],
            "radar_sites": {
                "KORD": {
                    "char": "O",
                    "position": "KORD",
                    "elevation": 750,
                    "primary_range": 60,
                    "secondary_range": 120,
                    "slope_angle": 0.175
                },
                "KMDW": {
                    "char": "M",
                    "position": "KMDW",
                    "elevation": 750,
                    "primary_range": 60,
                    "secondary_range": 120,
                    "slope_angle": 0.175
                }
            },
            "scratchpads": {
                "EARND": "EAR",
                "DENNT" :"DEN",
                "CMSKY": "CMS",
                "BACEN": "BAC",
                "ACITO": "ACI",
                "MYKIE": "MYK",
                "NOONY": "NOO",
                "SIMMN": "SIM",
                "PEKUE": "PEK",
                "MOBLE": "MOB",
                "DUFEE": "DUF",
                "EBAKE": "EBA",
                "RAYNR": "RAY",
                "PMPKN": "PMP",
                "OLINN": "OLI",
                "LEWKE": "LEW",
                "ERECO": "ERE",
                "CYBIL": "CYB",
                "SCOTO": "SCT",
                "BEKKI": "BKI",
                "EMMLY": "ELY",
                "ELANR": "EAR",
                "MNOSO": "MNO",
                "ARLYN": "AYN"
            },
            "significant_points": {
                "ACITO": { },
                "ARLYN": { },
                "BACEN": { },
                "BEKKI": { },
                "CMSKY": { },
                "CYBIL": { },
                "DENNT": { },
                "DUFEE": { },
                "EARND": { },
                "EBAKE": { },
                "ELANR": { },
                "EMMLY": { },
                "ERECO": { },
                "LEWKE": { },
                "MNOSO": { },
                "MOBLE": { },
                "MYKIE": { },
                "NOONY": { },
                "OLINN": { },
                "PEKUE": { },
                "PMPKN": { },
                "RAYNR": { },
                "SCOTO": { },
                "SIMMN": { }
            },
            "stars_maps": [
                "C90 MVA", "C90 CLASS B C", "C90 ORD STAR WP", "C90 CAPTURE BARS", "C90 SAT APCHS", "C90 VFR", "C90 MAIN", "C90 DEPS",
                "C90 EAST FLOW", "C90 WEST FLOW", "C90 ORD 4R", "C90 ORD 22", "C90 SSAT MDW 4R", "C90 SSAT MDW 13C", "C90 SSAT MDW 22L",
                "C90 SSAT MDW 31C", "MDW RNAV Y RWY 4R", "MDW RNAV Y RWY 13C", "MDW RNAV X RWY 22L", "MDW RNAV Y RWY 31C", "C90 ZAU LOW SECTORS",
                "C90 SHORE", "ORD ILS RWY 10L", "ORD ILS RWY 28R", "ZAU C90 9C-27C 9R-27L", "ZAU C90 Arrival Fixes", "ZAU C90 NSAT RNAV"
            ],
            "video_map_file": "videomaps/ZAU-videomaps.gob.zst"
        }
}
  
<|MERGE_RESOLUTION|>--- conflicted
+++ resolved
@@ -1,10971 +1,10794 @@
-{
-    "tracon": "C90",
-      "airports": {
-          "KORD": {
-            "atpa_volumes": {
-              "28L":{
-                    "runway_threshold": "KORD-28L",
-                    "heading": 274,
-                    "max_heading_deviation": 90,
-                    "floor": 100,
-                    "ceiling": 15000,
-                    "length": 40,
-                    "left_width": 3000,
-                    "right_width": 2500
-                },
-                "28C":{
-                    "runway_threshold": "KORD-28C",
-                    "heading": 274,
-                    "max_heading_deviation": 90,
-                    "floor": 100,
-                    "ceiling": 15000,
-                    "length": 40,
-                    "left_width": 3000,
-                    "right_width": 2500
-                },
-                "28R":{
-                    "runway_threshold": "KORD-28R",
-                    "heading": 274,
-                    "max_heading_deviation": 90,
-                    "floor": 100,
-                    "ceiling": 15000,
-                    "length": 40,
-                    "left_width": 3000,
-                    "right_width": 2500
-                },
-                "27L":{
-                    "runway_threshold": "KORD-27L",
-                    "heading": 274,
-                    "max_heading_deviation": 90,
-                    "floor": 100,
-                    "ceiling": 15000,
-                    "length": 40,
-                    "left_width": 3000,
-                    "right_width": 2500
-                },
-                "27C":{
-                    "runway_threshold": "KORD-27C",
-                    "heading": 274,
-                    "max_heading_deviation": 90,
-                    "floor": 100,
-                    "ceiling": 15000,
-                    "length": 40,
-                    "left_width": 3000,
-                    "right_width": 2500
-                },
-                "27R":{
-                    "runway_threshold": "KORD-27R",
-                    "heading": 274,
-                    "max_heading_deviation": 90,
-                    "floor": 100,
-                    "ceiling": 15000,
-                    "length": 40,
-                    "left_width": 3000,
-                    "right_width": 2500
-                },
-                "10C":{
-                    "runway_threshold": "KORD-10C",
-                    "heading": 93.5,
-                    "max_heading_deviation": 90,
-                    "floor": 100,
-                    "ceiling": 15000,
-                    "length": 40,
-                    "left_width": 3000,
-                    "right_width": 2500
-                },
-                "10L":{
-                    "runway_threshold": "KORD-10L",
-                    "heading": 93.5,
-                    "max_heading_deviation": 90,
-                    "floor": 100,
-                    "ceiling": 15000,
-                    "length": 40,
-                    "left_width": 3000,
-                    "right_width": 2500
-                },
-                "10R":{
-                    "runway_threshold": "KORD-10R",
-                    "heading": 91,
-                    "max_heading_deviation": 90,
-                    "floor": 100,
-                    "ceiling": 15000,
-                    "length": 40,
-                    "left_width": 3000,
-                    "right_width": 2500
-                },
-                "9R":{
-                    "runway_threshold": "KORD-9R",
-                    "heading": 93.5,
-                    "max_heading_deviation": 90,
-                    "floor": 100,
-                    "ceiling": 15000,
-                    "length": 40,
-                    "left_width": 3000,
-                    "right_width": 2500
-                },
-                "9C":{
-                    "runway_threshold": "KORD-9C",
-                    "heading": 93.5,
-                    "max_heading_deviation": 90,
-                    "floor": 100,
-                    "ceiling": 15000,
-                    "length": 40,
-                    "left_width": 3000,
-                    "right_width": 2500
-                },
-                "9L":{
-                    "runway_threshold": "KORD-9L",
-                    "heading": 93.5,
-                    "max_heading_deviation": 90,
-                    "floor": 100,
-                    "ceiling": 15000,
-                    "length": 40,
-                    "left_width": 3000,
-                    "right_width": 2500
-                }
-                },
-              "approaches": {
-                  "I9L": {
-                      "runway": "9L",
-                      "tower_controller": "ORD_N_TWR",
-                      "type": "ILS",
-                      "waypoints": [
-                          "GIBNS/a10000/iaf JHONN/a9000 ESSSS/a8000 VNDER/a7000 ILIUM/a6000 TRYXI/a5000/if DOOGY/a4000 ZENAH/a2300/faf OGSIE/a1760"
-                      ]
-                  },
-                  "I9C": {
-                      "runway": "9C",
-                      "tower_controller": "ORD_NN_TWR",
-                      "type": "ILS",
-                      "waypoints": [
-                          "GIBNS/a10000/iaf NORDL/a9000+ KOOSS/a8000 SIKLR/a7000 MUELL/a6000 FFRAN/a5000/if MIETH/a4000 EZELL/a2300/faf RANDI/a1400"
-                      ]
-                  },
-                  "I9R": {
-                      "runway": "9R",
-                      "tower_controller": "ORD_N_TWR",
-                      "type": "ILS",
-                      "waypoints": [
-                          "GIBNS/a10000/iaf ADLMN/a9000 FOTTR/a8000 WASCO/a7000 GEMMS/a6000 CHILR/a5000/if DEVON/a4000 MEOWW/a2300/faf YONUT/a1380"
-                      ]
-                  },
-                  "I0L": {
-                      "runway": "10L",
-                      "tower_controller": "ORD_C_TWR",
-                      "type": "ILS",
-                      "waypoints": [
-                          "GIBNS/a10000/iaf ARIST/a9000 KALZO/a8000 BURKE/a7000 SYSCO/a6000 PRATT/a5000/if CARLE/a4000 BUGSE/a2300/faf POPME/a1200"
-                      ]
-                  },
-                  "I0C": {
-                      "runway": "10C",
-                      "tower_controller": "ORD_S_TWR",
-                      "type": "ILS",
-                      "waypoints": [
-                          "GIBNS/a10000/iaf BAIRY/a9000 COUPR/a8000 KYLAA/a7000 PEPAW/a6000 SHARN/a5000/if RRUDA/a4000 RAYYY/a2300/faf ZURSO/a1220"
-                      ]
-                  },
-                  "I0R": {
-                      "runway": "10R",
-                      "tower_controller": "ORD_SS_TWR",
-                      "type": "ILS",
-                      "waypoints": [
-                          "GIBNS/a10000/iaf FERLL/a9000 MLSEN/a8000 OLLGA/a7000 LEATH/a6000 GOOZY/a5000/if KVENN/a4000 FLLYN/a2300/faf TRUFL/a1220"
-                      ]
-                  },
-                  "I7L": {
-                      "runway": "27L",
-                      "tower_controller": "ORD_N_TWR",
-                      "type": "ILS",
-                      "waypoints": [
-                          "VOGLR/a10000/iaf NRMAH/a9000 JOEBO/a8000 GRABL/a7000 RIPPR/a6000 BASHH/a5000/if EBENS/a4000 JLOWW/a2200/faf ZOSRO/a1160"
-                      ]
-                  },
-                  "I7C": {
-                      "runway": "27C",
-                      "tower_controller": "ORD_C_TWR",
-                      "type": "ILS",
-                      "waypoints": [
-                          "VOGLR/a10000/iaf NCHLS/a9000 CRICO/a8000 CERMI/a7000 BOOWW/a6000 MRRFF/a5000/if JMBBO/a4000 DRSCL/a2200/faf YVONE/a1160"
-                      ]
-                  },
-                  "I7R": {
-                      "runway": "27R",
-                      "tower_controller": "ORD_NN_TWR",
-                      "type": "ILS",
-                      "waypoints": [
-                          "VOGLR/a10000/iaf VINYY/a9000 JOKKR/a8000 IYLEK/a7000 WELEV/a6000 HAREE/a5000/if BONZO/a4000 SIBLY/a2200/faf"
-                      ]
-                  },
-                  "I8L": {
-                      "runway": "28L",
-                      "tower_controller": "ORD_SS_TWR",
-                      "type": "ILS",
-                      "waypoints": [
-                          "VOGLR/a10000/iaf LYSIN/a9000 KEGNE/a8000 JAVON/a7000 HANSO/a6000 FITAR/a5000/if CAKOS/a4000 PONCC/a2200/faf ALKYL/a1240"
-                      ]
-                  },
-                  "I8C": {
-                      "runway": "28C",
-                      "tower_controller": "ORD_S_TWR",
-                      "type": "ILS",
-                      "waypoints": [
-                          "VOGLR/a10000/iaf LNDUH/a9000 SNTOE/a8000 KOENN/a7000 MEMAW/a6000 RZUKO/a5000/if HAZIL/a4000 SEIKA/a2300/faf ZUPTI/a1200"
-                      ]
-                  },
-                  "I8R": {
-                      "runway": "28R",
-                      "tower_controller": "ORD_C_TWR",
-                      "type": "ILS",
-                      "waypoints": [
-                          "VOGLR/a10000/iaf MOTTT/a9000 RICKV/a8000 BLUTO/a7000 ROCSE/a6000 WAVIE/a5000/if ADAME/a4000 WILLT/a2200/faf"
-                      ]
-                  },
-                  "I4R": {
-                    "cifp_id": "I4R",
-                    "tower_controller": "ORD_C_TWR"
-                },
-                "I2L": {
-                    "cifp_id": "I22L",
-                    "tower_controller": "ORD_N_TWR"
-                },
-                "I2R": {
-                    "cifp_id": "I22R",
-                    "tower_controller": "ORD_N_TWR"
-                }
-              },
-              "departure_routes": {
-                "10L": {
-                    "ACITO,BACEN,CMSKY,DENNT,EARND": {
-                        "cleared_altitude": 5000,
-                        "sid": "ORD8.S",
-                        "waypoints": "KORD-28R/h180"
-                    },
-                    "MOBLE": {
-                        "cleared_altitude": 5000,
-                        "sid": "ORD8.E",
-                        "waypoints": "KORD-28R/h110"
-                    },
-                    "PEKUE": {
-                        "cleared_altitude": 5000,
-                        "sid": "ORD8.W",
-                        "waypoints": "KORD-28R/h220"
-                    }
-                },
-                "9R": {
-                    "DUFEE": {
-                        "cleared_altitude": 5000,
-                        "sid": "ORD8.E",
-                        "waypoints": "KORD-27L/h090"
-                    },
-                    "EBAKE": {
-                        "cleared_altitude": 5000,
-                        "sid": "ORD8.E",
-                        "waypoints": "KORD-27L/h070"
-                    },
-                    "PMPKN,RAYNR": {
-                        "cleared_altitude": 5000,
-                        "sid": "ORD8.N",
-                        "waypoints": "KORD-27L/h360"
-                    },
-                    "MYKIE,NOONY,OLINN,SIMMN": {
-                        "cleared_altitude": 5000,
-                        "sid": "ORD8.W",
-                        "waypoints": "KORD-27L/h320"
-                    }
-                },
-                "9C": {
-                    "DUFEE": {
-                        "cleared_altitude": 5000,
-                        "sid": "ORD8.E",
-                        "waypoints": "KORD-27C/h090"
-                    },
-                    "EBAKE": {
-                        "cleared_altitude": 5000,
-                        "sid": "ORD8.E",
-                        "waypoints": "KORD-27C/h070"
-                    },
-                    "PMPKN,RAYNR": {
-                        "cleared_altitude": 5000,
-                        "sid": "ORD8.N",
-                        "waypoints": "KORD-27C/h360"
-                    },
-                    "MYKIE,NOONY,OLINN,SIMMN": {
-                        "cleared_altitude": 5000,
-                        "sid": "ORD8.W",
-                        "waypoints": "KORD-27C/h320"
-                    }
-                },
-                "22L": {
-                    "ACITO,BACEN,CMSKY,DENNT,EARND": {
-                        "cleared_altitude": 5000,
-                        "sid": "ORD8.S",
-                        "waypoints": "KORD-4R/h180"
-                    },
-                    "MYKIE,NOONY,OLINN,SIMMN,PEKUE": {
-                        "cleared_altitude": 5000,
-                        "sid": "ORD8.W",
-                        "waypoints": "KORD-4R/h250"
-                    },
-                    "PMPKN,RAYNR": {
-                        "cleared_altitude": 5000,
-                        "sid": "ORD8.N",
-                        "waypoints": "KORD-4R/h360"
-                    },
-                    "EBAKE,DUFEE,MOBLE": {
-                        "cleared_altitude": 5000,
-                        "sid": "ORD8.E",
-                        "waypoints": "KORD-4R/h140"
-                    }
-                },
-                "4L": {
-                    "MYKIE,NOONY,OLINN,SIMMN,PEKUE": {
-                        "cleared_altitude": 5000,
-                        "sid": "ORD8.W",
-                        "waypoints": "KORD-22R/h270"
-                    },
-                    "PMPKN,RAYNR": {
-                        "cleared_altitude": 5000,
-                        "sid": "ORD8.N",
-                        "waypoints": "KORD-22R/h360"
-                    },
-                    "EBAKE,DUFEE,MOBLE": {
-                        "cleared_altitude": 5000,
-                        "sid": "ORD8.E",
-                        "waypoints": "KORD-22R/h040"
-                    }
-                },
-                "28R": {
-                    "MYKIE,NOONY,OLINN,SIMMN,PEKUE": {
-                        "cleared_altitude": 5000,
-                        "sid": "ORD8.W",
-                        "waypoints": "KORD-10L/h270"
-                    }
-                },
-                "27L": {
-                    "PMPKN,RAYNR": {
-                        "cleared_altitude": 5000,
-                        "sid": "ORD8.N",
-                        "waypoints": "KORD-9R/h360"
-                    },
-                    "EBAKE,DUFEE": {
-                        "cleared_altitude": 5000,
-                        "sid": "ORD8.E",
-                        "waypoints": "KORD-9R/h040"
-                    }
-                }
-            },
-                  "departures": [
-                      {
-                          "airlines": [
-                              {
-                                  "icao": "AWI"
-                              }
-                          ],
-                          "destination": "KSPI",
-                          "exit": "ACITO",
-                          "route": "ACITO ADELL AKMIE"
-                      },
-                      {
-                          "airlines": [
-                              {
-                                  "icao": "ETD"
-                              }
-                          ],
-                          "destination": "OMAA",
-                          "exit": "EBAKE",
-                          "route": "EBAKE WISMO POSTS PADDE SVM 47N080W 55N070W PEPKI NIFTY 63N050W 65N040W 66N030W 66N020W 65N010W ISVIG AMROR LENOV BADOR MAXOV ARTAT UP975 EZS UG8 OTKEP UM688 SIDAD P975 LONOS P708 OVONA N318 KAPUM M552 ALNEV Q415 UKILI UKIL1B"
-                      },
-                      {
-                          "airlines": [
-                              {
-                                  "icao": "SKW"
-                              },
-                              {
-                                  "icao": "ENY"
-                              }
-                          ],
-                          "destination": "KLIT",
-                          "exit": "BACEN",
-                          "route": "BACEN BLOKR BEKKI FAM"
-                      },
-                      {
-                          "airlines": [
-                              {
-                                  "icao": "ETH"
-                              }
-                          ],
-                          "destination": "HAAB",
-                          "exit": "RAYNR",
-                          "route": "RAYNR BRTMN TAAYZ MKG ODAXY YBG YBC MIGLI ELSIR 4900N/05000W 4900N/04000W 4800N/03000W 4500N/02000W MUDOS STG SUSOS UN725 ORKUM UM603 ELSAG ALG ABKON ROSAS BELIX SALUN N705 BOPIX N710 TAKRI P751 LXR M999 SEDVA M999 JDW G650 RASKA UG650 KONET EKBOB T114 MEKEL MEKEL1B"
-                      },
-                      {
-                          "airlines": [
-                              {
-                                  "icao": "SKW"
-                              }
-                          ],
-                          "destination": "KCAK",
-                          "exit": "DUFEE",
-                          "route": "DUFEE LOGGR DETMR BRWNZ4"
-                      },
-                      {
-                          "airlines": [
-                              {
-                                  "icao": "PDT"
-                              },
-                              {
-                                  "icao": "AWI"
-                              },
-                              {
-                                  "fleet": "short",
-                                  "icao": "UAL"
-                              }
-                          ],
-                          "destination": "KALB",
-                          "exit": "EBAKE",
-                          "route": "EBAKE WISMO POSTS PADDE SVM DKK ALB"
-                      },
-                      {
-                          "airlines": [
-                              {
-                                  "fleet": "short",
-                                  "icao": "UAL"   
-                              },
-                              {
-                                  "fleet": "short",
-                                  "icao": "AAL"
-                              }
-                          ],
-                          "destination": "KABQ",
-                          "exit": "PEKUE",
-                          "route": "PEKUE PIPPN ELYNA STJ J18 GCK J18 DRAWL TAMEY SNDIA4"
-                      },
-                      {
-                          "airlines": [
-                              {
-                                  "icao": "AWI"
-                              },
-                              {
-                                  "icao": "SKW"
-                              }
-                          ],
-                          "destination": "KATW",
-                          "exit": "RAYNR",
-                          "route": "RAYNR BRTMN TAAYZ"
-                      },
-                      {
-                          "airlines": [
-                              {
-                                  "icao": "GJS"
-                              },
-                              {
-                                  "icao": "SKW"
-                              }
-                          ],
-                          "destination": "KAVL",
-                          "exit": "EARND",
-                          "route": "EARND ELANR EMMLY JAKKS RID HNN SUG"
-                      },
-                      {
-                          "airlines": [
-                              {
-                                  "icao": "SKW"
-                              }
-                          ],
-                          "destination": "KASE",
-                          "exit": "OLINN",
-                          "route": "OLINN OREOS OBENE OGALE DRABS HCT FQF WERNR ZAKOR"
-                      },
-                      {
-                          "airlines": [
-                              {
-                                  "fleet": "long",
-                                  "icao": "AAL"
-                              }
-                          ],
-                          "destination": "LGAV",
-                          "exit": "RAYNR",
-                          "route": "RAYNR BRTMN TAAYZ PECOK ASP MUSIT YSB GOVAT 5200N/07000W DUVBI BOKTO 5800N/05000W 5800N/04000W 5700N/03000W 5500N/02000W DOGAL BEXET ENJEX ADHAV AXNEF ZIPWE OZZIL SAWPE Q63 CPT UL9 BIG L607 KONAN UL607 REMBA M624 DIK M150 PITES EDISA PICWI UTABA BEMKI ELMEM GIRIS GIKEB LAMPO AKADO L613 UTAME T292 KAPPO L612 NOSTO UL612 ARA UB34 NEMES"
-                      },
-                      {
-                          "airlines": [
-                              {
-                                  "fleet": "long",
-                                  "icao": "ANZ"
-                              }
-                          ],
-                          "destination": "NZAA",
-                          "exit": "PEKUE",
-                          "route": "PEKUE PIGGG QUANE CARET IRK BQS MCI KK54E KIRKE LBL CURLY ZUN MOMAR OCN SXC C1177 GOATZ C1177 MALIT 3135N/12121W FICKY B577 AHNDO B577 BELAN 1700N/14000W 1400N/14500W 1100N/15000W WAYSE 0500N/15700W 0000N/15900W 0500S/16200W 1000S/16500W 1500S/16700W 2000S/16900W 2500S/17200W 3000S/17600W 3500S/18000E OLBEX EXOPI1B"
-                      },
-                      {
-                          "airlines": [
-                              {
-                                  "icao": "SKW"
-                              },
-                              {
-                                  "icao": "AWI"
-                              },
-                              {
-                                  "icao": "ENY"
-                              }
-                          ],
-                          "destination": "KGRB",
-                          "exit": "PMPKN",
-                          "route": "PMPKN NEATO DLLAN RONIC BAE"
-                      },
-                      {
-                          "airlines": [
-                              {
-                                  "icao": "ENY"
-                              },
-                              {
-                                  "icao": "SWA"
-                              },
-                              {
-                                  "fleet": "short",
-                                  "icao": "UAL"
-                              },
-                              {
-                                  "fleet": "short",
-                                  "icao": "AAL"
-                              }
-                          ],
-                          "destination": "KAUS",
-                          "exit": "ACITO",
-                          "route": "ACITO ADELL ARLYN STL ZALDA FSM BROBB WINDU SEWZY6"
-                      },
-                      {
-                          "airlines" : [
-                              {
-                                  "icao": "SWA"
-                              },
-                              {
-                                  "fleet": "short",
-                                  "icao": "AAL"
-                              },
-                              {
-                                  "fleet": "short",
-                                  "icao": "UAL"
-                              }
-                          ],
-                          "destination": "KBWI",
-                          "exit": "MOBLE",
-                          "route": "MOBLE ADIME OTENS ANEWA JERRI NUSMM ANTHM3"
-                      },
-                      {
-                          "airlines": [
-                              {
-                                  "icao": "ENY"
-                              },
-                              {
-                                  "icao": "SKW"
-                              }
-                          ],
-                          "destination": "KBGR",
-                          "exit": "EBAKE",
-                          "route": "EBAKE WISMO POSTS PADDE SVM DKK ALB"
-                      },
-                      {
-                          "airlines": [
-                              {
-                                  "fleet": "long",
-                                  "icao": "IBE"
-                              }
-                          ],
-                          "destination": "LEMD",
-                          "exit": "EBAKE",
-                          "route": "EBAKE WISMO POSTS PADDE SVM DKK SYR ALLEX JEBBY 4300N/05000W 4300N/04000W 4300N/03000W 4330N/02000W ARMED EPOPO ADORO UL155 ZMR"
-                      },
-                      {
-                          "airlines": [
-                              {
-                                  "fleet": "long",
-                                  "icao": "UAL"
-                              }
-                          ],
-                          "destination": "ZBAA",
-                          "exit": "PMPKN",
-                          "route": "PMPKN NEATO DLLAN RONIC BAE J89 DLH J538 HLDOL J538 VBI YNE YYL BOTER 6600N/h12000W YEV ADREW NCA80 LISKI L160 BANOT T634 MAGIT R213 JMU G212 TGO G212 UKDUM W49 OSUBA"
-                      },
-                      {
-                          "airlines": [
-                              {
-                                  "icao": "ASL"
-                              }
-                          ],
-                          "destination": "LYBE",
-                          "exit": "EBAKE",
-                          "route": "EBAKE WISMO POSTS PADDE SVM WOZEE SYR ALLEX RAFIN 4500N/05000W 4700N/04000W 4800N/03000W 4900N/02000W BEDRA NASBA RATKA LARLA GANTO JSY TURDU TADUP TEPRI UN491 EPL UM164 LUPEN BATUB MOMUK BERAS T23 BIRGI GOTAR OKORA KEROP TISAK"
-                      },
-                      {
-                          "airlines": [
-                              {
-                                  "fleet": "long",
-                                  "icao": "UAL"
-                              }
-                          ],
-                          "destination": "LLBG",
-                          "exit": "RAYNR",
-                          "route": "RAYNR BRTMN TAAYZ PETTY SSM 4900N/08000W 5500N/07100W MIBNO LIBOR 6400N/05000W 6500N/04000W 6500N/03000W 6400N/02000W 6300N/01000W VALDI LAGUM L621 KULUD SALLO BINKA ROVEK ADVAB KELEL KEKED BADOR APROB ADORU UN739 EKI UW81 YAYLA UL854 KULAR UT39 TOMBI IDAKU L35 PIKOG L609 ZUKKO"
-                      },
-                      {
-                          "airlines": [
-                              {
-                                  "icao": "ENY"
-                              }
-                          ],
-                          "destination": "KBIL",
-                          "exit": "MYKIE",
-                          "route": "MYKIE MONNY IANNA FSD J16 BIL"
-                      },
-                      {
-                          "airlines": [
-                              {
-                                  "icao": "RPA"
-                              },
-                              {
-                                  "icao": "AWI"
-                              },
-                              {
-                                  "icao": "ENY"
-                              }
-                          ],
-                          "destination": "KBHM",
-                          "exit": "CMSKY",
-                          "route": "CMSKY CARYN CYBIL PXV RQZ NULLS"
-                      },
-                      {
-                          "airlines": [
-                              {
-                                  "icao": "AWI"
-                              },
-                              {
-                                  "icao": "ENY"
-                              }
-                          ],
-                          "destination": "KFNT",
-                          "exit": "DUFEE",
-                          "route": "DUFEE ELX"
-                      },
-                      {
-                          "airlines": [
-                              {
-                                  "icao": "QXE"
-                              },
-                              {
-                                  "fleet": "short",
-                                  "icao": "UAL"
-                              }
-                          ],
-                          "destination": "KBOI",
-                          "exit": "MYKIE",
-                          "route": "MYKIE MONNY SMIDD ONTIJ J16 FSD J82 RAP REAPS KOURT4"
-                      },
-                      {
-                          "airlines": [
-                              {
-                                  "fleet": "short",
-                                  "icao": "UAL"
-                              },
-                              {
-                                  "icao": "RPA"
-                              }
-                          ],
-                          "destination": "KBDL",
-                          "exit": "DUFEE",
-                          "route": "DUFEE ELX HAAKK DOXXY DXO JHW Q82 MEMMS WILET STELA1"
-                      },
-                      {
-                          "airlines": [
-                              {
-                                  "fleet": "long",
-                                  "icao": "UAL"
-                              }
-                          ],
-                          "destination": "EBBR",
-                          "exit": "RAYNR",
-                          "route": "RAYNR BRTMN TAAYZ TVC YVO NOWAA JOVIE AVUTI 5900N/05000W 6000N/04000W 5900N/03000W 5700N/02000W ETARI MOGLO REVNU MORAG NUCHU L607 BIG Q70 VABIK Q70 KOK"
-                      },
-                      {
-                          "airlines": [
-                              {
-                                  "fleet": "short",
-                                  "icao": "UAL"
-                              },
-                              {
-                                  "icao": "SKW"
-                              }
-                          ],
-                          "destination": "KBUF",
-                          "exit": "DUFEE",
-                          "route": "DUFEE ELX HAAKK DOXXY SOSIC WETVR DOBIE DKK"
-                      },
-                      {
-                        "airlines": [
-                            {
-                                "icao": "SKW"
-                            }
-                        ],
-                        "destination": "KRFD",
-                        "exit": "PEKUE",
-                        "route": "PEKUE KAIPE CONAN/a2500 FANGU/a2500 YOKUB KRFD-1"
-                    },
-                    {
-                        "airlines": [
-                            {
-                                "icao": "SKW"
-                            }
-                        ],
-                        "destination": "KSBN",
-                        "exit": "DENNT",
-                        "route": "DENNT PRAIR KNUTE/a3000 KSBN-9"
-                    },
-                    {
-                        "airlines": [
-                            {
-                                "icao": "SKW"
-                            },
-                            {
-                                "icao": "ENY"
-                            }
-                        ],
-                        "destination": "KMKE",
-                        "exit": "RAYNR",
-                        "route": "RAYNR BRTMN TAAYS YOUNT/a3000 CUTMO/a2900 KMKE-1L"
-                    }
-                  ],
-                  "exit_categories": {
-                      "EBAKE": "Northeast",
-                      "DUFEE": "Northeast",
-                      "MOBLE": "East",
-                      "EARND": "South",
-                      "DENNT": "South",
-                      "CMSKY": "South",
-                      "BACEN": "South",
-                      "ACITO": "South",
-                      "PMPKN": "North",
-                      "RAYNR": "North",
-                      "MYKIE": "West",
-                      "NOOMY": "West",
-                      "SIMMN": "West",
-                      "OLINN": "West",
-                      "PEKUE": "Southwest"
-                  },
-                  "tower_list": 1
-                  },
-        "KMDW": {
-            "approaches": {
-                "I4R": {
-                    "runway": "4R",
-                    "type": "ILS",
-                    "waypoints": [
-                        "ALQUE/a6000/iaf BANER/a5000 CADON/a4000/if CITGO/a2400/faf OLOXE/a1460"
-                    ]
-                },
-                "Z4R": {
-                    "runway": "4R",
-                    "type": "RNAV",
-                    "waypoints": [
-                        "WUPOR/a6000+/iaf ALQUE/a6000 BANER/a5000 CADON/a4000 CITGO/a2400 OLOXE/a1460",
-                        "JOT/a6000+/iaf ALQUE/a6000/if BANER/a5000 CADON/a4000 CITGO/a2400/faf OLOXE/a1460"
-                    ]
-                },
-                "Y4R": {
-                    "runway": "4R",
-                    "type": "RNAV",
-                    "waypoints": [
-                        "ALQUE/a6000/iaf BANER/a5000 CADON/a4000/if CITGO/a2400 YIPEE/a1700/faf",
-                        "OLCYK/a4000+/iaf SAVRD/a4000/if HILND/a2700/arc3.8 YIPEE/a1700/faf"
-                    ]
-                },
-                "I3C": {
-                    "runway": "13C",
-                    "type": "ILS",
-                    "waypoints": [
-                        "DPA/a2600+/iaf HEBKU/a2600/if HITOB/a2000/faf HISKO/a1440"
-                    ]
-                },
-                "Z3C": {
-                    "runway": "13C",
-                    "type": "RNAV",
-                    "waypoints": [
-                        "TOYUL/a3000/iaf GIKLE/a2500 AAMEE/a2300/s180/if RUDDY/a2000 NAANN/a1600/faf HHALL/a1280"
-                    ]
-                },
-                "Y3C": {
-                    "runway": "13C",
-                    "type": "RNAV",
-                    "waypoints": [
-                        "ZABNU/a4000/iaf TOYUL/a3000/if GIKLE/a2500 JUPIR/a2000/s210/arc2.15 NIDEE/a2000/arc1.23/faf DULTE/a1609",
-                        "TINLY/a4000+/if OOPLA/a4000/arc6.8 GIKLE/a2500 JUPIR/a2000/s210/arc2.15 NIDEE/a2000/arc1.23/faf DULTE/a1609",
-                        "PLOPP/a4000/if YUCAN/a3000/arc4.3 JUPIR/a2000/s210/arc2.15 NIDEE/a2000/arc1.23/faf DULTE/a1609"
-                    ]
-                },
-                "Z2L": {
-                    "runway": "22L",
-                    "type": "RNAV",
-                    "waypoints": [
-                        "STERE/a3000/iaf TACTT/a3000/iaf SAILZ/a3000/s210/if DXXON/a3000 MNDOE/a2500/s170/faf ZUDVI/a1260"
-                    ]
-                },
-                "Y2L": {
-                    "runway": "22L",
-                    "type": "RNAV",
-                    "waypoints": [
-                        "STERE/a3000/iaf TACTT/a3000/iaf SAILZ/a3000/s210/if DXXON/a3000 MNDOE/a2400 JIBBB/a1900 YACHT/a1500/faf"
-                    ]
-                },
-                "X2L": {
-                    "runway": "22L",
-                    "type": "RNAV",
-                    "waypoints": [
-                        "PKACH/a6000/iaf MIING/a4000/s230/if FENCK/a4000/arc4.0 ZASIV/a2900/s180/arc3.0 EGLUQ/a1900/arc1.48 YACHT/a1500/s180/faf"
-                    ]
-                },
-                "I1C": {
-                    "runway": "31C",
-                    "type": "ILS",
-                    "waypoints": [
-                        "HILLS/a5000/s240/iaf GLEAM/a4000/if RUNTS/a2500 HOBEL/a1700/faf"
-                    ]
-                },
-                "Z1C": {
-                    "runway": "31C",
-                    "type": "RNAV",
-                    "waypoints": [
-                        "HILLS/a5000/s240/iaf GLEAM/a4000/if RUNTS/a2500 HOBEL/a1700/faf"
-                    ]
-                },
-                "Y1C": {
-                    "runway": "31C",
-                    "type": "RNAV",
-                    "waypoints": [
-                        "HILLS/a5000/s240/iaf GLEAM/a4000/if RUNTS/a2500 HOBEL/a1700/faf",
-                        "TWEEN/a4000/s210/if PRIUS/a2900/arc3.8 HOBEL/a1700/faf"
-                    ]
-                }
-            },
-            "approach_regions": {
-            "4R": {
-                "heading_tolerance":  90,
-
-                "near_distance": 2,
-                "near_half_width": 1.5,
-                "far_half_width": 17,
-                "region_length": 30,
-
-                "descent_distance": 6.3,
-                "descent_altitude": 4000,
-                "above_altitude_tolerance": 500,
-                "below_altitude_tolerance": 500,
-
-                "reference_point": "41.7145,-87.8385",
-                "reference_heading": 318,
-                "reference_length": 30,
-                "reference_altitude": 2400,
-                "scratchpad_patterns":[
-                    "Y4R"
-                ]
-            },
-            "4L": {
-                "heading_tolerance":  90,
-
-                "near_distance": 2,
-                "near_half_width": 1.5,
-                "far_half_width": 17,
-                "region_length": 30,
-
-                "descent_distance": 12,
-                "descent_altitude": 6000,
-                "above_altitude_tolerance": 500,
-                "below_altitude_tolerance": 500,
-
-                "reference_point": "41.7145,-87.8385",
-                "reference_heading": 47,
-                "reference_length": 30,
-                "reference_altitude": 2400,
-                "scratchpad_patterns":[
-                    "I4R",
-                    "Z4R"
-                ]
-            },
-            "22L": {
-                "heading_tolerance":  90,
-
-                "near_distance": 0.5,
-                "near_half_width": 3,
-                "far_half_width": 12,
-                "region_length": 30,
-
-                "descent_distance": 25.75,
-                "descent_altitude": 6000,
-                "above_altitude_tolerance": 500,
-                "below_altitude_tolerance": 500,
-
-                "reference_point": "41.8,-87.64",
-                "reference_heading": 63,
-                "reference_length": 30,
-                "reference_altitude": 2900,
-                "scratchpad_patterns":[
-                    "X2L"
-                ]
-            },
-            "22R": {
-                "heading_tolerance":  90,
-
-                "near_distance": 0.5,
-                "near_half_width": 3,
-                "far_half_width": 12,
-                "region_length": 30,
-
-                "descent_distance": 12.67,
-                "descent_altitude": 3000,
-                "above_altitude_tolerance": 500,
-                "below_altitude_tolerance": 500,
-
-                "reference_point": "41.85,-87.61",
-                "reference_heading": 274,
-                "reference_length": 30,
-                "reference_altitude": 3000,
-                "scratchpad_patterns":[
-                    "Y2L",
-                    "Z2L"
-                ]
-            },
-            "31C": {
-                "heading_tolerance":  90,
-
-                "near_distance": 0.1,
-                "near_half_width": 3,
-                "far_half_width": 6,
-                "region_length": 20,
-
-                "descent_distance": 3.7,
-                "descent_altitude": 4000,
-                "above_altitude_tolerance": 500,
-                "below_altitude_tolerance": 500,
-
-                "reference_point": "41.68615,-87.69",
-                "reference_heading": 46,
-                "reference_length": 20,
-                "reference_altitude": 2900,
-                "scratchpad_patterns":[
-                    "Y1C"
-                ]
-            },
-            "31L": {
-                "heading_tolerance":  90,
-
-                "near_distance": 0.1,
-                "near_half_width": 3,
-                "far_half_width": 6,
-                "region_length": 20,
-
-                "descent_distance": 5.81,
-                "descent_altitude": 5000,
-                "above_altitude_tolerance": 500,
-                "below_altitude_tolerance": 500,
-
-                "reference_point": "41.69,-87.62",
-                "reference_heading": 318,
-                "reference_length": 20,
-                "reference_altitude": 3000,
-                "scratchpad_patterns":[
-                    "I1C",
-                    "Z1C"
-                ]
-            }
-            },
-            "converging_runways": [
-            {
-                "runways": [ "4R", "4L" ],
-                "leader_directions": [ "N", "W" ],
-                "tie_symbol": "/",
-                "stagger_symbol": "O",
-                "tie_offset": 5
-            },
-            {
-                "runways": [ "22L", "22R" ],
-                "leader_directions": [ "N", "N" ],
-                "tie_symbol": "/",
-                "stagger_symbol": "O",
-                "tie_offset": 4
-            },
-            {
-                "runways": [ "31C", "31L" ],
-                "leader_directions": [ "N", "N" ],
-                "tie_symbol": "/",
-                "stagger_symbol": "O",
-                "tie_offset": 5
-            }
-            ],
-            "departure_routes": {
-                "4R": {
-                    "PETTY,LEWKE": {
-                        "cleared_altitude": 3000,
-                        "sid": "MIDWA7",
-                        "waypoints": "KMDW-22L/h100"
-                    },
-                    "ACITO,BACEN,CMSKY,DENNT,EARND": {
-                        "cleared_altitude": 3000,
-                        "sid": "MIDWA7",
-                        "waypoints": "KMDW-22L/h130"
-                    },
-                    "PMPKN,RAYNR,PEKUE,SIMMN": {
-                        "cleared_altitude": 3000,
-                        "sid": "MIDWA7",
-                        "waypoints": "KMDW-22L/h250"
-                    }
-                },
-                "13C": {
-                    "PETTY,LEWKE": {
-                        "cleared_altitude": 3000,
-                        "sid": "MIDWA7",
-                        "waypoints": "KMDW-31C/h090"
-                    },
-                    "ACITO,BACEN,CMSKY,DENNT,EARND": {
-                        "cleared_altitude": 3000,
-                        "sid": "MIDWA7",
-                        "waypoints": "KMDW-31C/h170"
-                    },
-                    "PMPKN,RAYNR,PEKUE,SIMMN": {
-                        "cleared_altitude": 3000,
-                        "sid": "MIDWA7",
-                        "waypoints": "KMDW-31C/h200"
-                    }
-                },
-                "22L": {
-                    "PETTY,LEWKE": {
-                        "cleared_altitude": 3000,
-                        "sid": "MIDWA7",
-                        "waypoints": "KMDW-4R/h140"
-                    },
-                    "ACITO,BACEN,CMSKY,DENNT,EARND": {
-                        "cleared_altitude": 3000,
-                        "sid": "MIDWA7",
-                        "waypoints": "KMDW-4R/h180"
-                    },
-                    "PMPKN,RAYNR,PEKUE,SIMMN": {
-                        "cleared_altitude": 3000,
-                        "sid": "MIDWA7",
-                        "waypoints": "KMDW-4R/h250"
-                    }
-                },
-                "31C": {
-                    "PETTY,LEWKE": {
-                        "cleared_altitude": 3000,
-                        "sid": "MIDWA7",
-                        "waypoints": "KMDW-13C/h100"
-                    },
-                    "ACITO,BACEN,CMSKY,DENNT,EARND": {
-                        "cleared_altitude": 3000,
-                        "sid": "MIDWA7",
-                        "waypoints": "KMDW-13C/h220"
-                    },
-                    "PMPKN,RAYNR,PEKUE,SIMMN": {
-                        "cleared_altitude": 3000,
-                        "sid": "MIDWA7",
-                        "waypoints": "KMDW-13C/h250"
-                    }
-                }
-            },
-            "departures": [
-                {
-                    "airlines": [
-                        {
-                        "icao": "SWA"
-                        }
-                    ],
-                    "altitude": 36000,
-                    "destination": "KMSP",
-                    "exit": "PMPKN",
-                    "route": "PMPKN NEATO DLLAN RONIC KAMMA KILLR3"
-                },
-                {
-                    "airlines": [
-                        {
-                        "icao": "SWA"
-                        }
-                    ],
-                    "altitude": 37000,
-                    "destination": "KBHM",
-                    "exit": "CMSKY",
-                    "route": "CMSKY CARYN CYBIL PXV NULLS"
-                },
-                {
-                    "airlines": [
-                        {
-                            "icao": "FFT"
-                        },
-                        {
-                            "icao": "SWA"
-                        }
-                    ],
-                    "altitude": 36000,
-                    "destination": "KPHX",
-                    "exit": "PEKUE",
-                    "route": "PEKUE PIPPN ELYNA BACNN J18 SLN J96 CIM ZUN EAGUL6"
-                },
-                {
-                    "airlines": [
-                        {
-                            "icao": "SWA"
-                        }
-                    ],
-                    "altitude": 38000,
-                    "destination": "KLAX",
-                    "exit": "PEKUE",
-                    "route": "PEKUE OBENE MONNY IANNA KD69A DBL CHESZ Q88 PROMT Q88 HAKMN ANJUL4"
-                },
-                {
-                    "airlines": [
-                        {
-                            "icao": "SWA"
-                        }
-                    ],
-                    "altitude": 38000,
-                    "destination": "KOAK",
-                    "exit": "PEKUE",
-                    "route": "PEKUE OBENE OGALE LNK DVV J60 DBL J80 MLF KITTN KATTS TATOO MONOH OAKES2"
-                },
-                {
-                    "airlines": [
-                        {
-                            "icao": "SWA"
-                        }
-                    ],
-                    "altitude": 36000,
-                    "destination": "KONT",
-                    "exit": "PEKUE",
-                    "route": "PEKUE OBENE OGALE LNK J60 DBL BAWER Q114 NATEE JCKIE2"
-                },
-                {
-                    "airlines": [
-                        {
-                            "icao": "SWA"
-                        }
-                    ],
-                    "altitude": 34000,
-                    "destination": "KSMF",
-                    "exit": "PEKUE",
-                    "route": "PEKUE OBENE MONNY JORDY KD72U LCU J94 LLC ANAHO SLMMR5"
-                },
-                {
-                    "airlines": [
-                        {
-                            "icao": "SWA"
-                        }
-                    ],
-                    "altitude": 36000,
-                    "destination": "KSAN",
-                    "exit": "PEKUE",
-                    "route": "PEKUE PIGGG QUANE CARET ROEZZ SLN GUP PXR GBN J18 HOGGZ LUCKI1"
-                },
-                {
-                "airlines": [
-                        {
-                            "icao": "SWA"
-                        },
-                        {
-                            "icao": "FFT"
-                        }
-                    ],
-                    "altitude": 36000,
-                    "destination": "KSFO",
-                    "exit": "PEKUE",
-                    "route": "PEKUE OBENE OGALE LEONG Q114 AYOLE SNY J84 DTA J148 KROST RUMPS OAL INYOE DYAMD5"   
-                },
-                {
-                    "airlines": [
-                        {
-                            "icao": "SWA"
-                        }
-                    ],
-                    "altitude": 38000,
-                    "destination": "KSJC",
-                    "exit": "PEKUE",
-                    "route": "PEKUE OBENE MONNY JORDY ONL J148 DTA KATTS KNGRY RAZRR5"
-                },
-                {
-                    "airlines": [
-                        {
-                            "icao": "SWA"
-                        }
-                    ],
-                    "altitude": 38000,
-                    "destination": "KBUR",
-                    "exit": "PEKUE",
-                    "route": "PEKUE OBENE MONNY IANNA YANKI SNY J100 EKR KIMMR Q96 PURSE JANNY5"
-                },
-                {
-                    "airlines": [
-                        {
-                            "icao": "SWA"
-                        }
-                    ],
-                    "altitude": 38000,
-                    "destination": "KLGB",
-                    "exit": "PEKUE",
-                    "route": "PEKUE ELYNA BACNN J18 GCK J96 CIM GUP J134 DRK HIMDU DSNEE5"
-                },
-                {
-                    "airlines": [
-                        {
-                            "icao": "SWA"
-                        },
-                        {
-                            "icao": "FFT"
-                        }
-                    ],
-                    "altitude": 38000,
-                    "destination": "KDEN",
-                    "exit": "PEKUE",
-                    "route": "PEKUE OBENE NITWT OBH BRWRY LAWGR3"
-                },
-                {
-                    "airlines": [
-                        {
-                            "icao": "SWA"
-                        }
-                    ],
-                    "altitude": 36000,
-                    "destination": "KCOS",
-                    "exit": "PEKUE",
-                    "route" : "PEKUE OBENE OGALE LNK J146 GLD OZZZY5"
-                },
-                {
-                    "airlines": [
-                        {
-                            "icao": "SWA"
-                        }
-                    ],
-                    "altitude": 35000,
-                    "destination": "KBDL",
-                    "exit": "LEWKE",
-                    "route": "LEWKE GIJ EVOTE NELLS KEEHO JHW Q82 MEMMS WILET STELA1"
-                },
-                {
-                    "airlines": [
-                        {
-                            "icao": "VXP"
-                        }
-                    ],
-                    "altitude": 39000,
-                    "destination": "KHVN",
-                    "exit": "LEWKE",
-                    "route": "LEWKE GIJ EVOTE NELLS KEEHO JHW Q82 MEMMS RKA BDR1"
-                },
-                {
-                    "airlines": [
-                        {
-                            "icao": "SWA"
-                        }
-                    ],
-                    "altitude": 39000,
-                    "destination": "KDCA",
-                    "exit": "LEWKE",
-                    "route": "LEWKE GIJ OTENS ANEWA JERRI NUSMM BUCKO FRDMM5"
-                },
-                {
-                    "airlines": [
-                        {
-                            "icao": "SWA"
-                        }
-                    ],
-                    "altitude": 35000,
-                    "destination": "KFLL",
-                    "exit": "DENNT",
-                    "route": "DENNT DARCY DREGS DUMGE SCOTO SWAPP Q79 ZPLEN TEEKY3"
-                },
-                {
-                    "airlines": [
-                        {
-                            "icao": "SWA"
-                        }
-                    ],
-                    "altitude": 29000,
-                    "destination": "KRSW",
-                    "exit": "EARND",
-                    "route": "EARND ELANR EMMLY ETAME EMEGE FLM J43 VXV THRSR HONID Q81 NICKI PLYER TYNEE2"
-                },
-                {
-                    "airlines": [
-                        {
-                            "icao": "SWA"
-                        }
-                    ],
-                    "altitude" : 37000,
-                    "destination": "KJAX",
-                    "exit": "DENNT",
-                    "route": "DENNT DARCY DREGS DUMGE SCOTO SWAPP THRSR DUCHY OHDEA1"
-                },
-                {
-                    "airlines": [
-                        {
-                            "icao": "SWA"
-                        },
-                        {
-                            "icao": "FFT"
-                        }
-                    ],
-                    "altitude": 34000,
-                    "destination": "KMIA",
-                    "exit": "CMSKY",
-                    "route": "CMSKY CARYN CYBIL PVX HITMN ACORI FROGZ4"
-                },
-                {
-                    "airlines": [
-                        {
-                            "icao": "SWA"
-                        }
-                    ],
-                    "altitude": 35000,
-                    "destination": "KMCO",
-                    "exit": "DENNT",
-                    "route": "DENNT DARCY DREGS DUMGE SCOTO SWAPP Q79 THRSR ZJAYX GRNCH4"
-                },
-                {
-                    "airlines": [
-                        {
-                            "icao": "AAY"
-                        }
-                    ],
-                    "altitude": 35000,
-                    "destination": "KPGD",
-                    "exit": "EARND",
-                    "route": "EARND ELANR EMMLY ETAME EMEGE FLM J43 VXV WIGVO KYYLU LUBBR3"
-                },
-                {
-                    "airlines": [
-                        {
-                            "icao": "SWA"
-                        },
-                        {
-                            "icao": "FFT"
-                        }
-                    ],
-                    "altitude": 29000,
-                    "destination": "KTPA",
-                    "exit": "EARND",
-                    "route": "EARND ELANR EMMLY ETAME EMEGE FLM J43 VXV WIGVO BAAMF DADES1"
-                },
-                {
-                    "airlines": [
-                        {
-                            "icao": "SWA"
-                        }
-                    ],
-                    "altitude": 35000,
-                    "destination": "KSRQ",
-                    "exit": "EARND",
-                    "route": "EARND ELANR EMMLY ETAME EMEGE FLM J43 VXV WIGVO KYYLU LUBBR3"
-                },
-                {
-                    "airlines": [
-                        {
-                            "icao": "SWA"
-                        }
-                    ],
-                    "altitude": 35000,
-                    "destination": "KPNS",
-                    "exit": "CMSKY",
-                    "route": "CMSKY CARYN CYBIL PXV MSL PENSI CILEB"
-                },
-                {
-                    "airlines": [
-                        {
-                            "icao": "SWA"
-                        }
-                    ],
-                    "altitude": 35000,
-                    "destination": "KECP",
-                    "exit": "CMSKY",
-                    "route": "CMSKY CARYN CYBIL PVX VLKNN MGMRY RLTID"
-                },
-                {
-                    "airlines": [
-                        {
-                            "icao": "AAY"
-                        }
-                    ],
-                    "altitude": 35000,
-                    "destination": "KVPS",
-                    "exit": "CMSKY",
-                    "route": "CMSKY CARYN RIGGL JUDDI KM39O CALCO MGM CORKY"
-                },
-                {
-                    "airlines": [
-                        {
-                            "fleet": "short",
-                            "icao": "DAL"
-                        },
-                        {
-                            "icao": "SWA"
-                        },
-                        {
-                            "icao": "FFT"
-                        }
-                    ],
-                    "altitude": 35000,
-                    "destination": "KATL",
-                    "exit": "CMSKY",
-                    "route": "CMSKY CARYN CYBIL PVX HITMN NEWBB IHAVE MTHEW CHPPR1"
-                },
-                {
-                    "airlines": [
-                        {
-                            "icao": "SWA"
-                        },
-                        {
-                            "icao": "AAY"
-                        }
-                    ],
-                    "altitude": 37000,
-                    "destination": "KSAV",
-                    "exit": "EARND",
-                    "route": "EARND ELANR EMMLY ERECO IIU J99 VXV CANTR PLZZZ"
-                },
-                {
-                    "airlines": [
-                        {
-                            "icao": "ENY"
-                        },
-                        {
-                            "icao": "SKW"
-                        },
-                        {
-                            "icao": "N"
-                        },
-                        {
-                            "icao": "N"
-                        },
-                        {
-                            "icao": "N",
-                            "fleet": "fastGA"
-                        }
-                    ],
-                    "altitude": 5000,
-                    "destination": "KORD",
-                    "exit": "DENNT",
-                    "route": "DENNT"
-                }
-            ],
-            "exit_categories": {
-                "PETTY": "North",
-                "PMPKN": "North",
-                "RAYNR": "North",
-                "LEWKE": "East",
-                "SIMMN": "West",
-                "PEKUE": "West",
-                "ACITO": "South",
-                "CMSKY": "South",
-                "BACEN": "South",
-                "EARND": "South",
-                "DENNT": "South"
-            },
-            "tower_list": 2
-        },
-        "KPWK": {
-            "approaches": {
-                "I16": {
-                    "runway": "16",
-                    "type": "ILS",
-                    "waypoints": [
-                        "PAMME/a2300/faf FUGIO/a1320"
-                    ]
-                }
-            },
-            "departure_routes": {
-                "16": {
-                    "RBS": {
-                        "cleared_altitude": 3000,
-                        "sid": "JORJO5",
-                        "waypoints": "KPWK-34/h040 JILYN JORJO BRBIE BACEN BLOKR RBS"
-                    },
-                    "BEKKI": {
-                        "cleared_altitude": 3000,
-                        "sid": "JORJO5",
-                        "waypoints": "KPWK-34/h040 JILYN JORJO BRBIE BACEN BLOKR BEKKI"
-                    },
-                    "AKMIE": {
-                        "cleared_altitude": 3000,
-                        "sid": "JORJO5",
-                        "waypoints": "KPWK-34/h040 JILYN JORJO AHLOU ACITO ADELL AKMIE"
-                    },
-                    "ARLYN": {
-                        "cleared_altitude": 3000,
-                        "sid": "JORJO5",
-                        "waypoints": "KPWK-34/h040 JILYN JORJO AHLOU ACITO ADELL AKMIE ARLYN"
-                    },
-                    "EMEGE": {
-                        "cleared_altitude": 3000,
-                        "sid": "MONKZ5",
-                        "waypoints": "KPWK-34/h040 ZYDEK MONKZ EZRAH EARND ELANR EMMLY ETAME EMEGE"
-                    },
-                    "ERECO": {
-                        "cleared_altitude": 3000,
-                        "sid": "MONKZ5",
-                        "waypoints": "KPWK-34/h040 ZYDEK MONKZ EZRAH EARND ELANR EMMLY ERECO"
-                    },
-                    "EMMLY": {
-                        "cleared_altitude": 3000,
-                        "sid": "MONKZ5",
-                        "waypoints": "KPWK-34/h040 ZYDEK MONKZ EZRAH EARND ELANR EMMLY"
-                    },
-                    "SCOTO": {
-                        "cleared_altitude": 3000,
-                        "sid": "MONKZ5",
-                        "waypoints": "KPWK-34/h040 ZYDEK MONKZ DWANE DENNT DARCY DREGS DUMGE SCOTO"
-                    },
-                    "DONVE": {
-                        "cleared_altitude": 3000,
-                        "sid": "MONKZ5",
-                        "waypoints": "KPWK-34/h040 ZYDEK MONKZ DWANE DENNT DARCY DREGS DONVE"
-                    },
-                    "CYBIL": {
-                        "cleared_altitude": 3000,
-                        "sid": "MONKZ5",
-                        "waypoints": "KPWK-34/h040 ZYDEK MONKZ CATER DENNT CMSKY CARYN CYBIL"
-                    },
-                    "MOBLE,OLINN,RAYNR,EBAKE": {
-                        "cleared_altitude": 3000,
-                        "waypoints": "KPWK-34/h040"
-                    }
-                }
-            },
-            "departures": [
-                {
-                    "airlines": [
-                        {
-                        "icao": "EJA"
-                        }
-                    ],
-                    "altitude": 21000,
-                    "destination": "KOSU",
-                    "exit": "MOBLE",
-                    "route": "MOBLE ADIME SEWTO BRYEN DUBLN1"
-                },
-                {
-                    "airlines": [
-                        {
-                        "icao": "EJA"
-                        }
-                    ],
-                    "altitude": 45000,
-                    "destination": "KBCT",
-                    "exit": "CYBIL",
-                    "route": "CYBIL PXV HITMN ACORI VUUDU1"
-                },
-                {
-                    "airlines": [
-                        {
-                        "icao": "EJA"
-                        }
-                    ],
-                    "altitude": 45000,
-                    "destination": "KFLL",
-                    "exit": "SCOTO",
-                    "route": "SCOTO SWAPP Q79 ZPLEN TEEKY3"
-                },
-                {
-                    "airlines": [
-                        {
-                        "icao": "EJA"
-                        }
-                    ],
-                    "altitude": 45000,
-                    "destination": "KHXD",
-                    "exit": "ERECO",
-                    "route": "ERECO IIU J99 IRQ"
-                },
-                {
-                    "airlines": [
-                        {
-                        "icao": "EJA"
-                        }
-                    ],
-                    "altitude": 43000,
-                    "destination": "KEGE",
-                    "exit": "OLINN",
-                    "route": "OLINN OREOS OBENE OGALE LNK HCT AKO AVVVS HUGGS RLG"
-                },
-                {
-                    "airlines": [
-                        {
-                        "icao": "EJA"
-                        }
-                    ],
-                    "altitude": 5000,
-                    "destination": "KMSN",
-                    "exit": "RAYNR",
-                    "route": "RAYNR BRTMN TAAYZ"
-                },
-                {
-                    "airlines": [
-                        {
-                        "icao": "EJA"
-                        }
-                    ],
-                    "altitude": 43000,
-                    "destination": "KAUS",
-                    "exit": "CYBIL",
-                    "route": "CYBIL ENL MYERZ ZAVEL PYRMD POTEN WINDU BLEWE5"
-                },
-                {
-                    "airlines": [
-                        {
-                        "icao": "EJA"
-                        }
-                    ],
-                    "altitude": 42000,
-                    "destination": "KNEW",
-                    "exit": "BEKKI",
-                    "route": "BEKKI ENL"
-                },
-                {
-                    "airlines": [
-                        {
-                        "icao": "EJA"
-                        }
-                    ],
-                    "altitude": 37000,
-                    "destination": "KCMH",
-                    "exit": "MOBLE",
-                    "route": "MOBLE ADIME DABDE BRYEN DUBLN1"
-                },
-                {
-                    "airlines": [
-                        {
-                        "icao": "EJA"
-                        }
-                    ],
-                    "altitude": 39000,
-                    "destination": "KBOS",
-                    "exit": "EBAKE",
-                    "route": "EBAKE WISMO POSTS PADDE SVM DKK PONCT JFUND2"
-                },
-                {
-                    "airlines": [
-                        {
-                        "icao": "EJA"
-                        }
-                    ],
-                    "altitude": 17000,
-                    "destination": "KTYQ",
-                    "exit": "EMMLY",
-                    "route": "EMMLY JAKKS VHP"
-                },
-                {
-                    "airlines": [
-                        {
-                        "icao": "EJA"
-                        }
-                    ],
-                    "altitude": 34000,
-                    "destination": "KOMA",
-                    "exit": "OLINN",
-                    "route": "OLINN OREOS OBENE DSM LANTK2"
-                },
-                {
-                    "airlines": [
-                        {
-                        "icao": "EJA"
-                        }
-                    ],
-                    "altitude": 37000,
-                    "destination": "KPDK",
-                    "exit": "ERECO",
-                    "route": "ERECO SRICE OLSIE HAVVE HLNDS BUKHD3"
-                }
-            ],
-            "exit_categories": {
-                "RBS": "South",
-                "BEKKI": "South",
-                "AKMIE": "South",
-                "ARLYN": "South",
-                "EMEGE": "South",
-                "ERECO": "South",
-                "EMMLY": "South",
-                "SCOTO": "South",
-                "DONVE": "South",
-                "CYBIL": "South",
-                "MOBLE": "East",
-                "OLINN": "West",
-                "RAYNR": "North",
-                "EBAKE": "East"
-            },
-            "tower_list": 3,
-            "hold_for_release": true
-        },
-        "KARR": {
-            "approaches": {
-                "I9": {
-                    "runway": "9",
-                    "type": "ILS",
-                    "waypoints": [
-                        "TOBBY/a2700 WOLFF/a2700"
-                    ]
-                },
-                "R9": {
-                    "runway": "9",
-                    "type": "RNAV",
-                    "waypoints": [
-                        "NUELG DECAK/iaf/nopt TOBBY/a2700/hilpt/nopt180/if/iaf WOLFF/a2700",
-                        "AHMED JUGER/iaf/nopt TOBBY/a2700/hilpt/nopt180/if/iaf WOLFF/a2700",
-                        "HERVY/nopt TOBBY/a2700/hilpt/nopt180/if/iaf WOLFF/a2700"
-                    ]
-                },
-                "R15": {
-                    "runway": "15",
-                    "type": "RNAV",
-                    "waypoints": [
-                        "NUELG/iaf UBEXE/if/a2600 WUYFI/a2300"
-                    ]
-                },
-                "R27": {
-                    "runway": "27",
-                    "type": "RNAV",
-                    "waypoints": [
-                        "HOGIE/if/iaf/nopt180/hilpt KAREY/a2300 NECLY/a1260",
-                        "CIMKO/iaf HOGIE/if/iaf/nopt180/hilpt KAREY/a2300 NECLY/a1260"
-                    ]
-                },
-                "L33": {
-                    "runway": "33",
-                    "type": "RNAV",
-                    "full_name": "Localizer Runway 33",
-                    "waypoints": [
-                        "JOT BOBBB/if/a2600 RIESR/a2300 EPABE/a1320"
-                    ]
-                },
-                "R33": {
-                    "runway": "33",
-                    "type": "RNAV",
-                    "waypoints": [
-                        "JOT/a2600 BOBBB/if/a2600 RIESR/a2300"
-                    ]
-                },
-                "V36": {
-                    "runway": "36",
-                    "type": "RNAV",
-                    "full_name": "VOR Runway 36",
-                    "waypoints": [
-                        "JOT/iaf WHAIL/a2300 USAGE/a2300 COAST/a1360"
-                    ]
-                }
-            },
-            "departure_routes": {
-                "27": {
-                    "ARLYN": {
-                        "cleared_altitude": 3000,
-                        "sid": "ADELL6",
-                        "waypoints": "KARR-9/h270 ACITO ADELL AKMIE ARLYN"
-                    },
-                    "BEKKI,RBS": {
-                        "cleared_altitude": 3000,
-                        "sid": "BLOKR6",
-                        "waypoints": "KARR-9/h270 BACEN BLOKR"
-                    },
-                    "CYBIL": {
-                        "cleared_altitude": 3000,
-                        "sid": "CARYN6",
-                        "waypoints": "KARR-9/h270 CMSKY CARYN"
-                    },
-                    "SCOTO,DONVE": {
-                        "cleared_altitude": 3000,
-                        "sid": "DARCY6",
-                        "waypoints": "KARR-9/h270 DENNT DARCY DREGS"
-                    },
-                    "ELANR": {
-                        "cleared_altitude": 3000,
-                        "sid": "ELANR6",
-                        "waypoints": "KARR-9/h270 EARND"
-                    },
-                    "ERECO,EMEGE": {
-                        "cleared_altitude": 3000,
-                        "sid": "ELANR6",
-                        "waypoints": "KARR-9/h270 EARND ELANR EMMLY"
-                    },
-                    "OGALE,ROTTN": {
-                        "cleared_altitude": 3000,
-                        "sid": "OBENE3",
-                        "waypoints": "KARR-9/h270 OREOS OBENE"
-                    },
-                    "SMIDD,MNOSO,JORDY": {
-                        "cleared_altitude": 3000,
-                        "sid": "OBENE3",
-                        "waypoints": "KARR-9/h270 OREOS OBENE MONNY"
-                    },
-                    "IANNA": {
-                        "cleared_altitude": 3000,
-                        "sid": "OBENE3",
-                        "waypoints": "KARR-9/h270 OREOS OBENE MONNY MNOSO"
-                    },
-                    "NITWT": {
-                        "cleared_altitude": 3000,
-                        "sid": "OBENE3",
-                        "waypoints": "KARR-9/h270 OREOS OBENE NIGHT"
-                    },
-                    "ROEZZ": {
-                        "cleared_altitude": 3000,
-                        "sid": "OBENE3",
-                        "waypoints": "KARR-9/h270 OREOS OBENE CARET"
-                    },
-                    "SIMMN": {
-                        "cleared_altitude": 3000,
-                        "waypoints": "KARR-9/h270"
-                    }
-                },
-                "9": {
-                    "ARLYN": {
-                        "cleared_altitude": 3000,
-                        "sid": "ADELL6",
-                        "waypoints": "KARR-27/h090 ACITO ADELL AKMIE ARLYN"
-                    },
-                    "BEKKI,RBS": {
-                        "cleared_altitude": 3000,
-                        "sid": "BLOKR6",
-                        "waypoints": "KARR-27/h090 BACEN BLOKR"
-                    },
-                    "CYBIL": {
-                        "cleared_altitude": 3000,
-                        "sid": "CARYN6",
-                        "waypoints": "KARR-27/h090 CMSKY CARYN"
-                    },
-                    "SCOTO,DONVE": {
-                        "cleared_altitude": 3000,
-                        "sid": "DARCY6",
-                        "waypoints": "KARR-27/h090 DENNT DARCY DREGS"
-                    },
-                    "ELANR": {
-                        "cleared_altitude": 3000,
-                        "sid": "ELANR6",
-                        "waypoints": "KARR-27/h090 EARND"
-                    },
-                    "ERECO,EMEGE": {
-                        "cleared_altitude": 3000,
-                        "sid": "ELANR6",
-                        "waypoints": "KARR-27/h090 EARND ELANR EMMLY"
-                    },
-                    "OGALE,ROTTN": {
-                        "cleared_altitude": 3000,
-                        "sid": "OBENE3",
-                        "waypoints": "KARR-27/h090 OREOS OBENE"
-                    },
-                    "SMIDD,MNOSO,JORDY": {
-                        "cleared_altitude": 3000,
-                        "sid": "OBENE3",
-                        "waypoints": "KARR-27/h090 OREOS OBENE MONNY"
-                    },
-                    "IANNA": {
-                        "cleared_altitude": 3000,
-                        "sid": "OBENE3",
-                        "waypoints": "KARR-27/h090 OREOS OBENE MONNY MNOSO"
-                    },
-                    "NITWT": {
-                        "cleared_altitude": 3000,
-                        "sid": "OBENE3",
-                        "waypoints": "KARR-27/h090 OREOS OBENE NIGHT"
-                    },
-                    "ROEZZ": {
-                        "cleared_altitude": 3000,
-                        "sid": "OBENE3",
-                        "waypoints": "KARR-27/h090 OREOS OBENE CARET"
-                    },
-                    "SIMMN": {
-                        "cleared_altitude": 3000,
-                        "waypoints": "KARR-27/h090"
-                    }
-                }
-            },
-            "departures": [
-                {
-                    "airlines": [
-                        {
-                        "icao": "EJA"
-                        }
-                    ],
-                    "altitude": 36000,
-                    "destination": "KMSP",
-                    "exit": "MNOSO",
-                    "route": "MNOSO BLUEM4"
-                },
-                {
-                    "airlines": [
-                        {
-                        "icao": "EJA"
-                        }
-                    ],
-                    "altitude": 29000,
-                    "destination": "KIND",
-                    "exit": "ELANR",
-                    "route": "ELANR JAKKS2"
-                },
-                {
-                    "airlines": [
-                        {
-                        "icao": "EJA"
-                        }
-                    ],
-                    "altitude": 36000,
-                    "destination": "KHFJ",
-                    "exit": "ARLYN",
-                    "route": "ARLYN STL"
-                },
-                {
-                    "airlines": [
-                        {
-                        "icao": "EJA"
-                        }
-                    ],
-                    "altitude": 36000,
-                    "destination": "KFMY",
-                    "exit": "CYBIL",
-                    "route": "CYBIL PXV HITMN MGMRY LAARA SNAPY PLYER TYNEE2"
-                }
-            ],
-            "exit_categories": {
-                "ARLYN": "South",
-                "BEKKI": "South",
-                "RBS": "South",
-                "CYBIL": "South",
-                "SCOTO": "South",
-                "DONVE": "South",
-                "ELANR": "South",
-                "ERECO": "South",
-                "EMEGE": "South",
-                "SMIDD": "West",
-                "IANNA": "West",
-                "MNOSO": "West",
-                "JORDY": "West",
-                "NITWT": "West",
-                "OGALE": "West",
-                "ROTTN": "West",
-                "ELYNA": "West",
-                "ROEZZ": "West",
-                "SIMMN": "West"
-            },
-            "tower_list": 4,
-            "hold_for_release": true
-        },
-        "KDPA": {
-            "approaches": {
-                "I2L": {
-                    "runway": "2L",
-                    "type": "ILS",
-                    "waypoints": [
-                        "JOT/iaf BOMER/a3000 SPNCE/a2500"
-                    ]
-                },
-                "R2L": {
-                    "runway": "2L",
-                    "type": "RNAV",
-                    "waypoints": [
-                        "SHWAG/iaf BOMER/if/a3000 ZETKO/a2500",
-                        "JOJED/iaf BOMER/if/a3000 ZETKO/a2500"
-                    ]
-                },
-                "R2R": {
-                    "runway": "2R",
-                    "type": "RNAV",
-                    "waypoints": [
-                        "JOT/iaf/nopt GIDVE/if/iaf/nopt180/hilpt HEGBI/a2500",
-                        "PLANO CEXAB/iaf/nopt GIDVE/if/iaf/nopt180/hilpt HEGBI/a2500"
-                    ]
-                },
-                "R10": {
-                    "runway": "10",
-                    "type": "RNAV",
-                    "waypoints": [
-                        "NUELG/iaf/nopt NUMIZ/if/iaf/nopt180/hilpt HOSAV/a2600",
-                        "HINCK/iaf/nopt NUMIZ/if/iaf/nopt180/hilpt HOSAV/a2600"
-                    ]
-                },
-                "R0L": {
-                    "runway": "20L",
-                    "type": "RNAV",
-                    "waypoints": [
-                        "NUELG JOLON/if/iaf/nopt180/hilpt/a3000 ZOGUB/a2500 PECBI/a1400",
-                        "DPA JOLON/if/iaf/nopt180/hilpt/a3000 ZOGUB/a2500 PECBI/a1400",
-                        "FARMM/iaf/nopt JOLON/if/iaf/nopt180/hilpt/a3000 ZOGUB/a2500 PECBI/a1400"
-                    ]
-                },
-                "R33": {
-                    "runway": "33",
-                    "type": "RNAV",
-                    "waypoints": [
-                        "DPA/nopt DUKBE/if/iaf/nopt180/hilpt FRTZZ/a2500 SUCOP/a1360",
-                        "SMLLY/nopt DUKBE/if/iaf/nopt180/hilpt FRTZZ/a2500 SUCOP/a1360"
-                    ]
-                }
-            },
-            "departure_routes": {
-                "20L": {
-                    "ARLYN": {
-                        "cleared_altitude": 3000,
-                        "sid": "ADELL6",
-                        "waypoints": "KDPA-2R/h195 ACITO ADELL AKMIE ARLYN"
-                    },
-                    "BEKKI,RBS": {
-                        "cleared_altitude": 3000,
-                        "sid": "BLOKR6",
-                        "waypoints": "KDPA-2R/h195 BACEN BLOKR"
-                    },
-                    "CYBIL": {
-                        "cleared_altitude": 3000,
-                        "sid": "CARYN6",
-                        "waypoints": "KDPA-2R/h195 CMSKY CARYN"
-                    },
-                    "SCOTO,DONVE": {
-                        "cleared_altitude": 3000,
-                        "sid": "DARCY6",
-                        "waypoints": "KDPA-2R/h195 DENNT DARCY DREGS"
-                    },
-                    "ELANR": {
-                        "cleared_altitude": 3000,
-                        "sid": "ELANR6",
-                        "waypoints": "KDPA-2R/h195 EARND"
-                    },
-                    "ERECO,EMEGE": {
-                        "cleared_altitude": 3000,
-                        "sid": "ELANR6",
-                        "waypoints": "KDPA-2R/h195 EARND ELANR EMMLY"
-                    },
-                    "OGALE,ROTTN": {
-                        "cleared_altitude": 3000,
-                        "sid": "OBENE3",
-                        "waypoints": "KDPA-2R/h195 OREOS OBENE"
-                    },
-                    "SMIDD,MNOSO,JORDY": {
-                        "cleared_altitude": 3000,
-                        "sid": "OBENE3",
-                        "waypoints": "KDPA-2R/h195 OREOS OBENE MONNY"
-                    },
-                    "IANNA": {
-                        "cleared_altitude": 3000,
-                        "sid": "OBENE3",
-                        "waypoints": "KDPA-2R/h195 OREOS OBENE MONNY MNOSO"
-                    },
-                    "NITWT": {
-                        "cleared_altitude": 3000,
-                        "sid": "OBENE3",
-                        "waypoints": "KDPA-2R/h195 OREOS OBENE NIGHT"
-                    },
-                    "ROEZZ": {
-                        "cleared_altitude": 3000,
-                        "sid": "OBENE3",
-                        "waypoints": "KDPA-2R/h195 OREOS OBENE CARET"
-                    },
-                    "SIMMN": {
-                        "cleared_altitude": 3000,
-                        "waypoints": "KDPA-2R/h195"
-                    }
-                },
-                "20R": {
-                    "ARLYN": {
-                        "cleared_altitude": 3000,
-                        "sid": "ADELL6",
-                        "waypoints": "KDPA-2L/h195 ACITO ADELL AKMIE ARLYN"
-                    },
-                    "BEKKI,RBS": {
-                        "cleared_altitude": 3000,
-                        "sid": "BLOKR6",
-                        "waypoints": "KDPA-2L/h195 BACEN BLOKR"
-                    },
-                    "CYBIL": {
-                        "cleared_altitude": 3000,
-                        "sid": "CARYN6",
-                        "waypoints": "KDPA-2L/h195 CMSKY CARYN"
-                    },
-                    "SCOTO,DONVE": {
-                        "cleared_altitude": 3000,
-                        "sid": "DARCY6",
-                        "waypoints": "KDPA-2L/h195 DENNT DARCY DREGS"
-                    },
-                    "ELANR": {
-                        "cleared_altitude": 3000,
-                        "sid": "ELANR6",
-                        "waypoints": "KDPA-2L/h195 EARND"
-                    },
-                    "ERECO,EMEGE": {
-                        "cleared_altitude": 3000,
-                        "sid": "ELANR6",
-                        "waypoints": "KDPA-2L/h195 EARND ELANR EMMLY"
-                    },
-                    "OGALE,ROTTN": {
-                        "cleared_altitude": 3000,
-                        "sid": "OBENE3",
-                        "waypoints": "KDPA-2L/h195 OREOS OBENE"
-                    },
-                    "SMIDD,MNOSO,JORDY": {
-                        "cleared_altitude": 3000,
-                        "sid": "OBENE3",
-                        "waypoints": "KDPA-2L/h195 OREOS OBENE MONNY"
-                    },
-                    "IANNA": {
-                        "cleared_altitude": 3000,
-                        "sid": "OBENE3",
-                        "waypoints": "KDPA-2L/h195 OREOS OBENE MONNY MNOSO"
-                    },
-                    "NITWT": {
-                        "cleared_altitude": 3000,
-                        "sid": "OBENE3",
-                        "waypoints": "KDPA-2L/h195 OREOS OBENE NIGHT"
-                    },
-                    "ROEZZ": {
-                        "cleared_altitude": 3000,
-                        "sid": "OBENE3",
-                        "waypoints": "KDPA-2L/h195 OREOS OBENE CARET"
-                    },
-                    "SIMMN": {
-                        "cleared_altitude": 3000,
-                        "waypoints": "KDPA-2L/h195"
-                    }
-                },
-                "2R": {
-                    "ARLYN": {
-                        "cleared_altitude": 3000,
-                        "sid": "ADELL6",
-                        "waypoints": "KDPA-20L/h015 ACITO ADELL AKMIE ARLYN"
-                    },
-                    "BEKKI,RBS": {
-                        "cleared_altitude": 3000,
-                        "sid": "BLOKR6",
-                        "waypoints": "KDPA-20L/h015 BACEN BLOKR"
-                    },
-                    "CYBIL": {
-                        "cleared_altitude": 3000,
-                        "sid": "CARYN6",
-                        "waypoints": "KDPA-20L/h015 CMSKY CARYN"
-                    },
-                    "SCOTO,DONVE": {
-                        "cleared_altitude": 3000,
-                        "sid": "DARCY6",
-                        "waypoints": "KDPA-20L/h015 DENNT DARCY DREGS"
-                    },
-                    "ELANR": {
-                        "cleared_altitude": 3000,
-                        "sid": "ELANR6",
-                        "waypoints": "KDPA-20L/h015 EARND"
-                    },
-                    "ERECO,EMEGE": {
-                        "cleared_altitude": 3000,
-                        "sid": "ELANR6",
-                        "waypoints": "KDPA-20L/h015 EARND ELANR EMMLY"
-                    },
-                    "OGALE,ROTTN": {
-                        "cleared_altitude": 3000,
-                        "sid": "OBENE3",
-                        "waypoints": "KDPA-20L/h015 OREOS OBENE"
-                    },
-                    "SMIDD,MNOSO,JORDY": {
-                        "cleared_altitude": 3000,
-                        "sid": "OBENE3",
-                        "waypoints": "KDPA-20L/h015 OREOS OBENE MONNY"
-                    },
-                    "IANNA": {
-                        "cleared_altitude": 3000,
-                        "sid": "OBENE3",
-                        "waypoints": "KDPA-20L/h015 OREOS OBENE MONNY MNOSO"
-                    },
-                    "NITWT": {
-                        "cleared_altitude": 3000,
-                        "sid": "OBENE3",
-                        "waypoints": "KDPA-20L/h015 OREOS OBENE NIGHT"
-                    },
-                    "ROEZZ": {
-                        "cleared_altitude": 3000,
-                        "sid": "OBENE3",
-                        "waypoints": "KDPA-20L/h015 OREOS OBENE CARET"
-                    },
-                    "SIMMN": {
-                        "cleared_altitude": 3000,
-                        "waypoints": "KDPA-20L/h015"
-                    }
-                },
-                "2L": {
-                    "ARLYN": {
-                        "cleared_altitude": 3000,
-                        "sid": "ADELL6",
-                        "waypoints": "KDPA-20R/h015 ACITO ADELL AKMIE ARLYN"
-                    },
-                    "BEKKI,RBS": {
-                        "cleared_altitude": 3000,
-                        "sid": "BLOKR6",
-                        "waypoints": "KDPA-20R/h015 BACEN BLOKR"
-                    },
-                    "CYBIL": {
-                        "cleared_altitude": 3000,
-                        "sid": "CARYN6",
-                        "waypoints": "KDPA-20R/h015 CMSKY CARYN"
-                    },
-                    "SCOTO,DONVE": {
-                        "cleared_altitude": 3000,
-                        "sid": "DARCY6",
-                        "waypoints": "KDPA-20R/h015 DENNT DARCY DREGS"
-                    },
-                    "ELANR": {
-                        "cleared_altitude": 3000,
-                        "sid": "ELANR6",
-                        "waypoints": "KDPA-20R/h015 EARND"
-                    },
-                    "ERECO,EMEGE": {
-                        "cleared_altitude": 3000,
-                        "sid": "ELANR6",
-                        "waypoints": "KDPA-20R/h015 EARND ELANR EMMLY"
-                    },
-                    "OGALE,ROTTN": {
-                        "cleared_altitude": 3000,
-                        "sid": "OBENE3",
-                        "waypoints": "KDPA-20R/h015 OREOS OBENE"
-                    },
-                    "SMIDD,MNOSO,JORDY": {
-                        "cleared_altitude": 3000,
-                        "sid": "OBENE3",
-                        "waypoints": "KDPA-20R/h015 OREOS OBENE MONNY"
-                    },
-                    "IANNA": {
-                        "cleared_altitude": 3000,
-                        "sid": "OBENE3",
-                        "waypoints": "KDPA-20R/h015 OREOS OBENE MONNY MNOSO"
-                    },
-                    "NITWT": {
-                        "cleared_altitude": 3000,
-                        "sid": "OBENE3",
-                        "waypoints": "KDPA-20R/h015 OREOS OBENE NIGHT"
-                    },
-                    "ROEZZ": {
-                        "cleared_altitude": 3000,
-                        "sid": "OBENE3",
-                        "waypoints": "KDPA-20R/h015 OREOS OBENE CARET"
-                    },
-                    "SIMMN": {
-                        "cleared_altitude": 3000,
-                        "waypoints": "KDPA-20R/h015"
-                    }
-                }
-            },
-            "departures": [
-                {
-                    "airlines": [
-                        {
-                        "icao": "EJA"
-                        }
-                    ],
-                    "altitude": 36000,
-                    "destination": "KMSP",
-                    "exit": "MNOSO",
-                    "route": "MNOSO BLUEM4"
-                },
-                {
-                    "airlines": [
-                        {
-                        "icao": "EJA"
-                        }
-                    ],
-                    "altitude": 29000,
-                    "destination": "KIND",
-                    "exit": "ELANR",
-                    "route": "ELANR JAKKS2"
-                },
-                {
-                    "airlines": [
-                        {
-                        "icao": "EJA"
-                        }
-                    ],
-                    "altitude": 36000,
-                    "destination": "KHFJ",
-                    "exit": "ARLYN",
-                    "route": "ARLYN STL"
-                },
-                {
-                    "airlines": [
-                        {
-                        "icao": "EJA"
-                        }
-                    ],
-                    "altitude": 36000,
-                    "destination": "KFMY",
-                    "exit": "CYBIL",
-                    "route": "CYBIL PXV HITMN MGMRY LAARA SNAPY PLYER TYNEE2"
-                }
-            ],
-            "exit_categories": {
-                "ARLYN": "South",
-                "BEKKI": "South",
-                "RBS": "South",
-                "CYBIL": "South",
-                "SCOTO": "South",
-                "DONVE": "South",
-                "ELANR": "South",
-                "ERECO": "South",
-                "EMEGE": "South",
-                "SMIDD": "West",
-                "IANNA": "West",
-                "MNOSO": "West",
-                "JORDY": "West",
-                "NITWT": "West",
-                "OGALE": "West",
-                "ROTTN": "West",
-                "ELYNA": "West",
-                "ROEZZ": "West",
-                "SIMMN": "West"
-            },
-            "tower_list": 5,
-            "hold_for_release": true
-        },
-        "KLOT": {
-            "approaches": {
-                "L2": {
-                    "runway": "2",
-                    "type": "RNAV",
-                    "full_name": "Localizer Runway 2",
-                    "waypoints": [
-                        "JIMMO/a2300 TURRK/a1260"
-                    ]
-                },
-                "R2": {
-                    "runway": "2",
-                    "type": "RNAV",
-                    "waypoints": [
-                        "EON/iaf/nopt CAMLI/if/iaf/a2300/nopt180/hilpt JIMMO/a2300",
-                        "MEDAN/iaf/nopt CAMLI/if/iaf/a2300/nopt180/hilpt JIMMO/a2300"
-                    ]
-                },
-                "L9": {
-                    "runway": "9",
-                    "type": "RNAV",
-                    "full_name": "Localizer Runway 9",
-                    "waypoints": [
-                        "DPA/iaf/nopt GATLY/if/iaf/nopt180/hilpt/a2500 HOBLT/a1800"
-                    ]
-                },
-                "R9": {
-                    "runway": "9",
-                    "type": "RNAV",
-                    "full_name": "Localizer Runway 9",
-                    "waypoints": [
-                        "DPA RAYLI/iaf/nopt GATLY/if/iaf/nopt180/hilpt/a2500 HOBLT/a1800",
-                        "MEDAN/iaf/nopt GATLY/if/iaf/nopt180/hilpt/a2500 HOBLT/a1800"
-                    ]
-                },
-                "R20": {
-                    "runway": "20",
-                    "type": "RNAV",
-                    "waypoints": [
-                        "DPA/iaf BEPKE/if/a2300 JESUB/a2300"
-                    ]
-                },
-                "R27": {
-                    "runway": "27",
-                    "type": "RNAV",
-                    "waypoints": [
-                        "CGT/nopt/iaf QAJER/if/iaf/nopt180/hilpt/a2400 NOKIZ/a2300 BAYAK/a1460"
-                    ]
-                }
-            },
-            "departure_routes": {
-                "9": {
-                    "ARLYN": {
-                        "cleared_altitude": 3000,
-                        "sid": "ADELL6",
-                        "waypoints": "KLOT-27/h090 ACITO ADELL AKMIE ARLYN"
-                    },
-                    "BEKKI,RBS": {
-                        "cleared_altitude": 3000,
-                        "sid": "BLOKR6",
-                        "waypoints": "KLOT-27/h090 BACEN BLOKR"
-                    },
-                    "CYBIL": {
-                        "cleared_altitude": 3000,
-                        "sid": "CARYN6",
-                        "waypoints": "KLOT-27/h090 CMSKY CARYN"
-                    },
-                    "SCOTO,DONVE": {
-                        "cleared_altitude": 3000,
-                        "sid": "DARCY6",
-                        "waypoints": "KLOT-27/h090 DENNT DARCY DREGS"
-                    },
-                    "ELANR": {
-                        "cleared_altitude": 3000,
-                        "sid": "ELANR6",
-                        "waypoints": "KLOT-27/h090 EARND"
-                    },
-                    "ERECO,EMEGE": {
-                        "cleared_altitude": 3000,
-                        "sid": "ELANR6",
-                        "waypoints": "KLOT-27/h090 EARND ELANR EMMLY"
-                    },
-                    "OGALE,ROTTN": {
-                        "cleared_altitude": 3000,
-                        "sid": "OBENE3",
-                        "waypoints": "KLOT-27/h090 OREOS OBENE"
-                    },
-                    "SMIDD,MNOSO,JORDY": {
-                        "cleared_altitude": 3000,
-                        "sid": "OBENE3",
-                        "waypoints": "KLOT-27/h090 OREOS OBENE MONNY"
-                    },
-                    "IANNA": {
-                        "cleared_altitude": 3000,
-                        "sid": "OBENE3",
-                        "waypoints": "KLOT-27/h090 OREOS OBENE MONNY MNOSO"
-                    },
-                    "NITWT": {
-                        "cleared_altitude": 3000,
-                        "sid": "OBENE3",
-                        "waypoints": "KLOT-27/h090 OREOS OBENE NIGHT"
-                    },
-                            "ROEZZ": {
-                                "cleared_altitude": 3000,
-                                "sid": "OBENE3",
-                                "waypoints": "KLOT-27/h090 OREOS OBENE CARET"
-                            },
-                            "SIMMN": {
-                                "cleared_altitude": 3000,
-                                "waypoints": "KLOT-27/h090"
-                            }
-                        },
-                        "27": {
-                            "ARLYN": {
-                                "cleared_altitude": 3000,
-                                "sid": "ADELL6",
-                                "waypoints": "KLOT-9/h270 ACITO ADELL AKMIE ARLYN"
-                            },
-                            "BEKKI,RBS": {
-                                "cleared_altitude": 3000,
-                                "sid": "BLOKR6",
-                                "waypoints": "KLOT-9/h270 BACEN BLOKR"
-                            },
-                            "CYBIL": {
-                                "cleared_altitude": 3000,
-                                "sid": "CARYN6",
-                                "waypoints": "KLOT-9/h270 CMSKY CARYN"
-                            },
-                            "SCOTO,DONVE": {
-                                "cleared_altitude": 3000,
-                                "sid": "DARCY6",
-                                "waypoints": "KLOT-9/h270 DENNT DARCY DREGS"
-                            },
-                            "ELANR": {
-                                "cleared_altitude": 3000,
-                                "sid": "ELANR6",
-                                "waypoints": "KLOT-9/h270 EARND"
-                            },
-                            "ERECO,EMEGE": {
-                                "cleared_altitude": 3000,
-                                "sid": "ELANR6",
-                                "waypoints": "KLOT-9/h270 EARND ELANR EMMLY"
-                            },
-                            "OGALE,ROTTN": {
-                                "cleared_altitude": 3000,
-                                "sid": "OBENE3",
-                                "waypoints": "KLOT-9/h270 OREOS OBENE"
-                            },
-                            "SMIDD,MNOSO,JORDY": {
-                                "cleared_altitude": 3000,
-                                "sid": "OBENE3",
-                                "waypoints": "KLOT-9/h270 OREOS OBENE MONNY"
-                            },
-                            "IANNA": {
-                                "cleared_altitude": 3000,
-                                "sid": "OBENE3",
-                                "waypoints": "KLOT-9/h270 OREOS OBENE MONNY MNOSO"
-                            },
-                            "NITWT": {
-                                "cleared_altitude": 3000,
-                                "sid": "OBENE3",
-                                "waypoints": "KLOT-9/h270 OREOS OBENE NIGHT"
-                            },
-                            "ROEZZ": {
-                                "cleared_altitude": 3000,
-                                "sid": "OBENE3",
-                                "waypoints": "KLOT-9/h270 OREOS OBENE CARET"
-                            },
-                            "SIMMN": {
-                                "cleared_altitude": 3000,
-                                "waypoints": "KLOT-9/h270"
-                            }
-                        },
-                        "20": {
-                            "ARLYN": {
-                                "cleared_altitude": 3000,
-                                "sid": "ADELL6",
-                                "waypoints": "KLOT-2/h196 ACITO ADELL AKMIE ARLYN"
-                            },
-                            "BEKKI,RBS": {
-                                "cleared_altitude": 3000,
-                                "sid": "BLOKR6",
-                                "waypoints": "KLOT-2/h196 BACEN BLOKR"
-                            },
-                            "CYBIL": {
-                                "cleared_altitude": 3000,
-                                "sid": "CARYN6",
-                                "waypoints": "KLOT-2/h196 CMSKY CARYN"
-                            },
-                            "SCOTO,DONVE": {
-                                "cleared_altitude": 3000,
-                                "sid": "DARCY6",
-                                "waypoints": "KLOT-2/h196 DENNT DARCY DREGS"
-                            },
-                            "ELANR": {
-                                "cleared_altitude": 3000,
-                                "sid": "ELANR6",
-                                "waypoints": "KLOT-2/h196 EARND"
-                            },
-                            "ERECO,EMEGE": {
-                                "cleared_altitude": 3000,
-                                "sid": "ELANR6",
-                                "waypoints": "KLOT-2/h196 EARND ELANR EMMLY"
-                            },
-                            "OGALE,ROTTN": {
-                                "cleared_altitude": 3000,
-                                "sid": "OBENE3",
-                                "waypoints": "KLOT-2/h196 OREOS OBENE"
-                            },
-                            "SMIDD,MNOSO,JORDY": {
-                                "cleared_altitude": 3000,
-                                "sid": "OBENE3",
-                                "waypoints": "KLOT-2/h196 OREOS OBENE MONNY"
-                            },
-                            "IANNA": {
-                                "cleared_altitude": 3000,
-                                "sid": "OBENE3",
-                                "waypoints": "KLOT-2/h196 OREOS OBENE MONNY MNOSO"
-                            },
-                            "NITWT": {
-                                "cleared_altitude": 3000,
-                                "sid": "OBENE3",
-                                "waypoints": "KLOT-2/h196 OREOS OBENE NIGHT"
-                            },
-                            "ROEZZ": {
-                                "cleared_altitude": 3000,
-                                "sid": "OBENE3",
-                                "waypoints": "KLOT-2/h196 OREOS OBENE CARET"
-                            },
-                            "SIMMN": {
-                                "cleared_altitude": 3000,
-                                "waypoints": "KLOT-2/h196"
-                            }
-                        },
-                        "2": {
-                            "ARLYN": {
-                                "cleared_altitude": 3000,
-                                "sid": "ADELL6",
-                                "waypoints": "KLOT-20/h016 ACITO ADELL AKMIE ARLYN"
-                            },
-                            "BEKKI,RBS": {
-                                "cleared_altitude": 3000,
-                                "sid": "BLOKR6",
-                                "waypoints": "KLOT-20/h016 BACEN BLOKR"
-                            },
-                            "CYBIL": {
-                                "cleared_altitude": 3000,
-                                "sid": "CARYN6",
-                                "waypoints": "KLOT-20/h016 CMSKY CARYN"
-                            },
-                            "SCOTO,DONVE": {
-                                "cleared_altitude": 3000,
-                                "sid": "DARCY6",
-                                "waypoints": "KLOT-20/h016 DENNT DARCY DREGS"
-                            },
-                            "ELANR": {
-                                "cleared_altitude": 3000,
-                                "sid": "ELANR6",
-                                "waypoints": "KLOT-20/h016 EARND"
-                            },
-                            "ERECO,EMEGE": {
-                                "cleared_altitude": 3000,
-                                "sid": "ELANR6",
-                                "waypoints": "KLOT-20/h016 EARND ELANR EMMLY"
-                            },
-                            "OGALE,ROTTN": {
-                                "cleared_altitude": 3000,
-                                "sid": "OBENE3",
-                                "waypoints": "KLOT-20/h016 OREOS OBENE"
-                            },
-                            "SMIDD,MNOSO,JORDY": {
-                                "cleared_altitude": 3000,
-                                "sid": "OBENE3",
-                                "waypoints": "KLOT-20/h016 OREOS OBENE MONNY"
-                            },
-                            "IANNA": {
-                                "cleared_altitude": 3000,
-                                "sid": "OBENE3",
-                                "waypoints": "KLOT-20/h016 OREOS OBENE MONNY MNOSO"
-                            },
-                            "NITWT": {
-                                "cleared_altitude": 3000,
-                                "sid": "OBENE3",
-                                "waypoints": "KLOT-20/h016 OREOS OBENE NIGHT"
-                            },
-                            "ROEZZ": {
-                                "cleared_altitude": 3000,
-                                "sid": "OBENE3",
-                                "waypoints": "KLOT-20/h016 OREOS OBENE CARET"
-                            },
-                            "SIMMN": {
-                                "cleared_altitude": 3000,
-                                "waypoints": "KLOT-20/h016"
-                            }
-                        }
-                    },
-                    "departures": [
-                        {
-                            "airlines": [
-                                {
-                                "icao": "EJA"
-                                }
-                            ],
-                            "altitude": 36000,
-                            "destination": "KMSP",
-                            "exit": "MNOSO",
-                            "route": "MNOSO BLUEM4"
-                        },
-                        {
-                            "airlines": [
-                                {
-                                "icao": "EJA"
-                                }
-                            ],
-                            "altitude": 29000,
-                            "destination": "KIND",
-                            "exit": "ELANR",
-                            "route": "ELANR JAKKS2"
-                        },
-                        {
-                            "airlines": [
-                                {
-                                "icao": "EJA"
-                                }
-                            ],
-                            "altitude": 36000,
-                            "destination": "KHFJ",
-                            "exit": "ARLYN",
-                            "route": "ARLYN STL"
-                        },
-                        {
-                            "airlines": [
-                                {
-                                "icao": "EJA"
-                                }
-                            ],
-                            "altitude": 36000,
-                            "destination": "KFMY",
-                            "exit": "CYBIL",
-                            "route": "CYBIL PXV HITMN MGMRY LAARA SNAPY PLYER TYNEE2"
-                        }
-                    ],
-                    "exit_categories": {
-                        "ARLYN": "South",
-                        "BEKKI": "South",
-                        "RBS": "South",
-                        "CYBIL": "South",
-                        "SCOTO": "South",
-                        "DONVE": "South",
-                        "ELANR": "South",
-                        "ERECO": "South",
-                        "EMEGE": "South",
-                        "SMIDD": "West",
-                        "IANNA": "West",
-                        "MNOSO": "West",
-                        "JORDY": "West",
-                        "NITWT": "West",
-                        "OGALE": "West",
-                        "ROTTN": "West",
-                        "ELYNA": "West",
-                        "ROEZZ": "West",
-                        "SIMMN": "West"
-                    },
-                    "tower_list": 6,
-                    "hold_for_release": true
-        },
-        "KGYY": {
-            "approaches": {
-                "R2": {
-                    "cifp_id": "R2"
-                },
-                "Y12": {
-                    "cifp_id": "RY12"
-                },
-                "Z12": {
-                    "cifp_id": "RZ12"
-                },
-                "R20": {
-                    "cifp_id": "R20"
-                },
-                "I30": {
-                    "cifp_id": "I30"
-                },
-                "Y30": {
-                    "cifp_id": "RY30"
-                },
-                "Z30": {
-                    "cifp_id": "RZ30"
-                }
-            },
-            "departure_routes": {
-                "12": {
-                    "ARLYN": {
-                        "cleared_altitude": 3000,
-                        "sid": "ADELL6",
-                        "waypoints": "KGYY-30/h120 ACITO ADELL AKMIE ARLYN"
-                    },
-                    "BEKKI,RBS": {
-                        "cleared_altitude": 3000,
-                        "sid": "BLOKR6",
-                        "waypoints": "KGYY-30/h120 BACEN BLOKR"
-                    },
-                    "CYBIL": {
-                        "cleared_altitude": 3000,
-                        "sid": "CARYN6",
-                        "waypoints": "KGYY-30/h120 CMSKY CARYN"
-                    },
-                    "SCOTO,DONVE": {
-                        "cleared_altitude": 3000,
-                        "sid": "DARCY6",
-                        "waypoints": "KGYY-30/h120 DENNT DARCY DREGS"
-                    },
-                    "ELANR": {
-                        "cleared_altitude": 3000,
-                        "sid": "ELANR6",
-                        "waypoints": "KGYY-30/h120 EARND"
-                    },
-                    "ERECO,EMEGE": {
-                        "cleared_altitude": 3000,
-                        "sid": "ELANR6",
-                        "waypoints": "KGYY-30/h120 EARND ELANR EMMLY"
-                    },
-                    "OGALE,ROTTN": {
-                        "cleared_altitude": 3000,
-                        "sid": "OBENE3",
-                        "waypoints": "KGYY-30/h120 OREOS OBENE"
-                    },
-                    "SMIDD,MNOSO,JORDY": {
-                        "cleared_altitude": 3000,
-                        "sid": "OBENE3",
-                        "waypoints": "KGYY-30/h120 OREOS OBENE MONNY"
-                    },
-                    "IANNA": {
-                        "cleared_altitude": 3000,
-                        "sid": "OBENE3",
-                        "waypoints": "KGYY-30/h120 OREOS OBENE MONNY MNOSO"
-                    },
-                    "NITWT": {
-                        "cleared_altitude": 3000,
-                        "sid": "OBENE3",
-                        "waypoints": "KGYY-30/h120 OREOS OBENE NIGHT"
-                    },
-                            "ROEZZ": {
-                                "cleared_altitude": 3000,
-                                "sid": "OBENE3",
-                                "waypoints": "KGYY-30/h120 OREOS OBENE CARET"
-                            },
-                            "SIMMN": {
-                                "cleared_altitude": 3000,
-                                "waypoints": "KGYY-30/h120"
-                            }
-                    },
-                "30": {
-                    "ARLYN": {
-                        "cleared_altitude": 3000,
-                        "sid": "ADELL6",
-                        "waypoints": "KGYY-12/h300 ACITO ADELL AKMIE ARLYN"
-                    },
-                    "BEKKI,RBS": {
-                        "cleared_altitude": 3000,
-                        "sid": "BLOKR6",
-                        "waypoints": "KGYY-12/h300 BACEN BLOKR"
-                    },
-                    "CYBIL": {
-                        "cleared_altitude": 3000,
-                        "sid": "CARYN6",
-                        "waypoints": "KGYY-12/h300 CMSKY CARYN"
-                    },
-                    "SCOTO,DONVE": {
-                        "cleared_altitude": 3000,
-                        "sid": "DARCY6",
-                        "waypoints": "KGYY-12/h300 DENNT DARCY DREGS"
-                    },
-                    "ELANR": {
-                        "cleared_altitude": 3000,
-                        "sid": "ELANR6",
-                        "waypoints": "KGYY-12/h300 EARND"
-                    },
-                    "ERECO,EMEGE": {
-                        "cleared_altitude": 3000,
-                        "sid": "ELANR6",
-                        "waypoints": "KGYY-12/h300 EARND ELANR EMMLY"
-                    },
-                    "OGALE,ROTTN": {
-                        "cleared_altitude": 3000,
-                        "sid": "OBENE3",
-                        "waypoints": "KGYY-12/h300 OREOS OBENE"
-                    },
-                    "SMIDD,MNOSO,JORDY": {
-                        "cleared_altitude": 3000,
-                        "sid": "OBENE3",
-                        "waypoints": "KGYY-12/h300 OREOS OBENE MONNY"
-                    },
-                    "IANNA": {
-                        "cleared_altitude": 3000,
-                        "sid": "OBENE3",
-                        "waypoints": "KGYY-12/h300 OREOS OBENE MONNY MNOSO"
-                    },
-                    "NITWT": {
-                        "cleared_altitude": 3000,
-                        "sid": "OBENE3",
-                        "waypoints": "KGYY-12/h300 OREOS OBENE NIGHT"
-                    },
-                    "ROEZZ": {
-                        "cleared_altitude": 3000,
-                        "sid": "OBENE3",
-                        "waypoints": "KGYY-12/h300 OREOS OBENE CARET"
-                    },
-                    "SIMMN": {
-                        "cleared_altitude": 3000,
-                        "waypoints": "KGYY-12/h300"
-                    }
-                }
-                    },
-                    "departures": [
-                        {
-                            "airlines": [
-                                {
-                                "icao": "EJA"
-                                }
-                            ],
-                            "altitude": 36000,
-                            "destination": "KMSP",
-                            "exit": "MNOSO",
-                            "route": "MNOSO BLUEM4"
-                        },
-                        {
-                            "airlines": [
-                                {
-                                "icao": "EJA"
-                                }
-                            ],
-                            "altitude": 29000,
-                            "destination": "KIND",
-                            "exit": "ELANR",
-                            "route": "ELANR JAKKS2"
-                        },
-                        {
-                            "airlines": [
-                                {
-                                "icao": "EJA"
-                                }
-                            ],
-                            "altitude": 36000,
-                            "destination": "KHFJ",
-                            "exit": "ARLYN",
-                            "route": "ARLYN STL"
-                        },
-                        {
-                            "airlines": [
-                                {
-                                "icao": "EJA"
-                                }
-                            ],
-                            "altitude": 36000,
-                            "destination": "KFMY",
-                            "exit": "CYBIL",
-                            "route": "CYBIL PXV HITMN MGMRY LAARA SNAPY PLYER TYNEE2"
-                        }
-                    ],
-                    "exit_categories": {
-                        "ARLYN": "South",
-                        "BEKKI": "South",
-                        "RBS": "South",
-                        "CYBIL": "South",
-                        "SCOTO": "South",
-                        "DONVE": "South",
-                        "ELANR": "South",
-                        "ERECO": "South",
-                        "EMEGE": "South",
-                        "SMIDD": "West",
-                        "IANNA": "West",
-                        "MNOSO": "West",
-                        "JORDY": "West",
-                        "NITWT": "West",
-                        "OGALE": "West",
-                        "ROTTN": "West",
-                        "ELYNA": "West",
-                        "ROEZZ": "West",
-                        "SIMMN": "West"
-                    },
-                    "tower_list": 7,
-                    "hold_for_release": true
-        }
-        },
-        "airspace": {
-            "boundaries": {
-                "CHIAPPA": [
-                    "N042.30.00.878,W088.27.42.231",
-                    "N042.30.00.137,W088.16.30.417",
-                    "N042.15.43.382,W088.10.49.511",
-                    "N042.12.57.694,W088.34.16.942",
-                    "N042.18.34.123,W088.32.37.214",
-                    "N042.30.00.878,W088.27.42.231"
-                ],
-                "CHIAPPB": [
-                    "N041.26.02.969,W088.28.44.743",
-                    "N041.24.34.406,W088.18.04.762",
-                    "N041.20.19.866,W088.20.11.874",
-                    "N041.22.23.490,W088.30.50.207",
-                    "N041.26.02.969,W088.28.44.743"
-                ],
-                "CHIAPPC": [
-                    "N042.30.00.137,W088.16.30.417",
-                    "N042.30.00.219,W088.02.09.748",
-                    "N042.30.00.013,W087.44.56.099",
-                    "N042.29.59.807,W087.25.43.771",
-                    "N042.20.04.623,W087.24.48.674",
-                    "N042.20.23.629,W087.19.00.875",
-                    "N042.21.24.823,W086.59.59.423",
-                    "N042.14.08.886,W087.03.29.042",
-                    "N042.04.06.945,W087.03.32.448",
-                    "N041.41.59.274,W087.03.29.976",
-                    "N041.41.59.920,W087.17.39.274",
-                    "N041.33.52.841,W087.16.02.924",
-                    "N041.25.29.475,W087.31.35.169",
-                    "N041.23.50.653,W088.13.03.325",
-                    "N041.24.34.406,W088.18.04.762",
-                    "N041.26.02.969,W088.28.44.743",
-                    "N041.39.44.664,W088.38.20.180",
-                    "N041.39.50.061,W088.43.58.751",
-                    "N041.40.49.525,W088.44.45.498",
-                    "N041.47.36.486,W088.49.12.026",
-                    "N041.50.49.200,W088.49.09.884",
-                    "N042.01.51.373,W088.49.11.174",
-                    "N042.12.56.417,W088.38.55.885",
-                    "N042.12.57.694,W088.34.16.942",
-                    "N042.15.43.382,W088.10.49.511",
-                    "N042.30.00.137,W088.16.30.417"
-                ],
-                "CHIAPPD": [
-                    "N042.38.46.876,W088.02.08.594",
-                    "N042.38.46.643,W087.44.56.154",
-                    "N042.30.00.013,W087.44.56.099",
-                    "N042.30.00.219,W088.02.09.748",
-                    "N042.38.46.876,W088.02.08.594"
-                ],
-                "CHIAPPE": [
-                    "N041.41.59.920,W087.17.39.274",
-                    "N041.41.59.274,W087.03.29.976",
-                    "N041.26.02.503,W087.08.02.821",
-                    "N041.21.00.447,W087.12.06.251",
-                    "N041.25.29.475,W087.31.35.169",
-                    "N041.33.52.841,W087.16.02.924",
-                    "N041.41.59.920,W087.17.39.274"
-                ],
-                "CHIAPPF": [
-                    "N042.04.06.945,W087.03.32.448",
-                    "N042.02.56.097,W086.55.04.165",
-                    "N041.52.25.152,W086.44.22.069",
-                    "N041.41.59.563,W086.42.28.223",
-                    "N041.41.59.274,W087.03.29.976",
-                    "N042.04.06.945,W087.03.32.448"
-                ],
-                "CHIAPGNorth": [
-                    "N042.01.51.373,W088.49.11.174",
-                    "N041.50.49.200,W088.49.09.884",
-                    "N041.50.37.348,W089.09.42.247",
-                    "N041.55.22.059,W089.07.51.615",
-                    "N041.58.05.700,W089.04.59.020",
-                    "N041.59.48.766,W089.02.23.316",
-                    "N042.01.29.195,W088.56.59.384",
-                    "N042.01.51.373,W088.49.11.174"
-                ],
-                "CHIAPGSouth": [
-                    "N041.50.49.200,W088.49.09.884",
-                    "N041.47.36.486,W088.49.12.026",
-                    "N041.40.49.525,W088.44.45.498",
-                    "N041.41.17.046,W089.09.33.294",
-                    "N041.39.58.246,W089.13.25.160",
-                    "N041.46.09.570,W089.11.34.720",
-                    "N041.50.37.348,W089.09.42.247",
-                    "N041.50.49.200,W088.49.09.884"
-                ],
-                "CHIAPPH": [
-                    "N042.18.34.123,W088.32.37.214",
-                    "N042.12.57.694,W088.34.16.942",
-                    "N042.12.56.417,W088.38.55.885",
-                    "N042.18.34.123,W088.32.37.214"
-                ],
-                "CHIAPPJ": [
-                    "N042.29.59.807,W087.25.43.771",
-                    "N042.29.59.903,W087.24.40.654",
-                    "N042.20.23.629,W087.19.00.875",
-                    "N042.20.04.623,W087.24.48.674",
-                    "N042.29.59.807,W087.25.43.771"
-                ],
-                "CHIAPPX": [
-                    "N042.12.56.829,W088.48.57.469",
-                    "N042.12.56.417,W088.38.55.885",
-                    "N042.01.51.373,W088.49.11.174",
-                    "N042.12.56.829,W088.48.57.469"
-                ],
-                "CHIFAPPW080": [
-                    "N041.59.21.781,W087.54.22.692",
-                    "N042.07.56.834,W087.44.47.860",
-                    "N042.07.55.296,W087.36.52.152",
-                    "N042.07.02.671,W087.35.52.331",
-                    "N042.07.02.671,W087.35.52.331",
-                    "N042.05.45.808,W087.34.42.403",
-                    "N042.05.09.814,W087.34.14.415",
-                    "N042.05.09.814,W087.34.14.415",
-                    "N042.03.57.867,W087.33.22.944",
-                    "N042.03.21.695,W087.33.08.388",
-                    "N042.03.21.695,W087.33.08.388",
-                    "N042.02.23.632,W087.32.43.558",
-                    "N042.01.19.953,W087.32.25.184",
-                    "N042.00.16.191,W087.32.02.030",
-                    "N041.59.14.708,W087.31.56.784",
-                    "N041.59.20.298,W087.54.26.482"
-                ],
-                "CHIFAPPW4080": [
-                    "N042.07.02.671,W087.35.52.331",
-                    "N042.07.02.671,W087.35.52.331",
-                    "N042.05.45.808,W087.34.42.403",
-                    "N042.05.09.814,W087.34.14.415",
-                    "N042.05.09.814,W087.34.14.415",
-                    "N042.03.57.867,W087.33.22.944",
-                    "N042.03.21.695,W087.33.08.388",
-                    "N042.03.21.695,W087.33.08.388",
-                    "N042.02.23.632,W087.32.43.558",
-                    "N042.01.19.953,W087.32.25.184",
-                    "N042.00.16.191,W087.32.02.030",
-                    "N041.59.14.708,W087.31.56.784",
-                    "N041.59.19.172,W087.16.54.669",
-                    "N042.01.24.855,W087.17.07.606",
-                    "N042.01.24.855,W087.17.07.606",
-                    "N042.04.27.201,W087.17.54.655",
-                    "N042.04.27.201,W087.17.54.655",
-                    "N042.07.56.161,W087.19.44.518",
-                    "N042.07.57.603,W087.37.01.215"
-                ],
-                "CHIFAPPW4050": [
-                    "N041.59.19.172,W087.16.54.669",
-                    "N042.01.24.855,W087.17.07.606",
-                    "N042.01.24.855,W087.17.07.606",
-                    "N042.04.27.201,W087.17.54.655",
-                    "N042.04.27.201,W087.17.54.655",
-                    "N042.07.56.161,W087.19.44.518",
-                    "N042.07.44.515,W087.11.37.988",
-                    "N042.07.16.198,W087.11.22.910",
-                    "N042.07.16.198,W087.11.22.910",
-                    "N042.07.16.198,W087.11.22.910",
-                    "N042.03.49.174,W087.10.06.115",
-                    "N042.02.22.025,W087.09.52.410",
-                    "N042.01.08.678,W087.09.36.837",
-                    "N042.01.08.678,W087.09.36.837",
-                    "N042.01.08.678,W087.09.36.837",
-                    "N041.59.10.767,W087.09.28.020",
-                    "N041.59.14.420,W087.16.55.081"
-                ],
-                "CHIFAPPE080": [
-                    "N041.57.57.928,W087.56.08.765",
-                    "N041.58.58.641,W087.55.23.199",
-                    "N042.07.57.355,W088.05.36.456",
-                    "N042.08.00.020,W088.11.58.121",
-                    "N042.06.48.045,W088.13.30.681",
-                    "N042.05.18.260,W088.14.30.336",
-                    "N042.05.18.260,W088.14.30.336",
-                    "N042.02.35.813,W088.15.18.429",
-                    "N041.58.00.633,W088.09.47.850",
-                    "N041.57.58.120,W087.55.57.339"
-                ],
-                "CHIFAPPE4080": [
-                    "N042.07.54.540,W088.12.10.700",
-                    "N042.07.54.540,W088.12.10.700",
-                    "N042.05.41.894,W088.14.17.785",
-                    "N042.05.41.894,W088.14.17.785",
-                    "N042.05.41.894,W088.14.17.785",
-                    "N042.05.41.894,W088.14.17.785",
-                    "N042.02.38.203,W088.15.18.457",
-                    "N041.57.53.135,W088.09.43.236",
-                    "N041.57.49.152,W088.31.57.086",
-                    "N041.59.33.715,W088.31.53.626",
-                    "N042.04.16.173,W088.31.02.127",
-                    "N042.04.29.755,W088.30.50.976",
-                    "N042.07.49.624,W088.29.18.334",
-                    "N042.08.02.189,W088.11.54.550"
-                ],
-                "CHIFAPPE4050": [
-                    "N041.57.47.587,W088.31.53.790",
-                    "N041.58.43.686,W088.31.55.274",
-                    "N042.01.28.302,W088.31.45.633",
-                    "N042.03.43.915,W088.31.06.412",
-                    "N042.05.55.531,W088.30.22.000",
-                    "N042.07.57.864,W088.29.13.665",
-                    "N042.07.46.149,W088.37.07.697",
-                    "N042.06.02.493,W088.38.06.227",
-                    "N042.03.29.687,W088.39.02.147",
-                    "N042.01.24.443,W088.39.17.254",
-                    "N042.01.24.443,W088.39.17.254",
-                    "N041.57.45.582,W088.39.32.140",
-                    "N041.57.58.161,W088.32.11.478"
-                ],
-                "CHIZAPPW110120": [
-                    "N041.41.59.947,W087.03.29.564",
-                    "N041.42.00.606,W086.42.27.015",
-                    "N041.50.55.545,W086.44.10.561",
-                    "N041.51.03.386,W087.03.30.360",
-                    "N041.42.03.271,W087.03.29.234"
-                ],
-                "CHIZAPPW90120" : [
-                    "N041.51.01.820,W087.03.08.168",
-                    "N042.04.09.266,W087.03.32.475",
-                    "N042.02.59.214,W086.54.59.386",
-                    "N041.52.29.079,W086.44.43.026",
-                    "N041.50.52.702,W086.44.02.129",
-                    "N041.51.00.832,W087.03.29.674"
-                ],
-                "CHIZAPPW70110": [
-                    "N041.51.06.764,W087.18.34.782",
-                    "N041.52.48.855,W087.17.54.353",
-                    "N041.53.55.775,W087.17.41.526",
-                    "N041.55.24.668,W087.17.10.215",
-                    "N041.57.26.534,W087.17.01.536",
-                    "N041.59.38.562,W087.16.58.048",
-                    "N042.01.30.266,W087.17.17.658",
-                    "N042.03.52.360,W087.17.46.305",
-                    "N042.05.59.307,W087.18.33.793",
-                    "N042.07.48.978,W087.19.37.542",
-                    "N042.08.07.243,W087.03.31.981",
-                    "N041.51.06.174,W087.02.54.270",
-                    "N041.51.05.309,W087.18.36.101"
-                ],
-                "CHIZAPPW90110": [
-                    "N041.51.06.764,W087.18.34.782",
-                    "N041.52.48.855,W087.17.54.353",
-                    "N041.53.55.775,W087.17.41.526",
-                    "N041.55.24.668,W087.17.10.215",
-                    "N041.57.26.534,W087.17.01.536",
-                    "N041.59.38.562,W087.16.58.048",
-                    "N042.01.30.266,W087.17.17.658",
-                    "N042.03.52.360,W087.17.46.305",
-                    "N042.05.59.307,W087.18.33.793",
-                    "N042.07.48.978,W087.19.37.542",
-                    "N042.07.54.197,W087.41.15.823",
-                    "N041.58.56.128,W087.54.49.224",
-                    "N041.51.10.143,W087.44.50.194",
-                    "N041.51.07.506,W087.18.37.666"
-                ],
-                "CHIWAPPW080": [
-                    "N041.59.18.499,W087.53.56.984",
-                    "N041.51.08.646,W087.44.49.205",
-                    "N041.51.07.643,W087.44.45.717",
-                    "N041.51.07.643,W087.44.45.717",
-                    "N041.51.51.630,W087.44.50.881",
-                    "N041.51.51.630,W087.44.50.881",
-                    "N041.51.51.630,W087.44.50.881",
-                    "N041.51.51.630,W087.44.50.881",
-                    "N041.51.51.630,W087.44.50.881",
-                    "N041.53.29.628,W087.40.29.406",
-                    "N041.53.29.628,W087.40.29.406",
-                    "N041.54.04.688,W087.37.04.346",
-                    "N041.54.33.651,W087.32.53.007",
-                    "N041.55.10.496,W087.32.28.754",
-                    "N041.56.47.752,W087.32.08.979",
-                    "N041.56.47.752,W087.32.08.979",
-                    "N041.59.16.246,W087.31.53.955",
-                    "N041.59.14.502,W087.53.31.276"
-                ],
-                "CHIWAPP4080": [
-                    "N041.51.11.763,W087.45.33.013",
-                    "N041.51.09.772,W087.44.44.811",
-                    "N041.51.09.772,W087.44.44.811",
-                    "N041.51.47.331,W087.44.51.595",
-                    "N041.51.47.331,W087.44.51.595",
-                    "N041.52.29.890,W087.43.21.562",
-                    "N041.52.29.890,W087.43.21.562",
-                    "N041.53.29.257,W087.40.34.103",
-                    "N041.53.40.010,W087.39.55.211",
-                    "N041.53.45.283,W087.39.20.852",
-                    "N041.53.59.607,W087.37.16.953",
-                    "N041.54.35.669,W087.32.44.630",
-                    "N041.55.04.797,W087.32.34.550",
-                    "N041.55.19.491,W087.32.28.507",
-                    "N041.55.55.458,W087.32.21.366",
-                    "N041.56.32.427,W087.32.12.000",
-                    "N041.57.26.726,W087.32.02.195",
-                    "N041.58.32.040,W087.31.54.971",
-                    "N041.59.16.892,W087.31.50.494",
-                    "N041.59.13.610,W087.16.57.279",
-                    "N041.58.54.411,W087.16.57.361",
-                    "N041.58.26.231,W087.16.58.405",
-                    "N041.57.34.939,W087.16.57.224",
-                    "N041.56.35.201,W087.17.00.162",
-                    "N041.55.49.800,W087.17.11.945",
-                    "N041.55.16.374,W087.17.18.317",
-                    "N041.54.38.100,W087.17.33.149",
-                    "N041.54.11.596,W087.17.27.958",
-                    "N041.54.11.060,W087.25.09.384",
-                    "N041.53.42.798,W087.25.21.716",
-                    "N041.52.34.957,W087.25.44.705",
-                    "N041.52.14.468,W087.25.59.756",
-                    "N041.52.14.468,W087.25.59.756",
-                    "N041.51.05.075,W087.26.42.905",
-                    "N041.51.10.280,W087.44.45.333"
-                ],
-                "CHIWAPP5W080": [
-                    "N041.51.03.331,W087.26.45.239",
-                    "N041.51.23.079,W087.26.30.737",
-                    "N041.51.41.591,W087.26.19.092",
-                    "N041.52.13.273,W087.26.01.294",
-                    "N041.52.36.015,W087.25.48.028",
-                    "N041.52.47.646,W087.25.43.304",
-                    "N041.53.05.980,W087.25.35.888",
-                    "N041.53.17.749,W087.25.30.670",
-                    "N041.53.33.336,W087.25.24.298",
-                    "N041.54.11.156,W087.25.09.576",
-                    "N041.54.14.754,W087.17.32.050",
-                    "N041.53.56.695,W087.17.32.737",
-                    "N041.53.02.244,W087.17.55.424",
-                    "N041.52.30.137,W087.18.07.564",
-                    "N041.52.30.137,W087.18.07.564",
-                    "N041.51.06.531,W087.18.40.523",
-                    "N041.51.03.551,W087.26.38.620"
-                ],
-                "CHIWAPPW4060": [
-                    "N041.54.13.422,W087.17.28.013",
-                    "N041.54.12.433,W087.09.59.743",
-                    "N041.55.17.239,W087.09.43.978",
-                    "N041.56.33.182,W087.09.29.229",
-                    "N041.57.16.688,W087.09.32.195",
-                    "N041.57.33.662,W087.09.21.895",
-                    "N041.58.08.584,W087.09.32.360",
-                    "N041.59.11.371,W087.09.23.241",
-                    "N041.59.10.314,W087.16.59.366",
-                    "N041.58.38.522,W087.16.58.872",
-                    "N041.57.52.929,W087.16.55.631",
-                    "N041.57.01.801,W087.16.59.723",
-                    "N041.56.23.514,W087.17.04.612",
-                    "N041.54.15.180,W087.17.32.709"
-                ],
-                "CHIWAPPW60": [
-                    "N041.59.08.199,W087.16.52.225",
-                    "N042.01.57.553,W087.17.28.617",
-                    "N042.02.23.989,W087.17.26.090",
-                    "N042.02.23.989,W087.17.26.090",
-                    "N042.05.52.153,W087.18.32.915",
-                    "N042.07.47.523,W087.19.35.289",
-                    "N042.07.53.400,W087.18.35.936",
-                    "N042.07.57.534,W087.11.56.583",
-                    "N042.06.39.971,W087.11.15.521",
-                    "N042.05.45.437,W087.10.45.831",
-                    "N042.05.10.981,W087.10.35.119",
-                    "N042.04.08.153,W087.10.05.786",
-                    "N042.03.07.907,W087.09.58.068",
-                    "N042.01.51.291,W087.09.58.947",
-                    "N041.59.13.005,W087.09.20.687",
-                    "N041.59.10.355,W087.17.03.651"
-                ],
-                "CHIWAPP5060": [
-                    "N041.51.05.570,W087.18.40.193",
-                    "N041.51.01.367,W087.03.09.102",
-                    "N042.08.13.176,W087.03.35.496",
-                    "N042.07.52.975,W087.11.23.349",
-                    "N042.06.47.620,W087.11.18.872",
-                    "N042.04.06.615,W087.10.12.789",
-                    "N042.03.02.949,W087.09.49.663",
-                    "N042.02.15.090,W087.09.41.286",
-                    "N042.00.55.041,W087.09.28.377",
-                    "N042.00.00.192,W087.09.32.772",
-                    "N041.59.28.771,W087.09.17.391",
-                    "N041.58.44.578,W087.09.32.167",
-                    "N041.57.39.265,W087.09.29.256",
-                    "N041.57.39.265,W087.09.29.256",
-                    "N041.57.39.265,W087.09.29.256",
-                    "N041.55.25.712,W087.09.29.448",
-                    "N041.54.10.112,W087.10.02.792",
-                    "N041.54.10.758,W087.17.30.485",
-                    "N041.52.59.333,W087.17.50.507",
-                    "N041.52.59.333,W087.17.50.507",
-                    "N041.52.59.333,W087.17.50.507"
-                ],
-                "SSAT_31C_22L_4R": [
-                    "N042.03.21.296,W088.47.48.283",
-                    "N042.03.25.004,W088.16.15.915",
-                    "N041.55.28.623,W088.07.14.619",
-                    "N041.51.02.658,W088.08.28.584",
-                    "N041.51.04.855,W087.38.27.568",
-                    "N041.53.02.986,W087.37.07.313",
-                    "N041.55.46.092,W087.35.57.907",
-                    "N041.58.09.367,W087.35.33.380",
-                    "N041.58.01.320,W087.03.30.690",
-                    "N041.41.59.508,W087.03.28.685",
-                    "N041.26.04.054,W087.08.03.096",
-                    "N041.21.00.090,W087.12.06.718",
-                    "N041.25.29.777,W087.31.33.383",
-                    "N041.25.10.578,W087.39.54.497",
-                    "N041.23.50.268,W088.13.01.704",
-                    "N041.24.34.310,W088.18.04.542",
-                    "N041.20.19.921,W088.20.12.533",
-                    "N041.22.24.067,W088.30.49.411",
-                    "N041.26.03.945,W088.28.43.947",
-                    "N041.34.47.416,W088.34.50.917",
-                    "N041.39.44.074,W088.38.20.317",
-                    "N041.39.50.213,W088.43.59.025",
-                    "N041.47.33.987,W088.49.10.378",
-                    "N042.01.51.318,W088.49.10.598",
-                    "N042.03.21.296,W088.47.48.283"
-                ],
-                "SSAT_13C": [
-                    "N042.03.21.296,W088.47.48.283",
-                    "N042.03.25.004,W088.16.15.915",
-                    "N041.55.28.623,W088.07.14.619",
-                    "N041.51.02.658,W088.08.28.584",
-                    "N041.51.03.867,W088.01.18.634",
-                    "N041.55.09.260,W087.56.28.101",
-                    "N041.55.09.631,W087.53.30.397",
-                    "N041.48.12.054,W087.43.43.150",
-                    "N041.51.04.485,W087.40.02.215",
-                    "N041.51.04.855,W087.38.27.568",
-                    "N041.53.02.986,W087.37.07.313",
-                    "N041.55.46.092,W087.35.57.907",
-                    "N041.58.09.367,W087.35.33.380",
-                    "N041.58.01.320,W087.03.30.690",
-                    "N041.41.59.508,W087.03.28.685",
-                    "N041.26.04.054,W087.08.03.096",
-                    "N041.21.00.090,W087.12.06.718",
-                    "N041.25.29.777,W087.31.33.383",
-                    "N041.25.10.578,W087.39.54.497",
-                    "N041.23.50.268,W088.13.01.704",
-                    "N041.24.34.310,W088.18.04.542",
-                    "N041.20.19.921,W088.20.12.533",
-                    "N041.22.24.067,W088.30.49.411",
-                    "N041.26.03.945,W088.28.43.947",
-                    "N041.34.47.416,W088.34.50.917",
-                    "N041.39.44.074,W088.38.20.317",
-                    "N041.39.50.213,W088.43.59.025",
-                    "N041.47.33.987,W088.49.10.378",
-                    "N042.01.51.318,W088.49.10.598",
-                    "N042.03.21.296,W088.47.48.283"
-                ],
-                "CHIZAPPE90120": [
-                    "N041.50.39.257,W089.09.38.402",
-                    "N041.50.53.224,W088.49.13.921",
-                    "N042.01.55.452,W088.49.11.147",
-                    "N042.01.27.025,W088.56.59.824",
-                    "N042.01.27.025,W088.56.59.824",
-                    "N041.58.08.996,W089.04.55.559",
-                    "N041.55.22.155,W089.07.55.543",
-                    "N041.50.42.924,W089.09.33.513",
-                    "N041.50.54.679,W088.49.13.262"
-                ],
-                "CHIZAPPE70110": [
-                    "N041.50.54.679,W088.49.13.262",
-                    "N042.12.59.150,W088.39.19.890",
-                    "N042.12.49.221,W088.25.12.460",
-                    "N042.12.49.221,W088.25.12.460",
-                    "N042.11.32.839,W088.26.27.881",
-                    "N042.11.32.839,W088.26.27.881",
-                    "N042.10.22.773,W088.27.23.334",
-                    "N042.10.22.773,W088.27.23.334",
-                    "N042.08.33.487,W088.28.48.286",
-                    "N042.08.33.487,W088.28.48.286",
-                    "N042.06.36.194,W088.29.58.901",
-                    "N042.04.27.723,W088.30.54.986",
-                    "N042.02.41.869,W088.31.20.914",
-                    "N042.00.20.104,W088.31.45.743",
-                    "N041.57.18.047,W088.31.45.029",
-                    "N041.54.20.989,W088.31.13.223",
-                    "N041.54.20.989,W088.31.13.223",
-                    "N041.50.38.392,W088.29.35.418",
-                    "N041.49.10.653,W088.29.14.296",
-                    "N041.49.10.653,W088.29.14.296",
-                    "N041.45.55.934,W088.49.12.246",
-                    "N042.01.50.234,W088.49.06.121"
-                ],
-                "CHIZAPPE90110": [
-                    "N041.58.41.118,W087.55.47.863",
-                    "N041.51.07.588,W088.03.21.104",
-                    "N041.49.33.408,W088.29.19.680",
-                    "N041.52.07.244,W088.30.25.488",
-                    "N041.53.38.101,W088.31.21.216",
-                    "N041.53.38.101,W088.31.21.216",
-                    "N041.56.11.250,W088.31.21.051",
-                    "N041.56.11.250,W088.31.21.051",
-                    "N042.00.40.498,W088.31.47.858",
-                    "N042.03.47.691,W088.31.06.934",
-                    "N042.03.47.691,W088.31.06.934",
-                    "N042.03.47.691,W088.31.06.934",
-                    "N042.03.47.691,W088.31.06.934",
-                    "N042.07.46.465,W088.04.57.674",
-                    "N041.59.01.593,W087.54.47.301"
-                ],
-                "CHIWAPPE60": []
-            },
-            "volumes": {
-                "CHI_APPE": [
-                    {
-                        "boundaries": [
-                            "CHIAPPA"
-                        ],
-                        "lower": 0,
-                        "upper": 13000
-                    },
-                    {
-                        "boundaries": [
-                            "CHIAPPB"
-                        ],
-                        "lower": 0,
-                        "upper": 3000
-                    },
-                    {
-                        "boundaries": [
-                            "CHIAPPC"
-                        ],
-                        "lower": 0,
-                        "upper": 15000
-                    },
-                    {
-                        "boundaries": [
-                            "CHIAPPD"
-                        ],
-                        "lower": 8000,
-                        "upper": 13000
-                    },
-                    {
-                        "boundaries": [
-                            "CHIAPPE"
-                        ],
-                        "lower": 0,
-                        "upper": 10000
-                    },
-                    {
-                        "boundaries": [
-                            "CHIAPPF"
-                        ],
-                        "lower": 9000,
-                        "upper": 12000
-                    },
-                    {
-                        "boundaries": [
-                            "CHIAPGNorth"
-                        ],
-                        "lower": 9000,
-                        "upper": 12000
-                    },
-                    {
-                        "boundaries": [
-                            "CHIAPGSouth"
-                        ],
-                        "lower": 11000,
-                        "upper": 12000
-                    },
-                    {
-                        "boundaries": [
-                            "CHIAPPH"
-                        ],
-                        "lower": 0,
-                        "upper": 10000
-                    },
-                    {
-                        "boundaries": [
-                            "CHIAPPJ"
-                        ],
-                        "lower": 0,
-                        "upper": 7000
-                    },
-                    {
-                        "boundaries": [
-                            "CHIAPPX"
-                        ],
-                        "lower": 13000,
-                        "upper": 15000
-                    }
-                ],
-                "CHI_F_APPW": [
-                    {
-                        "boundaries": [
-                            "CHIFAPPW080"
-                        ],
-                        "lower": 0,
-                        "upper": 8000
-                    },
-                    {
-                        "boundaries": [
-                            "CHIFAPPW4080"
-                        ],
-                        "lower": 4000,
-                        "upper": 8000
-                    },
-                    {
-                        "boundaries": [
-                            "CHIFAPPW4050"
-                        ],
-                        "lower": 4000,
-                        "upper": 5000
-                    }
-                ],
-                "CHI_F_APPE": [
-                    {
-                        "boundaries": [
-                            "CHIFAPPE080"
-                        ],
-                        "lower": 0,
-                        "upper": 8000
-                    },
-                    {
-                        "boundaries": [
-                            "CHIFAPPE4080"
-                        ],
-                        "lower": 4000,
-                        "upper": 8000
-                    },
-                    {
-                        "boundaries": [
-                            "CHIFAPPE4050"
-                        ],
-                        "lower": 4000,
-                        "upper": 5000
-                    }
-                ],
-                "CHI_Z_APPW": [
-                    {
-                        "boundaries": [
-                            "CHIZAPPW110120"
-                        ],
-                        "lower": 11000,
-                        "upper": 12000
-                    },
-                    {
-                        "boundaries": [
-                            "CHIZAPPW90120"
-                        ],
-                        "lower": 9000,
-                        "upper": 12000
-                    },
-                    {
-                        "boundaries": [
-                            "CHIZAPPW70110"
-                        ],
-                        "lower": 7000,
-                        "upper": 11000
-                    },
-                    {
-                        "boundaries": [
-                            "CHIZAPPW90110"
-                        ],
-                        "lower": 9000,
-                        "upper": 11000
-                    }
-                ],
-                "CHI_W_APPW": [
-                    {
-                        "boundaries": [
-                            "CHIWAPPW080"
-                        ],
-                        "lower": 0,
-                        "upper": 8000
-                    },
-                    {
-                        "boundaries": [
-                            "CHIWAPP4080"
-                        ],
-                        "lower": 4000,
-                        "upper": 8000
-                    },
-                    {
-                        "boundaries": [
-                            "CHIWAPP5W080"
-                        ],
-                        "lower": 5000,
-                        "upper": 8000
-                    },
-                    {
-                        "boundaries": [
-                            "CHIWAPPW4060"
-                        ],
-                        "lower": 4000,
-                        "upper": 6000
-                    },
-                    {
-                        "boundaries": [
-                            "CHIWAPP5060"
-                        ],
-                        "lower": 5000,
-                        "upper": 6000
-                    },
-                    {
-                        "boundaries": [
-                            "CHIWAPPW60"
-                        ],
-                        "lower": 6000,
-                        "upper": 6000
-                    }
-                ],
-                "CHI_APPW": [
-                    {
-                        "boundaries": [
-                            "CHIAPPA"
-                        ],
-                        "lower": 0,
-                        "upper": 13000
-                    },
-                    {
-                        "boundaries": [
-                            "CHIAPPB"
-                        ],
-                        "lower": 0,
-                        "upper": 3000
-                    },
-                    {
-                        "boundaries": [
-                            "CHIAPPC"
-                        ],
-                        "lower": 0,
-                        "upper": 15000
-                    },
-                    {
-                        "boundaries": [
-                            "CHIAPPD"
-                        ],
-                        "lower": 8000,
-                        "upper": 13000
-                    },
-                    {
-                        "boundaries": [
-                            "CHIAPPE"
-                        ],
-                        "lower": 0,
-                        "upper": 10000
-                    },
-                    {
-                        "boundaries": [
-                            "CHIAPPF"
-                        ],
-                        "lower": 9000,
-                        "upper": 12000
-                    },
-                    {
-                        "boundaries": [
-                            "CHIAPPH"
-                        ],
-                        "lower": 0,
-                        "upper": 10000
-                    },
-                    {
-                        "boundaries": [
-                            "CHIAPPJ"
-                        ],
-                        "lower": 0,
-                        "upper": 7000
-                    },
-                    {
-                        "boundaries": [
-                            "CHIAPPX"
-                        ],
-                        "lower": 13000,
-                        "upper": 15000
-                    }
-                ],
-                "CHI_S_APP_31C_22L_4R": [
-                    {
-                        "boundaries": [
-                            "SSAT_31C_22L_4R"
-                        ],
-                        "lower": 0,
-                        "upper": 5000
-                    }
-                ],
-                "CHI_S_DEP_31C_22L_4R": [
-                    {
-                        "boundaries": [
-                            "SSAT_31C_22L_4R"
-                        ],
-                        "lower": 0,
-                        "upper": 15000
-                    }
-                ],
-                "CHI_S_APP_13C": [
-                    {
-                        "boundaries": [
-                            "SSAT_13C"
-                        ],
-                        "lower": 0,
-                        "upper": 5000
-                    }
-                ],
-                "CHI_S_DEP_13C": [
-                    {
-                        "boundaries": [
-                            "SSAT_13C"
-                        ],
-                        "lower": 0,
-                        "upper": 15000
-                    }
-                ]
-            }
-        },
-        "inbound_flows": {
-            "BENKY6": {
-            "arrivals": [{
-                    "airlines": {
-                        "KORD": [
-                            {
-                                "airport": "KDEN",
-                                "icao": "UAL"
-                            },
-                            {
-                                "airport": "KDEN",
-                                "icao": "FFT"
-                            },
-                            {
-                                "airport": "KCOS",
-                                "icao": "AWI"
-                            },
-                            {
-                                "airport": "KSLC",
-                                "icao": "DAL"
-                            },
-                            {
-                                "airport": "KSLC",
-                                "fleet": "short",
-                                "icao": "UAL"
-                            },
-                            {
-                                "airport": "KSLC",
-                                "fleet": "short",
-                                "icao": "AAL"
-                            },
-                            {
-                                "airport": "KSFO",
-                                "icao": "UAL"
-                            },
-                            {
-                                "airport": "KLAX",
-                                "icao": "UAL"
-                            },
-                            {
-                                "airport": "KLAX",
-                                "icao": "AAL"
-                            },
-                            {
-                                "airport": "KLAX",
-                                "icao": "NKS"
-                            },
-                            {
-                                "airport": "KLAS",
-                                "icao": "AAL"
-                            }
-                        ]
-                    },
-                    "initial_altitude": 20000,
-                    "initial_controller": "CHI_81_CTR",
-                    "initial_speed" : 280,
-                    "star": "BENKY6",
-                    "runway_waypoints": {
-                    "KORD": {
-                        "9L": "AHSTN PETAH JORJO MONKZ TONIE/h093",
-                        "10L": "AHSTN PETAH JORJO MONKZ TONIE/h093",
-                        "9C": "AHSTN PETAH JORJO MONKZ TONIE/h093",
-                        "10C": "AHSTN PETAH JORJO MONKZ TONIE/h093",
-                        "10R": "AHSTN PETAH JORJO MONKZ TONIE/h093",
-                        "9R": "AHSTN PETAH JORJO MONKZ TONIE/h093",
-                        "27L": "AHSTN PETAH JORJO MONKZ TONIE/h093",
-                        "27C": "AHSTN PETAH JORJO MONKZ TONIE/h093",
-                        "27R": "AHSTN PETAH KURKK VULCN HIMGO/h093",
-                        "28L": "AHSTN PETAH JORJO MONKZ RREGY/h095",
-                        "28C": "AHSTN PETAH JORJO MONKZ TONIE/h093",
-                        "28R": "AHSTN PETAH JORJO MONKZ TONIE/h093"
-                    }
-                    },
-                    "speed_restriction": 250,
-                    "waypoints": "BYLAW/a20000/ho BENKY/a12000 NEWRK AHSTN"
-
-        }]
-            },
-            "TRTLL6": {
-                "arrivals": [{
-                    "airlines": {
-                        "KORD": [
-                            {
-                                "airport": "KDEN",
-                                "icao": "UAL"
-                            },
-                            {
-                                "airport": "KDEN",
-                                "icao": "FFT"
-                            },
-                            {
-                                "airport": "KCOS",
-                                "icao": "AWI"
-                            },
-                            {
-                                "airport": "KSLC",
-                                "icao": "DAL"
-                            },
-                            {
-                                "airport": "KSLC",
-                                "fleet": "short",
-                                "icao": "UAL"
-                            },
-                            {
-                                "airport": "KSLC",
-                                "fleet": "short",
-                                "icao": "AAL"
-                            },
-                            {
-                                "airport": "KSFO",
-                                "icao": "UAL"
-                            },
-                            {
-                                "airport": "KLAX",
-                                "icao": "UAL"
-                            },
-                            {
-                                "airport": "KLAX",
-                                "icao": "AAL"
-                            },
-                            {
-                                "airport": "KLAX",
-                                "icao": "NKS"
-                            },
-                            {
-                                "airport": "KLAS",
-                                "icao": "AAL"
-                            }
-                        ]
-                    },
-                    "initial_altitude": 27000,
-                    "initial_controller": "CHI_81_CTR",
-                    "initial_speed" : 280,
-                    "star": "TRTLL6",
-                    "runway_waypoints": {
-                    "KORD": {
-                        "9L": "HIHRY RINNO JORJO MONKZ TONIE/h093",
-                        "10L": "HIHRY RINNO JORJO MONKZ TONIE/h093",
-                        "9C": "HIHRY RINNO JORJO MONKZ TONIE/h093",
-                        "10C": "HIHRY RINNO JORJO MONKZ TONIE/h093",
-                        "10R": "HIHRY RINNO JORJO MONKZ TONIE/h093",
-                        "9R": "HIHRY RINNO JORJO MONKZ TONIE/h093",
-                        "27L": "HIHRY RINNO JORJO MONKZ TONIE/h093",
-                        "27C": "HIHRY RINNO JORJO MONKZ TONIE/h093",
-                        "27R": "HIHRY RINNO KURKK VULCN HIMGO/h093",
-                        "28L": "HIHRY RINNO JORJO MONKZ RREGY/h095",
-                        "28C": "HIHRY RINNO JORJO MONKZ TONIE/h093",
-                        "28R": "HIHRY RINNO JORJO MONKZ TONIE/h093"
-                    }
-                    },
-                    "speed_restriction": 250,
-                    "waypoints": "MAROC/a24000-27000 TRICH/a14000/ho TRTLL/a11000 HIHRY"
-                }]
-            },
-            "BENKY6_FINALWW": {
-               "arrivals": [{
-                    "airlines": {
-                        "KORD": [
-                            {
-                                "airport": "KDEN",
-                                "icao": "UAL"
-                            },
-                            {
-                                "airport": "KDEN",
-                                "icao": "FFT"
-                            },
-                            {
-                                "airport": "KCOS",
-                                "icao": "AWI"
-                            },
-                            {
-                                "airport": "KSLC",
-                                "icao": "DAL"
-                            },
-                            {
-                                "airport": "KSLC",
-                                "fleet": "short",
-                                "icao": "UAL"
-                            },
-                            {
-                                "airport": "KSLC",
-                                "fleet": "short",
-                                "icao": "AAL"
-                            },
-                            {
-                                "airport": "KSFO",
-                                "icao": "UAL"
-                            },
-                            {
-                                "airport": "KLAX",
-                                "icao": "UAL"
-                            },
-                            {
-                                "airport": "KLAX",
-                                "icao": "AAL"
-                            },
-                            {
-                                "airport": "KLAX",
-                                "icao": "NKS"
-                            },
-                            {
-                                "airport": "KLAS",
-                                "icao": "AAL"
-                            }
-                        ]
-                    },
-                    "assigned_altitude": 7000,
-                    "cruise_altitude": 35000,
-                    "expect_approach": "I8C",
-                    "initial_altitude": 8000,
-                    "initial_controller": "CHI_X_APP",
-                    "initial_speed" : 250,
-                    "speed_restriction": 210,
-                    "star": "BENKY6",
-                    "scratchpad": "I8C",
-                    "waypoints": "PETAH JORJO/ho MONKZ TONIE/h093"
-                }]
-            },
-            "ENDEE6": {
-               "arrivals": [{
-                    "airlines": {
-                        "KMDW": [
-                            {
-                                "airport": "KLGB",
-                                "icao": "SWA"
-                            },
-                            {
-                                "airport": "KLAX",
-                                "icao": "SWA"
-                            },
-                            {
-                                "airport": "KSFO",
-                                "icao": "SWA"
-                            },
-                            {
-                                "airport": "KPHX",
-                                "icao": "SWA"
-                            },
-                            {
-                                "airport": "KLAS",
-                                "icao": "SWA"
-                            },
-                            {
-                                "airport": "MMUN",
-                                "icao": "VOI"
-                            },
-                            {
-                                "airport": "KDAL",
-                                "icao": "SWA"
-                            },
-                            {
-                                "airport": "KDEN",
-                                "icao": "FFT"
-                            },
-                            {
-                                "airport": "KDEN",
-                                "icao": "SWA"
-                            },
-                            {
-                                "airport": "KCOS",
-                                "icao": "SWA"
-                            }
-                        ]
-                    },
-                    "initial_altitude": 24000,
-                    "initial_controller": "CHI_81_CTR",
-                    "initial_speed" : 250,
-                    "star": "ENDEE6.OHHMY",
-                    "runway_waypoints": {
-                    "KMDW": {
-                        "4R": "STKNY/a6000 ALQUE/a6000/h047",
-                        "13C": "STKNY/a6000 GORLC/h043",
-                        "22L": "STKNY/a6000 PKACH/a6000 TUURN WADLL/h095",
-                        "31C": "STKNY/a6000 WNNRS GAGGA/h091"
-                    }
-                    },
-                    "waypoints": "OHHMY UGGLY/a24000 AGONY FARCE CHUMP/a17000-21000 HEDOC PURTY/a15000-19000 OCCHO/a14000-16000 KOOKS/a10000-13000 JILLZ/a10000/ho ENDEE/a7000/s250 STKNY/a6000"
-                },
-                {
-                    "airlines": {
-                        "KMDW": [
-                            {
-                                "airport": "KLGB",
-                                "icao": "SWA"
-                            },
-                            {
-                                "airport": "KLAX",
-                                "icao": "SWA"
-                            },
-                            {
-                                "airport": "KSFO",
-                                "icao": "SWA"
-                            },
-                            {
-                                "airport": "KPHX",
-                                "icao": "SWA"
-                            },
-                            {
-                                "airport": "KLAS",
-                                "icao": "SWA"
-                            },
-                            {
-                                "airport": "MMUN",
-                                "icao": "VOI"
-                            },
-                            {
-                                "airport": "KDAL",
-                                "icao": "SWA"
-                            },
-                            {
-                                "airport": "KDEN",
-                                "icao": "FFT"
-                            },
-                            {
-                                "airport": "KDEN",
-                                "icao": "SWA"
-                            },
-                            {
-                                "airport": "KCOS",
-                                "icao": "SWA"
-                            }
-                        ]
-                    },
-                    "initial_altitude": 24000,
-                    "initial_controller": "CHI_81_CTR",
-                    "initial_speed" : 250,
-                    "star": "ENDEE6.JALAP",
-                    "runway_waypoints": {
-                    "KMDW": {
-                        "4R": "STKNY/a6000 ALQUE/a6000/h047",
-                        "13C": "STKNY/a6000 GORLC/h043",
-                        "22L": "STKNY/a6000 PKACH/a6000 TUURN WADLL/h095",
-                        "31C": "STKNY/a6000 WNNRS GAGGA/h091"
-                    }
-                    },
-                    "waypoints": "JALAP KAMBL/a24000-27000 MIGGS/a21000-23000 EDENS/a19000-21000 PURTY/a15000-19000 OCCHO/a14000-16000 KOOKS/a10000-13000 JILLZ/a10000/ho ENDEE/a7000/s250 STKNY/a6000"
-                },
-                {
-                    "airlines": {
-                        "KMDW": [
-                            {
-                                "airport": "KLGB",
-                                "icao": "SWA"
-                            },
-                            {
-                                "airport": "KLAX",
-                                "icao": "SWA"
-                            },
-                            {
-                                "airport": "KSFO",
-                                "icao": "SWA"
-                            },
-                            {
-                                "airport": "KPHX",
-                                "icao": "SWA"
-                            },
-                            {
-                                "airport": "KLAS",
-                                "icao": "SWA"
-                            },
-                            {
-                                "airport": "MMUN",
-                                "icao": "VOI"
-                            },
-                            {
-                                "airport": "KDAL",
-                                "icao": "SWA"
-                            },
-                            {
-                                "airport": "KDEN",
-                                "icao": "FFT"
-                            },
-                            {
-                                "airport": "KDEN",
-                                "icao": "SWA"
-                            },
-                            {
-                                "airport": "KCOS",
-                                "icao": "SWA"
-                            }
-                        ]
-                    },
-                    "initial_altitude": 31000,
-                    "initial_controller": "CHI_81_CTR",
-                    "initial_speed" : 250,
-                    "star": "ENDEE6.IRK",
-                    "runway_waypoints": {
-                    "KMDW": {
-                        "4R": "STKNY/a6000 ALQUE/a6000/h047",
-                        "13C": "STKNY/a6000 GORLC/h043",
-                        "22L": "STKNY/a6000 PKACH/a6000 TUURN WADLL/h095",
-                        "31C": "STKNY/a6000 WNNRS GAGGA/h091"
-                    }
-                    },
-                    "waypoints": "IRK ENNZO FUDDD/a31000 BOOKK/a24000-29000 LLVSS/a19000-21000 PEALE/a16000-19000 TOLCA/a10000-13000 JILLZ/a10000/ho ENDEE/a7000/s250 STKNY/a6000"
-                },
-                {
-                    "airlines": {
-                        "KMDW": [
-                            {
-                                "airport": "KLGB",
-                                "icao": "SWA"
-                            },
-                            {
-                                "airport": "KLAX",
-                                "icao": "SWA"
-                            },
-                            {
-                                "airport": "KSFO",
-                                "icao": "SWA"
-                            },
-                            {
-                                "airport": "KPHX",
-                                "icao": "SWA"
-                            },
-                            {
-                                "airport": "KLAS",
-                                "icao": "SWA"
-                            },
-                            {
-                                "airport": "MMUN",
-                                "icao": "VOI"
-                            },
-                            {
-                                "airport": "KDAL",
-                                "icao": "SWA"
-                            },
-                            {
-                                "airport": "KDEN",
-                                "icao": "FFT"
-                            },
-                            {
-                                "airport": "KDEN",
-                                "icao": "SWA"
-                            },
-                            {
-                                "airport": "KCOS",
-                                "icao": "SWA"
-                            }
-                        ]
-                    },
-                    "initial_altitude": 31000,
-                    "initial_controller": "CHI_81_CTR",
-                    "initial_speed" : 250,
-                    "star": "ENDEE6.MAGOO",
-                    "runway_waypoints": {
-                    "KMDW": {
-                        "4R": "STKNY/a6000 ALQUE/a6000/h047",
-                        "13C": "STKNY/a6000 GORLC/h043",
-                        "22L": "STKNY/a6000 PKACH/a6000 TUURN WADLL/h095",
-                        "31C": "STKNY/a6000 WNNRS GAGGA/h091"
-                    }
-                    },
-                    "waypoints": "MAGOO DARKK/a31000 BURUU/a24000-29000 ILIAD LLVSS/a19000-21000 PEALE/a16000-19000 TOLCA/a10000-13000 JILLZ/a10000/ho ENDEE/a7000/s250 STKNY/a6000"
-                },
-                {
-                    "airlines": {
-                        "KMDW": [
-                            {
-                                "airport": "KLGB",
-                                "icao": "SWA"
-                            },
-                            {
-                                "airport": "KLAX",
-                                "icao": "SWA"
-                            },
-                            {
-                                "airport": "KSFO",
-                                "icao": "SWA"
-                            },
-                            {
-                                "airport": "KPHX",
-                                "icao": "SWA"
-                            },
-                            {
-                                "airport": "KLAS",
-                                "icao": "SWA"
-                            },
-                            {
-                                "airport": "MMUN",
-                                "icao": "VOI"
-                            },
-                            {
-                                "airport": "KDAL",
-                                "icao": "SWA"
-                            },
-                            {
-                                "airport": "KDEN",
-                                "icao": "FFT"
-                            },
-                            {
-                                "airport": "KDEN",
-                                "icao": "SWA"
-                            },
-                            {
-                                "airport": "KCOS",
-                                "icao": "SWA"
-                            }
-                        ]
-                    },
-                    "initial_altitude": 24000,
-                    "initial_controller": "CHI_81_CTR",
-                    "initial_speed" : 250,
-                    "star": "ENDEE6.PHEEB",
-                    "runway_waypoints": {
-                    "KMDW": {
-                        "4R": "STKNY/a6000 ALQUE/a6000/h047",
-                        "13C": "STKNY/a6000 GORLC/h043",
-                        "22L": "STKNY/a6000 PKACH/a6000 TUURN WADLL/h095",
-                        "31C": "STKNY/a6000 WNNRS GAGGA/h091"
-                    }
-                    },
-                    "waypoints": "PHEEB/a24000- POOGY/a22000-27000 NANEE/a14000-16000 MMEGG/a9000+/ho ENDEE/a7000/s250 STKNY/a6000"
-                }]
-            },
-            "ERNNY8": {
-                "arrivals": [{
-                    "airlines": {
-                        "KORD": [
-                            {
-                                "airport": "KMKE",
-                                "icao": "AWI"
-                            },
-                            {
-                                "airport": "KATW",
-                                "icao": "AWI"
-                            },
-                            {
-                                "airport": "KSAW",
-                                "icao": "AWI"
-                            }
-                        ]
-                    },
-                    "initial_altitude": 14000,
-                    "initial_controller": "MKE_E_APP",
-                    "initial_speed": 280,
-                    "star": "ERNNY8",
-                    "runway_waypoints": {
-                    "KORD": {
-                        "9L": "ERNNY PAPPI TUBEZ VULCN KURKK BAMBB/h273",
-                        "9C": "ERNNY PAPPI TUBEZ VULCN KURKK BAMBB/h273",
-                        "9R": "ERNNY PAPPI TUBEZ VULCN KURKK BAMBB/h273",
-                        "10L": "ERNNY PAPPI TUBEZ MONKZ JORJO POSSM/h270",
-                        "10C": "ERNNY PAPPI TUBEZ MONKZ JORJO POSSM/h270",
-                        "10R": "ERNNY PAPPI TUBEZ MONKZ JORJO POSSM/h270",
-                        "27L": "ERNNY PAPPI TUBEZ VULCN KURKK BAMBB/h273",
-                        "27C": "ERNNY PAPPI TUBEZ VULCN KURKK BAMBB/h273",
-                        "27R": "ERNNY PAPPI TUBEZ VULCN KURKK BAMBB/h273",
-                        "28L": "ERNNY PAPPI TUBEZ VULCN KURKK BAMBB/h273",
-                        "28C": "ERNNY PAPPI TUBEZ VULCN KURKK BAMBB/h273",
-                        "28R": "ERNNY PAPPI TUBEZ VULCN KURKK BAMBB/h273"
-                    }
-                    },
-                    "speed_restriction": 250,
-                    "waypoints": "CHDRR/a14000 LYNNI PHRLY SWIIS/a10000/ho ERNNY"
-                }]
-            },
-            "FINALW_WN": {
-                "arrivals": [{
-                    "airlines": {
-                        "KORD": [
-                            {
-                                "airport": "KMKE",
-                                "icao": "AWI"
-                            },
-                            {
-                                "airport": "KATW",
-                                "icao": "AWI"
-                            },
-                            {
-                                "airport": "KSAW",
-                                "icao": "AWI"
-                            },
-                            {
-                                "airport": "EGLL",
-                                "fleet": "long",
-                                "icao": "UAL"
-                            },
-                            {
-                                "airport": "EGLL",
-                                "fleet": "long",
-                                "icao": "BAW"
-                            },
-                            {
-                                "airport": "EHAM",
-                                "fleet": "long",
-                                "icao": "KLM"
-                            },
-                            {
-                                "airport": "EHAM",
-                                "fleet": "long",
-                                "icao": "AAL"
-                            },
-                            {
-                                "airport": "LFPG",
-                                "fleet": "long",
-                                "icao": "AFR"
-                            },
-                            {
-                                "airport": "LFPG",
-                                "fleet": "long",
-                                "icao": "AAL"
-                            },
-                            {
-                                "airport": "LIRF",
-                                "fleet": "long",
-                                "icao": "AZA"
-                            },
-                            {
-                                "airport": "CYYZ",
-                                "icao": "JZA"
-                            },
-                            {
-                                "airport": "CYYZ",
-                                "fleet": "short",
-                                "icao": "ACA"
-                            },
-                            {
-                                "airport": "CYYZ",
-                                "fleet": "short",
-                                "icao": "AAL"
-                            },
-                            {
-                                "airport": "CYYZ",
-                                "fleet": "short",
-                                "icao": "UAL"
-                            },
-                            {
-                                "airport": "CYUL",
-                                "icao": "JZA"
-                            },
-                            {
-                                "airport": "CYUL",
-                                "fleet": "short",
-                                "icao": "ACA"
-                            },
-                            {
-                                "airport": "CYUL",
-                                "fleet": "short",
-                                "icao": "AAL"
-                            },
-                            {
-                                "airport": "CYUL",
-                                "fleet": "short",
-                                "icao": "UAL"
-                            },
-                            {
-                                "airport": "CYOW",
-                                "icao": "JIA"
-                            },
-                            {
-                                "airport": "CYOW",
-                                "icao": "JIA"
-                            },
-                            {
-                                "airport": "CYHZ",
-                                "fleet": "short",
-                                "icao": "ACA"
-                            },
-                            {
-                                "airport": "EIDW",
-                                "fleet": "long",
-                                "icao": "EIN"
-                            },
-                            {
-                                "airport": "EIDW",
-                                "fleet": "long",
-                                "icao": "UAL"
-                            },
-                            {
-                                "airport": "OMDB",
-                                "icao": "UAE"
-                            },
-                            {
-                                "airport": "OMDB",
-                                "fleet": "long",
-                                "icao": "UAL"
-                            },
-                            {
-                                "airport": "OTBD",
-                                "fleet": "long",
-                                "icao": "QTR"
-                            },
-                            {
-                                "airport": "LGAV",
-                                "fleet": "long",
-                                "icao": "UAL"
-                            }
-                        ]
-                    },
-                    "assigned_altitude": 7000,
-                    "cruise_altitude": 32000,
-                    "expect_approach": "I7C",
-                    "initial_altitude": 8000,
-                    "initial_controller": "CHI_J_APP",
-                    "initial_speed": 250,
-                    "speed_restriction": 250,
-                    "star": "ERNNY8",
-                    "scratchpad": "I7C",
-                    "waypoints": "ERNNY PAPPI/h160/ho"
-                }]
-            },
-            "FISSK6/PANGG5": {
-                "arrivals": [
-                    {
-                    "airlines": {
-                        "KMDW": [
-                            {
-                                "airport": "KATL",
-                                "icao": "SWA"
-                            },
-                            {
-                                "airport": "KMCO",
-                                "icao": "SWA"
-                            },
-                            {
-                                "airport": "KTPA",
-                                "icao": "SWA"
-                            },
-                            {
-                                "airport": "KBHM",
-                                "icao": "SWA"
-                            },
-                            {
-                                "airport": "KJAX",
-                                "icao": "SWA"
-                            },
-                            {
-                                "airport": "KMIA",
-                                "icao": "SWA"
-                            },
-                            {
-                                "airport": "KRSW",
-                                "icao": "SWA"
-                            },
-                            {
-                                "airport": "KMSY",
-                                "icao": "SWA"
-                            },
-                            {
-                                "airport": "KHOU",
-                                "icao": "SWA"
-                            },
-                            {
-                                "airport": "KBNA",
-                                "icao": "SWA"
-                            }
-                        ]
-                    },
-                    "initial_altitude": 18000,
-                    "initial_controller": "SBN_N_APP",
-                    "initial_speed": 250,
-                    "star": "FISSK6",
-                    "runway_waypoints": {
-                    "KMDW": {
-                        "4R": "HALIE/a6000 OLCYK/a4000+/h278",
-                        "13C": "HALIE/a6000 TINLY/a4000+/h279",
-                        "22L": "HALIE/a6000 GERMN/a4000+ LNANE BOCAH TACTT/a3000/h274",
-                        "31C": "HALIE/a6000 HAADN/a6000 HILLS/a5000/s240/h295"
-                    }
-                    },
-                    "speed_restriction": 250,
-                    "waypoints": "GOTNE/a18000- FISSK VEECK OZZEY AZUMO/ho HALIE/a6000"
-                },
-                {
-                    "airlines": {
-                        "KMDW": [
-                            {
-                                "airport": "KBWI",
-                                "icao": "SWA"
-                            },
-                            {
-                                "airport": "KJFK",
-                                "icao": "SWA"
-                            },
-                            {
-                                "airport": "KBOS",
-                                "icao": "SWA"
-                            },
-                            {
-                                "airport": "KDCA",
-                                "icao": "SWA"
-                            },
-                            {
-                                "airport": "KHVN",
-                                "icao": "VXP"
-                            },
-                            {
-                                "airport": "KILG",
-                                "icao": "VXP"
-                            },
-                            {
-                                "airport": "KRDU",
-                                "icao": "SWA"
-                            },
-                            {
-                                "airport": "KBNA",
-                                "icao": "SWA"
-                            }
-                        ]
-                    },
-                    "initial_altitude": 13000,
-                    "initial_controller": "SBN_N_APP",
-                    "initial_speed": 250,
-                    "star": "PANGG5",
-                    "runway_waypoints": {
-                    "KMDW": {
-                        "4R": "HALIE/a6000 OLCYK/a4000+/h278",
-                        "13C": "HALIE/a6000 TINLY/a4000+/h279",
-                        "22L": "HALIE/a6000 GERMN/a4000+ LNANE BOCAH TACTT/a3000/h274",
-                        "31C": "HALIE/a6000 HAADN/a6000 HILLS/a5000/s240/h295"
-                    }
-                    },
-                    "speed_restriction": 250,
-                    "waypoints": "BAGEL PANGG AWSUM/a10000 IROCK/ho HALIE/a6000"
-                }
-            ]
-            },
-            "FYTTE7": {
-                "arrivals": [{
-                    "airlines": {
-                        "KORD": [
-                            {
-                                "airport": "KMSP",
-                                "fleet": "short",
-                                "icao": "DAL"
-                            },
-                            {
-                                "airport": "KMSP",
-                                "fleet": "short",
-                                "icao": "UAL"
-                            },
-                            {
-                                "airport": "KMSP",
-                                "fleet": "short",
-                                "icao": "AAL"
-                            },
-                            {
-                                "airport": "KSEA",
-                                "fleet": "short",
-                                "icao": "DAL"
-                            },
-                            {
-                                "airport": "KSEA",
-                                "icao": "ASA"
-                            },
-                            {
-                                "airport": "KSEA",
-                                "fleet": "short",
-                                "icao": "UAL"
-                            },
-                            {
-                                "airport": "KSLC",
-                                "fleet": "short",
-                                "icao": "DAL"
-                            },
-                            {
-                                "airport": "KSLC",
-                                "icao": "AWI"
-                            },
-                            {
-                                "airport": "KBIL",
-                                "icao": "AWI"
-                            },
-                            {
-                                "airport": "KFAR",
-                                "icao": "AWI"
-                            },
-                            {
-                                "airport": "KLNK",
-                                "icao": "AWI"
-                            }
-                        ]
-                    },
-                    "initial_altitude": 21000,
-                    "initial_controller": "CHI_81_CTR",
-                    "initial_speed": 280,
-                    "star": "FYTTE7",
-                    "runway_waypoints": {
-                    "KORD": {
-                        "9L": "MADII SOOLU KURKK VULCN HIMGO/h093",
-                        "9C": "MADII SOOLU KURKK VULCN HIMGO/h093",
-                        "9R": "MADII SOOLU KURKK VULCN HIMGO/h093",
-                        "10L": "MADII SOOLU KURKK VULCN HIMGO/h093",
-                        "10C": "MADII SOOLU KURKK VULCN HIMGO/h093",
-                        "10R": "MADII SOOLU KURKK VULCN HIMGO/h093",
-                        "27L": "MADII SOOLU KURKK VULCN HIMGO/h093",
-                        "27C": "MADII SOOLU JORJO MONKZ TONIE/h093",
-                        "27R": "MADII SOOLU KURKK VULCN HIMGO/h093",
-                        "28L": "MADII SOOLU JORJO MONKZ RREGY/h095",
-                        "28C": "MADII SOOLU JORJO MONKZ TONIE/h093",
-                        "28R": "MADII SOOLU JORJO MONKZ TONIE/h093"
-                    }
-                    },
-                    "speed_restriction": 250,
-                    "waypoints": "BHAWK/a21000-26000 STNLE/a17000-21000 CUUPP/ho CHMPN CLSBY/a13000/s270 FYTTE/a11000/s250 MOTRR COGSS MADII"
-                }]
-            },
-            "FYTTE7_FINALNW": {
-                "arrivals": [{
-                    "airlines": {
-                        "KORD": [
-                            {
-                                "airport": "KMSP",
-                                "fleet": "short",
-                                "icao": "DAL"
-                            },
-                            {
-                                "airport": "KMSP",
-                                "fleet": "short",
-                                "icao": "UAL"
-                            },
-                            {
-                                "airport": "KMSP",
-                                "fleet": "short",
-                                "icao": "AAL"
-                            },
-                            {
-                                "airport": "KSEA",
-                                "fleet": "short",
-                                "icao": "DAL"
-                            },
-                            {
-                                "airport": "KSEA",
-                                "icao": "ASA"
-                            },
-                            {
-                                "airport": "KSEA",
-                                "fleet": "short",
-                                "icao": "UAL"
-                            },
-                            {
-                                "airport": "KSLC",
-                                "fleet": "short",
-                                "icao": "DAL"
-                            },
-                            {
-                                "airport": "KSLC",
-                                "icao": "AWI"
-                            },
-                            {
-                                "airport": "KBIL",
-                                "icao": "AWI"
-                            },
-                            {
-                                "airport": "KFAR",
-                                "icao": "AWI"
-                            },
-                            {
-                                "airport": "KLNK",
-                                "icao": "AWI"
-                            }
-                        ]
-                    },
-                    "assigned_altitude": 7000,
-                    "cruise_altitude": 36000,
-                    "expect_approach": "I7R",
-                    "initial_altitude": 8000,
-                    "initial_controller": "CHI_Y_APP",
-                    "initial_speed": 250,
-                    "speed_restriction": 220,
-                    "star": "FYTTE7",
-                    "scratchpad": "I7R",
-                    "waypoints": "SOOLU KURKK/ho VULCN"
-                }]
-            },
-            "FYTTE7_FINALNE": {
-                "arrivals": [{
-                    "airlines": {
-                        "KORD": [
-                            {
-                                "airport": "KMSP",
-                                "fleet": "short",
-                                "icao": "DAL"
-                            },
-                            {
-                                "airport": "KMSP",
-                                "fleet": "short",
-                                "icao": "UAL"
-                            },
-                            {
-                                "airport": "KMSP",
-                                "fleet": "short",
-                                "icao": "AAL"
-                            },
-                            {
-                                "airport": "KSEA",
-                                "fleet": "short",
-                                "icao": "DAL"
-                            },
-                            {
-                                "airport": "KSEA",
-                                "icao": "ASA"
-                            },
-                            {
-                                "airport": "KSEA",
-                                "fleet": "short",
-                                "icao": "UAL"
-                            },
-                            {
-                                "airport": "KSLC",
-                                "fleet": "short",
-                                "icao": "DAL"
-                            },
-                            {
-                                "airport": "KSLC",
-                                "icao": "AWI"
-                            },
-                            {
-                                "airport": "KBIL",
-                                "icao": "AWI"
-                            },
-                            {
-                                "airport": "KFAR",
-                                "icao": "AWI"
-                            },
-                            {
-                                "airport": "KLNK",
-                                "icao": "AWI"
-                            }
-                        ]
-                    },
-                    "assigned_altitude": 7000,
-                    "cruise_altitude": 36000,
-                    "expect_approach": "I9L",
-                    "initial_altitude": 8000,
-                    "initial_controller": "CHI_Y_APP",
-                    "initial_speed": 250,
-                    "speed_restriction": 220,
-                    "star": "FYTTE7",
-                    "scratchpad": "I9L",
-                    "waypoints": "COGSS MADII/h200/ho"
-                }]
-            },
-            "MADII7": {
-                "arrivals": [{
-                    "airlines": {
-                        "KORD": [
-                            {
-                                "airport": "KMKE",
-                                "icao": "AWI"
-                            },
-                            {
-                                "airport": "KATW",
-                                "icao": "AWI"
-                            },
-                            {
-                                "airport": "KSAW",
-                                "icao": "AWI"
-                            }
-                        ]
-                    },
-                    "initial_altitude": 14000,
-                    "initial_controller": "MKE_E_APP",
-                    "initial_speed": 280,
-                    "star": "MADII7",
-                    "runway_waypoints": {
-                    "KORD": {
-                        "9L": "MADII SOOLU KURKK VULCN HIMGO/h093",
-                        "9C": "MADII SOOLU KURKK VULCN HIMGO/h093",
-                        "9R": "MADII SOOLU KURKK VULCN HIMGO/h093",
-                        "10L": "MADII SOOLU KURKK VULCN HIMGO/h093",
-                        "10C": "MADII SOOLU KURKK VULCN HIMGO/h093",
-                        "10R": "MADII SOOLU KURKK VULCN HIMGO/h093",
-                        "27L": "MADII SOOLU KURKK VULCN HIMGO/h093",
-                        "27C": "MADII SOOLU JORJO MONKZ TONIE/h093",
-                        "27R": "MADII SOOLU KURKK VULCN HIMGO/h093",
-                        "28L": "MADII SOOLU JORJO MONKZ RREGY/h095",
-                        "28C": "MADII SOOLU JORJO MONKZ TONIE/h093",
-                        "28R": "MADII SOOLU JORJO MONKZ TONIE/h093"
-                    }
-                    },
-                    "speed_restriction": 250,
-                    "waypoints": " CHDRR/a14000 ZANDI HOPSS/ho HUNKA/a10000 MADII"
-                }]
-            },
-            "SHAIN2": {
-                "arrivals": [{
-                    "airlines": {
-                        "KORD": [
-                            {
-                                "airport": "KDEN",
-                                "icao": "UAL"
-                            },
-                            {
-                                "airport": "KOMA",
-                                "icao": "AWI"
-                            },
-                            {
-                                "airport": "KLAX",
-                                "icao": "NKS"
-                            },
-                            {
-                                "airport": "KLAX",
-                                "icao": "AAL"
-                            },
-                            {
-                                "airport": "KLAX",
-                                "icao": "UAL"
-                            },
-                            {
-                                "airport": "KOAK",
-                                "icao": "SWA"
-                            },
-                            {
-                                "airport": "KSJC",
-                                "icao": "SWA"
-                            },
-                            {
-                                "airport": "KLAS",
-                                "icao": "NKS"
-                            },
-                            {
-                                "airport": "KLAS",
-                                "fleet": "short",
-                                "icao": "AAL"
-                            },
-                            {
-                                "airport": "KLAS",
-                                "fleet": "short",
-                                "icao": "UAL"
-                            }
-                        ]
-                    },
-                    "initial_altitude": 27000,
-                    "initial_controller": "CHI_81_CTR",
-                    "initial_speed": 280,
-                    "star": "SHAIN2",
-                    "speed_restriction": 250,
-                    "waypoints": "MAROC/a27000 KELTS/a20000 FNBAR/a17000-20000 TRIDE/a15000/ho SHAIN/a12000 RAGSS JUMPN NUNWS/h072 "
-                }]
-            },
-            "VEECK5": {
-                "arrivals": [{
-                    "airlines": {
-                        "KORD": [
-                            {
-                                "airport": "KATL",
-                                "icao": "DAL"
-                            },
-                            {
-                                "airport": "KATL",
-                                "icao": "UAL"
-                            },
-                            {
-                                "airport": "KMCO",
-                                "fleet": "short",
-                                "icao": "UAL"
-                            },
-                            {
-                                "airport": "KMCO",
-                                "fleet": "short",
-                                "icao": "AAL"
-                            },
-                            {
-                                "airport": "KMIA",
-                                "icao": "AAL"
-                            },
-                            {
-                                "airport": "KFLL",
-                                "icao": "JBU"
-                            },
-                            {
-                                "airport": "KFLL",
-                                "icao": "NKS"
-                            },
-                            {
-                                "airport": "KTPA",
-                                "fleet": "short",
-                                "icao": "UAL"
-                            },
-                            {
-                                "airport": "KMSY",
-                                "fleet": "short",
-                                "icao": "UAL"
-                            },
-                            {
-                                "airport": "KIAH",
-                                "icao": "UAL"
-                            },
-                            {
-                                "airport": "KDFW",
-                                "icao": "AAL"
-                            }
-                        ]
-                    },
-                    "initial_altitude": 13000,
-                    "initial_controller": "CHI_81_CTR",
-                    "initial_speed": 280,
-                    "star": "VEECK5",
-                    "runway_waypoints": {
-                    "KORD": {
-                        "9L": "CLUSO KAYTO PINKK VULCN KURKK BAMBB/h270",
-                        "9C": "CLUSO KAYTO PINKK MONKZ JORJO POSSM/h270",
-                        "9R": "CLUSO KAYTO PINKK MONKZ JORJO POSSM/h270",
-                        "10L": "CLUSO KAYTO PINKK MONKZ JORJO POSSM/h270",
-                        "10C": "CLUSO KAYTO PINKK MONKZ JORJO POSSM/h270",
-                        "10R": "CLUSO KAYTO PINKK MONKZ JORJO POSSM/h270",
-                        "27L": "CLUSO KAYTO PINKK MONKZ JORJO POSSM/h270",
-                        "27C": "CLUSO KAYTO PINKK MONKZ JORJO POSSM/h270",
-                        "27R": "CLUSO KAYTO PINKK MONKZ JORJO POSSM/h270",
-                        "28L": "CLUSO KAYTO PINKK MONKZ JORJO POSSM/h270",
-                        "28C": "CLUSO KAYTO PINKK MONKZ JORJO POSSM/h270",
-                        "28R": "CLUSO KAYTO PINKK MONKZ JORJO POSSM/h270"
-                    }
-                    },
-                    "speed_restriction": 250,
-                    "waypoints": "VEECK/ho BOONE/a11000 HANNI CLUSO"
-                }]
-            },
-            "VEECK5_FINALWW": {
-                "arrivals": [{
-                    "airlines": {
-                        "KORD": [
-                            {
-                                "airport": "KATL",
-                                "icao": "DAL"
-                            },
-                            {
-                                "airport": "KATL",
-                                "icao": "UAL"
-                            },
-                            {
-                                "airport": "KMCO",
-                                "fleet": "short",
-                                "icao": "UAL"
-                            },
-                            {
-                                "airport": "KMCO",
-                                "fleet": "short",
-                                "icao": "AAL"
-                            },
-                            {
-                                "airport": "KMIA",
-                                "icao": "AAL"
-                            },
-                            {
-                                "airport": "KFLL",
-                                "icao": "JBU"
-                            },
-                            {
-                                "airport": "KFLL",
-                                "icao": "NKS"
-                            },
-                            {
-                                "airport": "KTPA",
-                                "fleet": "short",
-                                "icao": "UAL"
-                            },
-                            {
-                                "airport": "KMSY",
-                                "fleet": "short",
-                                "icao": "UAL"
-                            },
-                            {
-                                "airport": "KIAH",
-                                "icao": "UAL"
-                            },
-                            {
-                                "airport": "KDFW",
-                                "icao": "AAL"
-                            }
-                        ]
-                    },
-                    "assigned_altitude": 7000,
-                    "cruise_altitude": 35000,
-                    "expect_approach": "I8C",
-                    "initial_altitude": 8000,
-                    "initial_controller": "CHI_E_APP",
-                    "initial_speed": 250,
-                    "speed_restriction": 210,
-                    "star": "VEECK5",
-                    "scratchpad": "I8C",
-                    "waypoints": "HANNI CLUSO/h015/ho"
-                }]
-            },
-            "WATSN4": {
-                "arrivals": [{
-                    "airlines": {
-                        "KORD": [
-                            {
-                                "airport": "KIND",
-                                "icao": "AWI"
-                            },
-                            {
-                                "airport": "KCLE",
-                                "icao": "AWI"
-                            },
-                            {
-                                "airport": "KIND",
-                                "icao": "SKW"
-                            },
-                            {
-                                "airport": "KCMH",
-                                "icao": "SKW"
-                            },
-                            {
-                                "airport": "KCMH",
-                                "icao": "AWI"
-                            },
-                            {
-                                "airport": "KSDF",
-                                "icao": "AWI"
-                            },
-                            {
-                                "airport": "KLEX",
-                                "icao": "SKW"
-                            },
-                            {
-                                "airport": "KSTL",
-                                "icao": "AWI"
-                            },
-                            {
-                                "airport": "KALB",
-                                "icao": "JIA"
-                            },
-                            {
-                                "airport": "KLGA",
-                                "icao": "JIA"
-                            },
-                            {
-                                "airport": "KEWR",
-                                "icao": "SKW"
-                            },
-                            {
-                                "airport": "KROA",
-                                "icao": "SKW"
-                            },
-                            {
-                                "airport": "KRIC",
-                                "icao": "AWI"
-                            },
-                            {
-                                "airport": "KPIT",
-                                "icao": "AWI"
-                            },
-                            {
-                                "airport": "KCLT",
-                                "icao": "JIA"
-                            }
-                        ]
-                    },
-                        "initial_altitude": 16000,
-                        "initial_controller": "CHI_81_CTR",
-                        "initial_speed": 280,
-                        "star": "WATSN4",
-                        "speed_restriction": 250,
-                        "waypoints": "DAIFE WATSN/ho HAUPO MKITA PRISE HULLS/a12000 STYLE DWEEB CENAK/h270"
-                }]
-            },
-            "WYNDE2": {
-                "arrivals": [{
-                    "airlines": {
-                        "KORD": [
-                            {
-                                "airport": "EGLL",
-                                "fleet": "long",
-                                "icao": "UAL"
-                            },
-                            {
-                                "airport": "EGLL",
-                                "fleet": "long",
-                                "icao": "BAW"
-                            },
-                            {
-                                "airport": "EHAM",
-                                "fleet": "long",
-                                "icao": "KLM"
-                            },
-                            {
-                                "airport": "EHAM",
-                                "fleet": "long",
-                                "icao": "AAL"
-                            },
-                            {
-                                "airport": "LFPG",
-                                "fleet": "long",
-                                "icao": "AFR"
-                            },
-                            {
-                                "airport": "LFPG",
-                                "fleet": "long",
-                                "icao": "AAL"
-                            },
-                            {
-                                "airport": "LIRF",
-                                "fleet": "long",
-                                "icao": "AZA"
-                            },
-                            {
-                                "airport": "CYYZ",
-                                "icao": "JZA"
-                            },
-                            {
-                                "airport": "CYYZ",
-                                "fleet": "short",
-                                "icao": "ACA"
-                            },
-                            {
-                                "airport": "CYYZ",
-                                "fleet": "short",
-                                "icao": "AAL"
-                            },
-                            {
-                                "airport": "CYYZ",
-                                "fleet": "short",
-                                "icao": "UAL"
-                            },
-                            {
-                                "airport": "CYUL",
-                                "icao": "JZA"
-                            },
-                            {
-                                "airport": "CYUL",
-                                "fleet": "short",
-                                "icao": "ACA"
-                            },
-                            {
-                                "airport": "CYUL",
-                                "fleet": "short",
-                                "icao": "AAL"
-                            },
-                            {
-                                "airport": "CYUL",
-                                "fleet": "short",
-                                "icao": "UAL"
-                            },
-                            {
-                                "airport": "CYOW",
-                                "icao": "JIA"
-                            },
-                            {
-                                "airport": "CYOW",
-                                "icao": "JIA"
-                            },
-                            {
-                                "airport": "CYHZ",
-                                "fleet": "short",
-                                "icao": "ACA"
-                            },
-                            {
-                                "airport": "EIDW",
-                                "fleet": "long",
-                                "icao": "EIN"
-                            },
-                            {
-                                "airport": "EIDW",
-                                "fleet": "long",
-                                "icao": "UAL"
-                            },
-                            {
-                                "airport": "OMDB",
-                                "icao": "UAE"
-                            },
-                            {
-                                "airport": "OMDB",
-                                "fleet": "long",
-                                "icao": "UAL"
-                            },
-                            {
-                                "airport": "OTBD",
-                                "fleet": "long",
-                                "icao": "QTR"
-                            },
-                            {
-                                "airport": "LGAV",
-                                "fleet": "long",
-                                "icao": "UAL"
-                            }
-                        ]
-                    },
-                    "initial_altitude": 26000,
-                    "initial_controller": "CHI_81_CTR",
-                    "initial_speed": 280,
-                    "star": "WYNDE2",
-                    "runway_waypoints": {
-                    "KORD": {
-                        "9L": "ERNNY PAPPI TUBEZ VULCN KURKK BAMBB/h273",
-                        "9C": "ERNNY PAPPI TUBEZ VULCN KURKK BAMBB/h273",
-                        "9R": "ERNNY PAPPI TUBEZ VULCN KURKK BAMBB/h273",
-                        "10L": "ERNNY PAPPI TUBEZ MONKZ JORJO POSSM/h270",
-                        "10C": "ERNNY PAPPI TUBEZ MONKZ JORJO POSSM/h270",
-                        "10R": "ERNNY PAPPI TUBEZ MONKZ JORJO POSSM/h270",
-                        "27L": "ERNNY PAPPI TUBEZ VULCN KURKK BAMBB/h273",
-                        "27C": "ERNNY PAPPI TUBEZ VULCN KURKK BAMBB/h273",
-                        "27R": "ERNNY PAPPI TUBEZ VULCN KURKK BAMBB/h273",
-                        "28L": "ERNNY PAPPI TUBEZ VULCN KURKK BAMBB/h273",
-                        "28C": "ERNNY PAPPI TUBEZ VULCN KURKK BAMBB/h273",
-                        "28R": "ERNNY PAPPI TUBEZ VULCN KURKK BAMBB/h273"
-                    }
-                    },
-                    "speed_restriction": 250,
-                    "waypoints": "LTOUR VIO DITCA WLTER/a24000 RHIVR/a20000 PAITN/ho WYNDE FIYER/a9000 ERNNY"
-                }]
-            },
-            "FIYER": {
-                "arrivals": [{
-                    "airlines": {
-                       "KPWK": [
-                            {
-                                "airport": "KSTL",
-                                "icao": "EJA"
-                            },
-                            {
-                                "airport": "KAUS",
-                                "icao": "EJA"
-                            },
-                            {
-                                "airport": "KDFW",
-                                "icao": "EJA"
-                            },
-                            {
-                                "airport": "KLAX",
-                                "icao": "EJA"
-                            },
-                            {
-                                "airport": "KDEN",
-                                "icao": "EJA"
-                            },
-                            {
-                                "airport": "KPHX",
-                                "icao": "EJA"
-                            },
-                            {
-                                "airport": "KHOU",
-                                "icao": "EJA"
-                            },
-                            {
-                                "airport": "KIAH",
-                                "icao": "EJA"
-                            },
-                            {
-                                "airport": "KDAL",
-                                "icao": "EJA"
-                            }
-                        ],
-                        "KDPA": [
-                            {
-                                "airport": "KSTL",
-                                "icao": "EJA"
-                            },
-                            {
-                                "airport": "KAUS",
-                                "icao": "EJA"
-                            },
-                            {
-                                "airport": "KDFW",
-                                "icao": "EJA"
-                            },
-                            {
-                                "airport": "KLAX",
-                                "icao": "EJA"
-                            },
-                            {
-                                "airport": "KDEN",
-                                "icao": "EJA"
-                            },
-                            {
-                                "airport": "KPHX",
-                                "icao": "EJA"
-                            },
-                            {
-                                "airport": "KHOU",
-                                "icao": "EJA"
-                            },
-                            {
-                                "airport": "KIAH",
-                                "icao": "EJA"
-                            },
-                            {
-                                "airport": "KDAL",
-                                "icao": "EJA"
-                            }
-                        ],
-                        "KARR": [
-                            {
-                                "airport": "KSTL",
-                                "icao": "EJA"
-                            },
-                            {
-                                "airport": "KAUS",
-                                "icao": "EJA"
-                            },
-                            {
-                                "airport": "KDFW",
-                                "icao": "EJA"
-                            },
-                            {
-                                "airport": "KLAX",
-                                "icao": "EJA"
-                            },
-                            {
-                                "airport": "KDEN",
-                                "icao": "EJA"
-                            },
-                            {
-                                "airport": "KPHX",
-                                "icao": "EJA"
-                            },
-                            {
-                                "airport": "KHOU",
-                                "icao": "EJA"
-                            },
-                            {
-                                "airport": "KIAH",
-                                "icao": "EJA"
-                            },
-                            {
-                                "airport": "KDAL",
-                                "icao": "EJA"
-                            }
-                        ],
-                        "KGYY": [
-                            {
-                                "airport": "KSTL",
-                                "icao": "EJA"
-                            },
-                            {
-                                "airport": "KAUS",
-                                "icao": "EJA"
-                            },
-                            {
-                                "airport": "KDFW",
-                                "icao": "EJA"
-                            },
-                            {
-                                "airport": "KLAX",
-                                "icao": "EJA"
-                            },
-                            {
-                                "airport": "KDEN",
-                                "icao": "EJA"
-                            },
-                            {
-                                "airport": "KPHX",
-                                "icao": "EJA"
-                            },
-                            {
-                                "airport": "KHOU",
-                                "icao": "EJA"
-                            },
-                            {
-                                "airport": "KIAH",
-                                "icao": "EJA"
-                            },
-                            {
-                                "airport": "KDAL",
-                                "icao": "EJA"
-                            }
-                        ],
-                        "KLOT": [
-                            {
-                                "airport": "KSTL",
-                                "icao": "EJA"
-                            },
-                            {
-                                "airport": "KAUS",
-                                "icao": "EJA"
-                            },
-                            {
-                                "airport": "KDFW",
-                                "icao": "EJA"
-                            },
-                            {
-                                "airport": "KLAX",
-                                "icao": "EJA"
-                            },
-                            {
-                                "airport": "KDEN",
-                                "icao": "EJA"
-                            },
-                            {
-                                "airport": "KPHX",
-                                "icao": "EJA"
-                            },
-                            {
-                                "airport": "KHOU",
-                                "icao": "EJA"
-                            },
-                            {
-                                "airport": "KIAH",
-                                "icao": "EJA"
-                            },
-                            {
-                                "airport": "KDAL",
-                                "icao": "EJA"
-                            }
-                        ]
-                    },
-                    "initial_altitude": 4000,
-                    "initial_controller": "CHI_81_CTR",
-                    "initial_speed": 250,
-                    "star": "FIYER",
-                    "runway_waypoints": {
-                        "KPWK": {
-                            "16": "OBK/h254"
-                        }
-                    },
-                    "speed_restriction": 250,
-                    "waypoints": "N042.33.32.269,W086.19.28.533 N042.28.48.547,W086.52.26.786/ho FIYER OBK"
-                }]
-            },
-            "KRENA": {
-                "arrivals": [{
-                    "airlines": {
-                       "KPWK": [
-                            {
-                                "airport": "KSTL",
-                                "icao": "EJA"
-                            },
-                            {
-                                "airport": "KAUS",
-                                "icao": "EJA"
-                            },
-                            {
-                                "airport": "KDFW",
-                                "icao": "EJA"
-                            },
-                            {
-                                "airport": "KLAX",
-                                "icao": "EJA"
-                            },
-                            {
-                                "airport": "KDEN",
-                                "icao": "EJA"
-                            },
-                            {
-                                "airport": "KPHX",
-                                "icao": "EJA"
-                            },
-                            {
-                                "airport": "KHOU",
-                                "icao": "EJA"
-                            },
-                            {
-                                "airport": "KIAH",
-                                "icao": "EJA"
-                            },
-                            {
-                                "airport": "KDAL",
-                                "icao": "EJA"
-                            }
-                        ],
-                        "KDPA": [
-                            {
-                                "airport": "KSTL",
-                                "icao": "EJA"
-                            },
-                            {
-                                "airport": "KAUS",
-                                "icao": "EJA"
-                            },
-                            {
-                                "airport": "KDFW",
-                                "icao": "EJA"
-                            },
-                            {
-                                "airport": "KLAX",
-                                "icao": "EJA"
-                            },
-                            {
-                                "airport": "KDEN",
-                                "icao": "EJA"
-                            },
-                            {
-                                "airport": "KPHX",
-                                "icao": "EJA"
-                            },
-                            {
-                                "airport": "KHOU",
-                                "icao": "EJA"
-                            },
-                            {
-                                "airport": "KIAH",
-                                "icao": "EJA"
-                            },
-                            {
-                                "airport": "KDAL",
-                                "icao": "EJA"
-                            }
-                        ],
-                        "KARR": [
-                            {
-                                "airport": "KSTL",
-                                "icao": "EJA"
-                            },
-                            {
-                                "airport": "KAUS",
-                                "icao": "EJA"
-                            },
-                            {
-                                "airport": "KDFW",
-                                "icao": "EJA"
-                            },
-                            {
-                                "airport": "KLAX",
-                                "icao": "EJA"
-                            },
-                            {
-                                "airport": "KDEN",
-                                "icao": "EJA"
-                            },
-                            {
-                                "airport": "KPHX",
-                                "icao": "EJA"
-                            },
-                            {
-                                "airport": "KHOU",
-                                "icao": "EJA"
-                            },
-                            {
-                                "airport": "KIAH",
-                                "icao": "EJA"
-                            },
-                            {
-                                "airport": "KDAL",
-                                "icao": "EJA"
-                            }
-                        ],
-                        "KGYY": [
-                            {
-                                "airport": "KSTL",
-                                "icao": "EJA"
-                            },
-                            {
-                                "airport": "KAUS",
-                                "icao": "EJA"
-                            },
-                            {
-                                "airport": "KDFW",
-                                "icao": "EJA"
-                            },
-                            {
-                                "airport": "KLAX",
-                                "icao": "EJA"
-                            },
-                            {
-                                "airport": "KDEN",
-                                "icao": "EJA"
-                            },
-                            {
-                                "airport": "KPHX",
-                                "icao": "EJA"
-                            },
-                            {
-                                "airport": "KHOU",
-                                "icao": "EJA"
-                            },
-                            {
-                                "airport": "KIAH",
-                                "icao": "EJA"
-                            },
-                            {
-                                "airport": "KDAL",
-                                "icao": "EJA"
-                            }
-                        ],
-                        "KLOT": [
-                            {
-                                "airport": "KSTL",
-                                "icao": "EJA"
-                            },
-                            {
-                                "airport": "KAUS",
-                                "icao": "EJA"
-                            },
-                            {
-                                "airport": "KDFW",
-                                "icao": "EJA"
-                            },
-                            {
-                                "airport": "KLAX",
-                                "icao": "EJA"
-                            },
-                            {
-                                "airport": "KDEN",
-                                "icao": "EJA"
-                            },
-                            {
-                                "airport": "KPHX",
-                                "icao": "EJA"
-                            },
-                            {
-                                "airport": "KHOU",
-                                "icao": "EJA"
-                            },
-                            {
-                                "airport": "KIAH",
-                                "icao": "EJA"
-                            },
-                            {
-                                "airport": "KDAL",
-                                "icao": "EJA"
-                            }
-                        ]
-                    },
-                    "initial_altitude": 5000,
-                    "initial_controller": "CHI_81_CTR",
-                    "initial_speed": 250,
-                    "star": "KRENA",
-                    "runway_waypoints": {
-                        "KPWK": {
-                            "16": "KRENA/h114"
-                        }
-                    },
-                    "speed_restriction": 250,
-<<<<<<< HEAD
-                    "waypoints": "MOTIF/ho JOT"
-                }
-            ]
-        },
-        "control_positions": {
-            "CHI_Z_APP": {
-                "frequency": 119000,
-                "full_name": "Chicago Approach",
-                "scope_char": "Z",
-                "facility": "C90",
-                "sector_id": "1Z",
-                "default_airport": "KORD"
-            },
-            "CHI_W_APP": {
-                "frequency": 133625,
-                "full_name": "Chicago Approach",
-                "scope_char": "W",
-                "facility": "C90",
-                "sector_id": "1W"
-            },
-            "CHI_F_APP": {
-                "frequency": 124350,
-                "full_name": "Chicago Approach",
-                "scope_char": "F",
-                "facility": "C90",
-                "sector_id": "1F"
-            },
-            "CHI_H_APP": {
-                "frequency": 132175,
-                "full_name": "Chicago Approach",
-                "scope_char": "H",
-                "facility": "C90",
-                "sector_id": "1H"
-            },
-            "CHI_X_APP": {
-                "frequency": 135075,
-                "full_name": "Chicago Approach",
-                "scope_char": "X",
-                "facility": "C90",
-                "sector_id": "1X"
-            },
-            "CHI_J_APP": {
-                "frequency": 134625,
-                "full_name": "Chicago Approach",
-                "scope_char": "J",
-                "facility": "C90",
-                "sector_id": "1J"
-            },
-            "CHI_E_APP": {
-                "frequency": 135025,
-                "full_name": "Chicago Approach",
-                "scope_char": "E",
-                "facility": "C90",
-                "sector_id": "1E"
-            },
-            "CHI_Y_APP": {
-                "frequency": 135025,
-                "full_name": "Chicago Approach",
-                "scope_char": "Y",
-                "facility": "C90",
-                "sector_id": "1Y"
-            },
-            "CHI_S_APP": {
-                "frequency": 128200,
-                "full_name": "Chicago Approach",
-                "scope_char": "S",
-                "facility": "C90",
-                "sector_id": "1S",
-                "default_airport": "KMDW"
-            },
-            "CHI_P_APP": {
-                "frequency": 119350,
-                "full_name": "Chicago Approach",
-                "scope_char": "P",
-                "facility": "C90",
-                "sector_id": "1P"
-            },
-            "CHI_L_APP": {
-                "frequency": 133500,
-                "full_name": "Chicago Approach",
-                "scope_char": "L",
-                "facility": "C90",
-                "sector_id": "1L"
-            },
-            "CHI_U_APP": {
-                "frequency": 127875,
-                "full_name": "Chicago Approach",
-                "scope_char": "U",
-                "facility": "C90",
-                "sector_id": "1U"
-            },
-
-            "CHI_B_DEP": {
-                "frequency": 125000,
-                "full_name": "Chicago Departure",
-                "scope_char": "B",
-                "facility": "C90",
-                "sector_id": "1B"
-            },
-            "CHI_M_DEP": {
-                "frequency": 126625,
-                "full_name": "Chicago Departure",
-                "scope_char": "M",
-                "facility": "C90",
-                "sector_id": "1M"
-            },
-=======
-                    "waypoints": "JIBOR BRIBE MYTCH JVL/ho BULLZ TEDDY KRENA"
-                }]
-            },
-            "PLANO": {
-                "arrivals": [{
-                    "airlines": {
-                       "KPWK": [
-                            {
-                                "airport": "KSTL",
-                                "icao": "EJA"
-                            },
-                            {
-                                "airport": "KAUS",
-                                "icao": "EJA"
-                            },
-                            {
-                                "airport": "KDFW",
-                                "icao": "EJA"
-                            },
-                            {
-                                "airport": "KLAX",
-                                "icao": "EJA"
-                            },
-                            {
-                                "airport": "KDEN",
-                                "icao": "EJA"
-                            },
-                            {
-                                "airport": "KPHX",
-                                "icao": "EJA"
-                            },
-                            {
-                                "airport": "KHOU",
-                                "icao": "EJA"
-                            },
-                            {
-                                "airport": "KIAH",
-                                "icao": "EJA"
-                            },
-                            {
-                                "airport": "KDAL",
-                                "icao": "EJA"
-                            }
-                        ],
-                        "KDPA": [
-                            {
-                                "airport": "KSTL",
-                                "icao": "EJA"
-                            },
-                            {
-                                "airport": "KAUS",
-                                "icao": "EJA"
-                            },
-                            {
-                                "airport": "KDFW",
-                                "icao": "EJA"
-                            },
-                            {
-                                "airport": "KLAX",
-                                "icao": "EJA"
-                            },
-                            {
-                                "airport": "KDEN",
-                                "icao": "EJA"
-                            },
-                            {
-                                "airport": "KPHX",
-                                "icao": "EJA"
-                            },
-                            {
-                                "airport": "KHOU",
-                                "icao": "EJA"
-                            },
-                            {
-                                "airport": "KIAH",
-                                "icao": "EJA"
-                            },
-                            {
-                                "airport": "KDAL",
-                                "icao": "EJA"
-                            }
-                        ],
-                        "KARR": [
-                            {
-                                "airport": "KSTL",
-                                "icao": "EJA"
-                            },
-                            {
-                                "airport": "KAUS",
-                                "icao": "EJA"
-                            },
-                            {
-                                "airport": "KDFW",
-                                "icao": "EJA"
-                            },
-                            {
-                                "airport": "KLAX",
-                                "icao": "EJA"
-                            },
-                            {
-                                "airport": "KDEN",
-                                "icao": "EJA"
-                            },
-                            {
-                                "airport": "KPHX",
-                                "icao": "EJA"
-                            },
-                            {
-                                "airport": "KHOU",
-                                "icao": "EJA"
-                            },
-                            {
-                                "airport": "KIAH",
-                                "icao": "EJA"
-                            },
-                            {
-                                "airport": "KDAL",
-                                "icao": "EJA"
-                            }
-                        ],
-                        "KGYY": [
-                            {
-                                "airport": "KSTL",
-                                "icao": "EJA"
-                            },
-                            {
-                                "airport": "KAUS",
-                                "icao": "EJA"
-                            },
-                            {
-                                "airport": "KDFW",
-                                "icao": "EJA"
-                            },
-                            {
-                                "airport": "KLAX",
-                                "icao": "EJA"
-                            },
-                            {
-                                "airport": "KDEN",
-                                "icao": "EJA"
-                            },
-                            {
-                                "airport": "KPHX",
-                                "icao": "EJA"
-                            },
-                            {
-                                "airport": "KHOU",
-                                "icao": "EJA"
-                            },
-                            {
-                                "airport": "KIAH",
-                                "icao": "EJA"
-                            },
-                            {
-                                "airport": "KDAL",
-                                "icao": "EJA"
-                            }
-                        ],
-                        "KLOT": [
-                            {
-                                "airport": "KSTL",
-                                "icao": "EJA"
-                            },
-                            {
-                                "airport": "KAUS",
-                                "icao": "EJA"
-                            },
-                            {
-                                "airport": "KDFW",
-                                "icao": "EJA"
-                            },
-                            {
-                                "airport": "KLAX",
-                                "icao": "EJA"
-                            },
-                            {
-                                "airport": "KDEN",
-                                "icao": "EJA"
-                            },
-                            {
-                                "airport": "KPHX",
-                                "icao": "EJA"
-                            },
-                            {
-                                "airport": "KHOU",
-                                "icao": "EJA"
-                            },
-                            {
-                                "airport": "KIAH",
-                                "icao": "EJA"
-                            },
-                            {
-                                "airport": "KDAL",
-                                "icao": "EJA"
-                            }
-                        ]
-                    },
-                    "initial_altitude": 6000,
-                    "initial_controller": "CHI_81_CTR",
-                    "initial_speed": 250,
-                    "star": "KRENA",
-                    "runway_waypoints": {
-                        "KPWK": {
-                            "16": "DPA/h360"
-                        },
-                        "KDPA": {
-                            "2L": "DPA/h039",
-                            "2R": "DPA/h039",
-                            "20L": "DPA/h039",
-                            "33": "DPA/h039",
-                            "10": "DPA/h039"
-                        },
-                        "KARR": {
-                            "9": "DPA/h039",
-                            "15": "DPA/h039",
-                            "27": "DPA/h039",
-                            "33": "DPA/h039"
-                        }
-                    },
-                    "speed_restriction": 250,
-                    "waypoints": "N041.15.44.343,W089.22.56.202/ho PLANO DPA"
-                }]
-            },
-            "MOTIF": {
-                "arrivals": [{
-                    "airlines": {
-                       "KPWK": [
-                            {
-                                "airport": "KSTL",
-                                "icao": "EJA"
-                            },
-                            {
-                                "airport": "KAUS",
-                                "icao": "EJA"
-                            },
-                            {
-                                "airport": "KDFW",
-                                "icao": "EJA"
-                            },
-                            {
-                                "airport": "KLAX",
-                                "icao": "EJA"
-                            },
-                            {
-                                "airport": "KDEN",
-                                "icao": "EJA"
-                            },
-                            {
-                                "airport": "KPHX",
-                                "icao": "EJA"
-                            },
-                            {
-                                "airport": "KHOU",
-                                "icao": "EJA"
-                            },
-                            {
-                                "airport": "KIAH",
-                                "icao": "EJA"
-                            },
-                            {
-                                "airport": "KDAL",
-                                "icao": "EJA"
-                            }
-                        ],
-                        "KDPA": [
-                            {
-                                "airport": "KSTL",
-                                "icao": "EJA"
-                            },
-                            {
-                                "airport": "KAUS",
-                                "icao": "EJA"
-                            },
-                            {
-                                "airport": "KDFW",
-                                "icao": "EJA"
-                            },
-                            {
-                                "airport": "KLAX",
-                                "icao": "EJA"
-                            },
-                            {
-                                "airport": "KDEN",
-                                "icao": "EJA"
-                            },
-                            {
-                                "airport": "KPHX",
-                                "icao": "EJA"
-                            },
-                            {
-                                "airport": "KHOU",
-                                "icao": "EJA"
-                            },
-                            {
-                                "airport": "KIAH",
-                                "icao": "EJA"
-                            },
-                            {
-                                "airport": "KDAL",
-                                "icao": "EJA"
-                            }
-                        ],
-                        "KARR": [
-                            {
-                                "airport": "KSTL",
-                                "icao": "EJA"
-                            },
-                            {
-                                "airport": "KAUS",
-                                "icao": "EJA"
-                            },
-                            {
-                                "airport": "KDFW",
-                                "icao": "EJA"
-                            },
-                            {
-                                "airport": "KLAX",
-                                "icao": "EJA"
-                            },
-                            {
-                                "airport": "KDEN",
-                                "icao": "EJA"
-                            },
-                            {
-                                "airport": "KPHX",
-                                "icao": "EJA"
-                            },
-                            {
-                                "airport": "KHOU",
-                                "icao": "EJA"
-                            },
-                            {
-                                "airport": "KIAH",
-                                "icao": "EJA"
-                            },
-                            {
-                                "airport": "KDAL",
-                                "icao": "EJA"
-                            }
-                        ],
-                        "KGYY": [
-                            {
-                                "airport": "KSTL",
-                                "icao": "EJA"
-                            },
-                            {
-                                "airport": "KAUS",
-                                "icao": "EJA"
-                            },
-                            {
-                                "airport": "KDFW",
-                                "icao": "EJA"
-                            },
-                            {
-                                "airport": "KLAX",
-                                "icao": "EJA"
-                            },
-                            {
-                                "airport": "KDEN",
-                                "icao": "EJA"
-                            },
-                            {
-                                "airport": "KPHX",
-                                "icao": "EJA"
-                            },
-                            {
-                                "airport": "KHOU",
-                                "icao": "EJA"
-                            },
-                            {
-                                "airport": "KIAH",
-                                "icao": "EJA"
-                            },
-                            {
-                                "airport": "KDAL",
-                                "icao": "EJA"
-                            }
-                        ],
-                        "KLOT": [
-                            {
-                                "airport": "KSTL",
-                                "icao": "EJA"
-                            },
-                            {
-                                "airport": "KAUS",
-                                "icao": "EJA"
-                            },
-                            {
-                                "airport": "KDFW",
-                                "icao": "EJA"
-                            },
-                            {
-                                "airport": "KLAX",
-                                "icao": "EJA"
-                            },
-                            {
-                                "airport": "KDEN",
-                                "icao": "EJA"
-                            },
-                            {
-                                "airport": "KPHX",
-                                "icao": "EJA"
-                            },
-                            {
-                                "airport": "KHOU",
-                                "icao": "EJA"
-                            },
-                            {
-                                "airport": "KIAH",
-                                "icao": "EJA"
-                            },
-                            {
-                                "airport": "KDAL",
-                                "icao": "EJA"
-                            }
-                        ]
-                    },
-                    "initial_altitude": 5000,
-                    "initial_controller": "CHI_81_CTR",
-                    "initial_speed": 250,
-                    "star": "MOTIF",
-                    "runway_waypoints": {
-                        "KLOT": {
-                            "2": "JOT/h027",
-                            "9": "JOT/h027",
-                            "20": "JOT/h027",
-                            "27": "JOT/h027"
-                        }
-                    },
-                    "speed_restriction": 250,
-                    "waypoints": "N040.59.40.911,W088.40.32.235/ho MOTIF JOT"
-                },
-                {
-                    "airlines": {
-                        "KGYY": [
-                            {
-                                "airport": "KSTL",
-                                "icao": "EJA"
-                            },
-                            {
-                                "airport": "KAUS",
-                                "icao": "EJA"
-                            },
-                            {
-                                "airport": "KDFW",
-                                "icao": "EJA"
-                            },
-                            {
-                                "airport": "KLAX",
-                                "icao": "EJA"
-                            },
-                            {
-                                "airport": "KDEN",
-                                "icao": "EJA"
-                            },
-                            {
-                                "airport": "KPHX",
-                                "icao": "EJA"
-                            },
-                            {
-                                "airport": "KHOU",
-                                "icao": "EJA"
-                            },
-                            {
-                                "airport": "KIAH",
-                                "icao": "EJA"
-                            },
-                            {
-                                "airport": "KDAL",
-                                "icao": "EJA"
-                            }
-                        ]
-                    },
-                    "initial_altitude": 5000,
-                    "initial_controller": "CHI_81_CTR",
-                    "initial_speed": 250,
-                    "star": "MOTIF",
-                    "runway_waypoints": {
-                        "KLOT": {
-                            "2": "JOT/h027",
-                            "9": "JOT/h027",
-                            "20": "JOT/h027",
-                            "27": "JOT/h027"
-                        }
-                    },
-                    "speed_restriction": 250,
-                    "waypoints": "N040.59.40.911,W088.40.32.235/ho MOTIF JOT"
-                }]
-            },
-            "GSH9": {
-                "arrivals": [{
-                    "airlines": {
-                        "KGYY": [
-                            {
-                                "airport": "KSTL",
-                                "icao": "EJA"
-                            },
-                            {
-                                "airport": "KAUS",
-                                "icao": "EJA"
-                            },
-                            {
-                                "airport": "KDFW",
-                                "icao": "EJA"
-                            },
-                            {
-                                "airport": "KLAX",
-                                "icao": "EJA"
-                            },
-                            {
-                                "airport": "KDEN",
-                                "icao": "EJA"
-                            },
-                            {
-                                "airport": "KPHX",
-                                "icao": "EJA"
-                            },
-                            {
-                                "airport": "KHOU",
-                                "icao": "EJA"
-                            },
-                            {
-                                "airport": "KIAH",
-                                "icao": "EJA"
-                            },
-                            {
-                                "airport": "KDAL",
-                                "icao": "EJA"
-                            }
-                        ]
-                    },
-                    "initial_altitude": 11000,
-                    "initial_controller": "SBN_N_APP",
-                    "initial_speed": 250,
-                    "star": "GSH9",
-                    "speed_restriction": 250,
-                    "waypoints": "FWA BAGEL GSH MEGGZ AWSUM IROCK/ho HALIE/a6000 CGT"
-                }]
-            },
-            "LUCIT2": {
-                "arrivals": [{
-                    "airlines": {
-                        "KGYY": [
-                            {
-                                "airport": "KSTL",
-                                "icao": "EJA"
-                            },
-                            {
-                                "airport": "KAUS",
-                                "icao": "EJA"
-                            },
-                            {
-                                "airport": "KDFW",
-                                "icao": "EJA"
-                            },
-                            {
-                                "airport": "KLAX",
-                                "icao": "EJA"
-                            },
-                            {
-                                "airport": "KDEN",
-                                "icao": "EJA"
-                            },
-                            {
-                                "airport": "KPHX",
-                                "icao": "EJA"
-                            },
-                            {
-                                "airport": "KHOU",
-                                "icao": "EJA"
-                            },
-                            {
-                                "airport": "KIAH",
-                                "icao": "EJA"
-                            },
-                            {
-                                "airport": "KDAL",
-                                "icao": "EJA"
-                            }
-                        ]
-                    },
-                    "initial_altitude": 11000,
-                    "initial_controller": "CHI_81_CTR",
-                    "initial_speed": 250,
-                    "star": "LUCIT2",
-                    "speed_restriction": 250,
-                    "waypoints": "EDENS HERWK/a10000/ho UJEAN/a10000 LUCIT/a4000 HTDOG/a4000"
-                },
-                {
-                    "airlines": {
-                        "KGYY": [
-                            {
-                                "airport": "KSTL",
-                                "icao": "EJA"
-                            },
-                            {
-                                "airport": "KAUS",
-                                "icao": "EJA"
-                            },
-                            {
-                                "airport": "KDFW",
-                                "icao": "EJA"
-                            },
-                            {
-                                "airport": "KLAX",
-                                "icao": "EJA"
-                            },
-                            {
-                                "airport": "KDEN",
-                                "icao": "EJA"
-                            },
-                            {
-                                "airport": "KPHX",
-                                "icao": "EJA"
-                            },
-                            {
-                                "airport": "KHOU",
-                                "icao": "EJA"
-                            },
-                            {
-                                "airport": "KIAH",
-                                "icao": "EJA"
-                            },
-                            {
-                                "airport": "KDAL",
-                                "icao": "EJA"
-                            }
-                        ]
-                    },
-                    "initial_altitude": 24000,
-                    "initial_controller": "CHI_81_CTR",
-                    "initial_speed": 250,
-                    "star": "LUCIT2",
-                    "speed_restriction": 250,
-                    "waypoints": "SOHOW HAAYQ/a24000 WUNTZ COOKS/a17000 DABOZ/a17000 USTIS/a15000 ROEPR/a11000-13000/ho WYDIK/a8000-11000 LUCIT/a4000 HTDOG/a4000/h034"
-                },
-                {
-                    "airlines": {
-                        "KGYY": [
-                            {
-                                "airport": "KSTL",
-                                "icao": "EJA"
-                            },
-                            {
-                                "airport": "KAUS",
-                                "icao": "EJA"
-                            },
-                            {
-                                "airport": "KDFW",
-                                "icao": "EJA"
-                            },
-                            {
-                                "airport": "KLAX",
-                                "icao": "EJA"
-                            },
-                            {
-                                "airport": "KDEN",
-                                "icao": "EJA"
-                            },
-                            {
-                                "airport": "KPHX",
-                                "icao": "EJA"
-                            },
-                            {
-                                "airport": "KHOU",
-                                "icao": "EJA"
-                            },
-                            {
-                                "airport": "KIAH",
-                                "icao": "EJA"
-                            },
-                            {
-                                "airport": "KDAL",
-                                "icao": "EJA"
-                            }
-                        ]
-                    },
-                    "initial_altitude": 24000,
-                    "initial_controller": "CHI_81_CTR",
-                    "initial_speed": 250,
-                    "star": "LUCIT2",
-                    "speed_restriction": 250,
-                    "waypoints": "SOHOW HAAYQ/a24000 WUNTZ COOKS/a17000 DABOZ/a17000 USTIS/a15000 ROEPR/a11000-13000/ho WYDIK/a8000-11000 LUCIT/a4000 HTDOG/a4000/h034"
-                },
-                {
-                    "airlines": {
-                        "KGYY": [
-                            {
-                                "airport": "KSTL",
-                                "icao": "EJA"
-                            },
-                            {
-                                "airport": "KAUS",
-                                "icao": "EJA"
-                            },
-                            {
-                                "airport": "KDFW",
-                                "icao": "EJA"
-                            },
-                            {
-                                "airport": "KLAX",
-                                "icao": "EJA"
-                            },
-                            {
-                                "airport": "KDEN",
-                                "icao": "EJA"
-                            },
-                            {
-                                "airport": "KPHX",
-                                "icao": "EJA"
-                            },
-                            {
-                                "airport": "KHOU",
-                                "icao": "EJA"
-                            },
-                            {
-                                "airport": "KIAH",
-                                "icao": "EJA"
-                            },
-                            {
-                                "airport": "KDAL",
-                                "icao": "EJA"
-                            }
-                        ]
-                    },
-                    "initial_altitude": 24000,
-                    "initial_controller": "CHI_81_CTR",
-                    "initial_speed": 250,
-                    "star": "LUCIT2",
-                    "speed_restriction": 250,
-                    "waypoints": "MACES KKOPA/a24000 HLMIT/a12000 POSOC/a11000/ho GRIDZ/a8000-10000 LUCIT/a4000 HTDOG/a4000/h034"
-                }]
-            }
-        },
-        "control_positions": {
-            "CHI_Z_APP": {
-                "frequency": 119000,
-                "full_name": "Chicago Approach",
-                "scope_char": "Z",
-                "sector_id": "1Z",
-                "facility": "C90",
-                "default_airport": "KORD"
-            },
-            "CHI_W_APP": {
-                "frequency": 133625,
-                "full_name": "Chicago Approach",
-                "scope_char": "W",
-                "facility": "C90",
-                "sector_id": "1W"
-            },
-            "CHI_F_APP": {
-                "frequency": 124350,
-                "full_name": "Chicago Approach",
-                "scope_char": "F",
-                "facility": "C90",
-                "sector_id": "1F"
-            },
-            "CHI_H_APP": {
-                "frequency": 132175,
-                "full_name": "Chicago Approach",
-                "scope_char": "H",
-                "facility": "C90",
-                "sector_id": "1H"
-            },
-            "CHI_X_APP": {
-                "frequency": 135075,
-                "full_name": "Chicago Approach",
-                "scope_char": "X",
-                "facility": "C90",
-                "sector_id": "1X"
-            },
-            "CHI_J_APP": {
-                "frequency": 134625,
-                "full_name": "Chicago Approach",
-                "scope_char": "J",
-                "facility": "C90",
-                "sector_id": "1J"
-            },
-            "CHI_E_APP": {
-                "frequency": 135025,
-                "full_name": "Chicago Approach",
-                "scope_char": "E",
-                "facility": "C90",
-                "sector_id": "1E"
-            },
-            "CHI_Y_APP": {
-                "frequency": 135025,
-                "full_name": "Chicago Approach",
-                "scope_char": "Y",
-                "facility": "C90",
-                "sector_id": "1Y"
-            },
-            "CHI_S_APP": {
-                "frequency": 128200,
-                "full_name": "Chicago Approach",
-                "scope_char": "S",
-                "sector_id": "1S",
-                "facility": "C90",
-                "default_airport": "KMDW"
-            },
-            "CHI_P_APP": {
-                "frequency": 119350,
-                "full_name": "Chicago Approach",
-                "scope_char": "P",
-                "facility": "C90",
-                "sector_id": "1P"
-            },
-            "CHI_L_APP": {
-                "frequency": 133500,
-                "full_name": "Chicago Approach",
-                "scope_char": "L",
-                "facility": "C90",
-                "sector_id": "1L"
-            },
-            "CHI_U_APP": {
-                "frequency": 127875,
-                "full_name": "Chicago Approach",
-                "scope_char": "U",
-                "facility": "C90",
-                "sector_id": "1U"
-            },
-            "CHI_B_DEP": {
-                "frequency": 125000,
-                "full_name": "Chicago Departure",
-                "scope_char": "B",
-                "facility": "C90",
-                "sector_id": "1B"
-            },
-            "CHI_M_DEP": {
-                "frequency": 126625,
-                "full_name": "Chicago Departure",
-                "scope_char": "M",
-                "facility": "C90",
-                "sector_id": "1M"
-            },
->>>>>>> f049c453
-            "CHI_G_DEP": {
-                "frequency": 135275,
-                "full_name": "Chicago Departure",
-                "scope_char": "G",
-                "facility": "C90",
-                "sector_id": "1G"
-            },
-            "CHI_D_DEP": {
-                "frequency": 134400,
-                "full_name": "Chicago Departure",
-                "scope_char": "D",
-                "facility": "C90",
-                "sector_id": "1D"
-            },
-            "CHI_A_APP": {
-                "frequency": 120555,
-                "full_name": "Chicago Approach",
-                "scope_char": "A",
-                "facility": "C90",
-                "sector_id": "1A"
-            },
-            "CHI_81_CTR": {
-                "frequency": 120350,
-                "full_name": "Chicago Center",
-                "facility": "ZAU",
-                "facility_id": "C",
-                "eram_facility": true,
-                "scope_char": "C",
-                "facility": "ZAU",
-                "sector_id": "C81"
-            },
-            "ORD_S_TWR": {
-                "frequency": 120750,
-                "full_name": "O'Hare Tower",
-                "scope_char": "T",
-                "facility": "C90",
-                "sector_id": "SLC"
-            },
-            "ORD_N_TWR": {
-                "frequency": 126900,
-                "full_name": "O'Hare Tower",
-                "scope_char": "T",
-                "facility": "C90",
-                "sector_id": "NLC"
-            },
-            "ORD_C_TWR": {
-                "frequency": 132700,
-                "full_name": "O'Hare Tower",
-                "scope_char": "T",
-                "facility": "C90",
-                "sector_id": "3LC"
-            },
-            "ORD_NN_TWR": {
-                "frequency": 128150,
-                "full_name": "O'Hare Tower",
-                "scope_char": "T",
-                "facility": "C90",
-                "sector_id": "LCN"
-            },
-            "ORD_SS_TWR": {
-                "frequency": 133000,
-                "full_name": "O'Hare Tower",
-                "scope_char": "T",
-                "facility": "C90",
-                "sector_id": "LCS"
-            },
-            "MDW_TWR": {
-                "frequency": 135200,
-                "full_name": "Midway Tower",
-                "scope_char": "R",
-                "facility": "C90",
-                "sector_id": "MLC"
-<<<<<<< HEAD
-            },
-            "PWK_TWR": {
-                "frequency": 119900,
-                "full_name": "Executive Tower",
-                "scope_char": "6",
-                "facility": "C90",
-                "sector_id": "16"
-            },
-            "DPA_TWR": {
-                "frequency": 120900,
-                "full_name": "Dupage Tower",
-                "scope_char": "7",
-                "facility": "C90",
-                "sector_id": "17"
-            },
-            "ARR_TWR": {
-                "frequency": 120600,
-                "full_name": "Aurora Tower",
-                "scope_char": "8",
-                "facility": "C90",
-                "sector_id": "18"
-            },
-            "LOT_TWR": {
-                "frequency": 134800,
-                "full_name": "Lewis Tower",
-                "scope_char": "5",
-                "facility": "C90",
-                "sector_id": "15"
-            }
-        },
-        "default_scenario": "KORD West",
-        "fixes": {
-            "_ORD_4L": "N41.58.53.900,W87.54.50.027",
-            "_ORD_4R": "N41.57.12.045,W87.53.57.782",
-            "_ORD_9C": "N41.59.17.937,W87.55.53.348",
-            "_ORD_9L": "N42.00.09.969,W87.55.35.511",
-            "_ORD_9R": "N41.59.01.921,W87.55.53.600",
-            "_ORD_10C": "N41.57.56.263,W87.55.53.332",
-            "_ORD_10L": "N41.58.08.254,W87.55.53.588",
-            "_ORD_10R": "N41.57.26.016,W87.55.40.085",
-            "_ORD_22L": "N41.58.11.714,W87.52.46.927",
-            "_ORD_22R": "N41.59.51.138,W87.53.46.839",
-            "_ORD_27L": "N41.59.02.065,W87.53.24.304",
-            "_ORD_27C": "N41.59.17.812,W87.53.24.599",
-            "_ORD_27R": "N42.00.10.218,W87.53.56.741",
-            "_ORD_28C": "N41.57.56.713,W87.53.30.593",
-            "_ORD_28L": "N41.57.26.072,W87.54.00.995",
-            "_ORD_28R": "N41.58.08.634,W87.53.01.307",
-            "_MDW_4L": "N41.46.52.841,W87.45.40.347",
-            "_MDW_4R": "N41.46.44.906,W87.45.33.546",
-            "_MDW_13C": "N41.47.29.700,W87.45.39.682",
-            "_MDW_13R": "N41.47.16.989,W87.45.31.618",
-            "_MDW_13L": "N41.47.32.338,W87.45.28.571",
-            "_MDW_22R": "N41.47.32.402,W87.44.50.226",
-            "_MDW_22L": "N41.47.31.227,W87.44.34.807",
-            "_MDW_31L": "N41.46.50.778,W87.44.54.776",
-            "_MDW_31C": "N41.46.45.113,W87.44.37.099",
-            "_MDW_31R": "N41.46.57.325,W87.44.39.376",
-            "_PWK_16": "N042.07.23.353,W087.54.24.147",
-            "KORD": "N41.58.33.910,W87.54.26.002",
-            "ORD": "N41.58.33.910,W87.54.26.002",
-            "KMDW": "N41.47.07.223,W87.45.05.876",
-            "MDW": "N41.47.07.223,W87.45.05.876"
-        },
-        "name": "KORD",
-        "primary_airport": "KORD",
-        "scenarios": {
-            "KORD West": {
-=======
-            },
-            "PWK_TWR": {
-                "frequency": 119900,
-                "full_name": "Executive Tower",
-                "scope_char": "6",
-                "facility": "C90",
-                "sector_id": "16"
-            },
-            "DPA_TWR": {
-                "frequency": 120900,
-                "full_name": "Dupage Tower",
-                "scope_char": "7",
-                "facility": "C90",
-                "sector_id": "17"
-            },
-            "ARR_TWR": {
-                "frequency": 120600,
-                "full_name": "Aurora Tower",
-                "scope_char": "8",
-                "facility": "C90",
-                "sector_id": "18"
-            },
-            "LOT_TWR": {
-                "frequency": 134800,
-                "full_name": "Lewis Tower",
-                "scope_char": "5",
-                "facility": "C90",
-                "sector_id": "15"
-            },
-            "MKE_E_APP": {
-                "frequency": 118000,
-                "full_name": "Milwaukee approach",
-                "scope_char": "1",
-                "sector_id": "1E",
-                "facility_id": "1",
-                "facility": "MKE"
-            },
-            "RFD_E_APP": {
-                "frequency": 121000,
-                "full_name": "Rockford approach",
-                "scope_char": "3",
-                "sector_id": "3E",
-                "facility_id": "3",
-                "facility": "RFD"
-            },
-            "SBN_N_APP": {
-                "frequency": 118550,
-                "full_name": "Southbend approach",
-                "scope_char": "2",
-                "sector_id": "2N",
-                "facility_id": "2",
-                "facility": "SBN"
-            },
-            "GYY_TWR": {
-                "frequency": 125600,
-                "full_name": "Gary Tower",
-                "scope_char": "G",
-                "facility": "C90",
-                "sector_id": "GT"
-            }
-        },
-        "default_scenario": "KORD West",
-        "fixes": {
-            "_ORD_4L": "N41.58.53.900,W87.54.50.027",
-            "_ORD_4R": "N41.57.12.045,W87.53.57.782",
-            "_ORD_9C": "N41.59.17.937,W87.55.53.348",
-            "_ORD_9L": "N42.00.09.969,W87.55.35.511",
-            "_ORD_9R": "N41.59.01.921,W87.55.53.600",
-            "_ORD_10C": "N41.57.56.263,W87.55.53.332",
-            "_ORD_10L": "N41.58.08.254,W87.55.53.588",
-            "_ORD_10R": "N41.57.26.016,W87.55.40.085",
-            "_ORD_22L": "N41.58.11.714,W87.52.46.927",
-            "_ORD_22R": "N41.59.51.138,W87.53.46.839",
-            "_ORD_27L": "N41.59.02.065,W87.53.24.304",
-            "_ORD_27C": "N41.59.17.812,W87.53.24.599",
-            "_ORD_27R": "N42.00.10.218,W87.53.56.741",
-            "_ORD_28C": "N41.57.56.713,W87.53.30.593",
-            "_ORD_28L": "N41.57.26.072,W87.54.00.995",
-            "_ORD_28R": "N41.58.08.634,W87.53.01.307",
-            "_MDW_4L": "N41.46.52.841,W87.45.40.347",
-            "_MDW_4R": "N41.46.44.906,W87.45.33.546",
-            "_MDW_13C": "N41.47.29.700,W87.45.39.682",
-            "_MDW_13R": "N41.47.16.989,W87.45.31.618",
-            "_MDW_13L": "N41.47.32.338,W87.45.28.571",
-            "_MDW_22R": "N41.47.32.402,W87.44.50.226",
-            "_MDW_22L": "N41.47.31.227,W87.44.34.807",
-            "_MDW_31L": "N41.46.50.778,W87.44.54.776",
-            "_MDW_31C": "N41.46.45.113,W87.44.37.099",
-            "_MDW_31R": "N41.46.57.325,W87.44.39.376",
-            "_PWK_16": "N042.07.23.353,W087.54.24.147",
-            "KORD": "N41.58.33.910,W87.54.26.002",
-            "ORD": "N41.58.33.910,W87.54.26.002",
-            "KMDW": "N41.47.07.223,W87.45.05.876",
-            "MDW": "N41.47.07.223,W87.45.05.876"
-        },
-        "name": "KORD",
-        "primary_airport": "KORD",
-        "scenarios": {
-            "KORD West": {
-                "approach_airspace": [
-                    "CHI_APPW"
-                ],
-                "arrival_runways": [
-                    {
-                        "airport": "KORD",
-                        "runway": "28C"
-                    },
-                    {
-                        "airport": "KORD",
-                        "runway": "27C"
-                    },
-                    {
-                        "airport": "KORD",
-                        "runway": "27R"
-                    }
-                ],
-                "arrivals": {
-                    "BENKY6": {
-                        "KORD": 10
-                    },
-                    "MADII7": {
-                        "KORD": 5
-                    },
-                    "FYTTE7": {
-                        "KORD": 10
-                    },
-                    "WATSN4": {
-                        "KORD": 10
-                    },
-                    "WYNDE2": {
-                        "KORD": 10
-                    },
-                    "TRTLL6": {
-                        "KORD": 10
-                    },
-                    "VEECK5": {
-                        "KORD": 10
-                    }
-                },
-                "solo_controller": "CHI_Z_APP",
-                "multi_controllers": {
-                    "default" : {
-                        "CHI_Z_APP": {"primary": true, "arrivals": ["WATSN4"]},
-                        "CHI_B_DEP": {"departures": ["KORD/ORD8.E"], "backup": "CHI_Z_APP"},
-                        "CHI_F_APP": {"backup": "CHI_Z_APP"},
-                        "CHI_W_APP": {"backup": "CHI_Z_APP"},
-                        "CHI_H_APP": {"backup": "CHI_W_APP"},
-                        "CHI_D_DEP": {"departures": ["KORD/ORD8.N"],"backup": "CHI_B_DEP"},
-                        "CHI_A_APP": {"backup": "CHI_S_APP"},
-                        "CHI_M_DEP": {"departures": ["KORD/ORD8.S"], "backup": "CHI_B_DEP"},
-                        "CHI_G_DEP": {"departures": ["KORD/ORD8.W"],"backup": "CHI_M_DEP"},
-                        "CHI_X_APP": {"backup": "CHI_Z_APP", "arrivals": ["BENKY6", "TRTLL6"]},
-                        "CHI_E_APP": {"backup": "CHI_X_APP", "arrivals": ["VEECK5"]},
-                        "CHI_J_APP": {"backup": "CHI_Y_APP", "arrivals": ["WYNDE2"]},
-                        "CHI_Y_APP": {"backup": "CHI_X_APP", "arrivals": ["FYTTE7", "MADII7"]},
-                        "CHI_S_APP": {"backup": "CHI_B_DEP"},
-                        "CHI_U_APP": {"backup": "CHI_S_APP"},
-                        "CHI_P_APP": {"backup": "CHI_S_APP"},
-                        "CHI_L_APP": {"backup": "CHI_P_APP"}
-                    }
-                },
-                "controllers": [
-                    "CHI_81_CTR",
-                    "ORD_S_TWR",
-                    "MDW_TWR"
-                ],
-                "default_maps": [ "C90 MAIN" ],
-                "departure_airspace": [
-                    "CHI_APPW"
-                ],
-                "departure_runways": [
-                    {
-                        "airport": "KORD",
-                        "rate": 10,
-                        "runway": "27L",
-                        "category": "North"
-                    },
-                    {
-                        "airport": "KORD",
-                        "rate": 10,
-                        "runway": "27L",
-                        "category": "Northeast"
-                    },
-                    {
-                        "airport": "KORD",
-                        "rate": 15,
-                        "runway": "28R",
-                        "category": "West"
-                    },
-                    {
-                        "airport": "KORD",
-                        "rate": 5,
-                        "runway": "28R",
-                        "category": "Southwest"
-                    },
-                    {
-                        "airport": "KORD",
-                        "rate": 10,
-                        "runway": "22L",
-                        "category": "South"
-                    },
-                    {
-                        "airport": "KORD",
-                        "rate": 10,
-                        "runway": "22L",
-                        "category": "East"
-                    }
-                ],
-                "wind": {
-                    "direction": 280,
-                    "gust": 15,
-                    "speed": 7
-                }
-            },
-            "KORD West KMDW 31C": {
-                "approach_airspace": [
-                    "CHI_APPW"
-                ],
-                "arrival_runways": [
-                    {
-                        "airport": "KORD",
-                        "runway": "28C"
-                    },
-                    {
-                        "airport": "KORD",
-                        "runway": "27C"
-                    },
-                    {
-                        "airport": "KORD",
-                        "runway": "27R"
-                    },
-                    {
-                        "airport": "KMDW",
-                        "runway": "31C"
-                    }
-                ],
-                "arrivals": {
-                    "BENKY6": {
-                        "KORD": 10
-                    },
-                    "MADII7": {
-                        "KORD": 5
-                    },
-                    "FYTTE7": {
-                        "KORD": 10
-                    },
-                    "WATSN4": {
-                        "KORD": 10
-                    },
-                    "WYNDE2": {
-                        "KORD": 10
-                    },
-                    "ENDEE6": {
-                        "KMDW": 10
-                    },
-                    "FISSK6/PANGG5": {
-                        "KMDW": 10
-                    },
-                    "TRTLL6": {
-                        "KORD": 10
-                    },
-                    "VEECK5": {
-                        "KORD": 10
-                    }
-                },
-                "solo_controller": "CHI_Z_APP",
-                "multi_controllers": {
-                    "default" : {
-                        "CHI_Z_APP": {"primary": true, "arrivals": ["WATSN4"]},
-                        "CHI_B_DEP": {"departures": ["KORD/ORD8.E"], "backup": "CHI_Z_APP"},
-                        "CHI_F_APP": {"backup": "CHI_Z_APP"},
-                        "CHI_W_APP": {"backup": "CHI_Z_APP"},
-                        "CHI_H_APP": {"backup": "CHI_W_APP"},
-                        "CHI_D_DEP": {"departures": ["KORD/ORD8.N"],"backup": "CHI_B_DEP"},
-                        "CHI_A_APP": {"backup": "CHI_S_APP"},
-                        "CHI_M_DEP": {"departures": ["KORD/ORD8.S"], "backup": "CHI_B_DEP"},
-                        "CHI_G_DEP": {"departures": ["KORD/ORD8.W"],"backup": "CHI_M_DEP"},
-                        "CHI_X_APP": {"backup": "CHI_Z_APP", "arrivals": ["BENKY6", "TRTLL6"]},
-                        "CHI_E_APP": {"backup": "CHI_X_APP", "arrivals": ["VEECK5"]},
-                        "CHI_J_APP": {"backup": "CHI_Y_APP", "arrivals": ["WYNDE2"]},
-                        "CHI_Y_APP": {"backup": "CHI_X_APP", "arrivals": ["FYTTE7", "MADII7"]},
-                        "CHI_S_APP": {"backup": "CHI_B_DEP", "departures": ["KMDW"]},
-                        "CHI_U_APP": {"backup": "CHI_S_APP", "arrivals": ["FISSK6/PANGG5"]},
-                        "CHI_P_APP": {"backup": "CHI_S_APP", "arrivals": ["ENDEE6"]},
-                        "CHI_L_APP": {"backup": "CHI_P_APP"}
-                    }
-                },
-                "controllers": [
-                    "CHI_81_CTR",
-                    "ORD_S_TWR",
-                    "MDW_TWR"
-                ],
-                "default_maps": [ "C90 MAIN" ],
-                "departure_airspace": [
-                    "CHI_APPW"
-                ],
-                "departure_runways": [
-                    {
-                        "airport": "KORD",
-                        "rate": 10,
-                        "runway": "27L",
-                        "category": "North"
-                    },
-                    {
-                        "airport": "KORD",
-                        "rate": 10,
-                        "runway": "27L",
-                        "category": "Northeast"
-                    },
-                    {
-                        "airport": "KORD",
-                        "rate": 15,
-                        "runway": "28R",
-                        "category": "West"
-                    },
-                    {
-                        "airport": "KORD",
-                        "rate": 5,
-                        "runway": "28R",
-                        "category": "Southwest"
-                    },
-                    {
-                        "airport": "KORD",
-                        "rate": 10,
-                        "runway": "22L",
-                        "category": "South"
-                    },
-                    {
-                        "airport": "KORD",
-                        "rate": 10,
-                        "runway": "22L",
-                        "category": "East"
-                    },
-                    {
-                        "airport": "KMDW",
-                        "rate": 35,
-                        "runway":  "31C"
-                    }
-                ],
-                "wind": {
-                    "direction": 310,
-                    "gust": 15,
-                    "speed": 7
-                }
-            },
-            "KORD West KMDW 31C KPWK 16": {
-                "approach_airspace": [
-                    "CHI_APPW"
-                ],
-                "arrival_runways": [
-                    {
-                        "airport": "KORD",
-                        "runway": "28C"
-                    },
-                    {
-                        "airport": "KORD",
-                        "runway": "27C"
-                    },
-                    {
-                        "airport": "KORD",
-                        "runway": "27R"
-                    },
-                    {
-                        "airport": "KMDW",
-                        "runway": "31C"
-                    },
-                    {
-                        "airport": "KPWK",
-                        "runway": "16"
-                    }
-                ],
-                "arrivals": {
-                    "BENKY6": {
-                        "KORD": 10
-                    },
-                    "MADII7": {
-                        "KORD": 5
-                    },
-                    "FYTTE7": {
-                        "KORD": 10
-                    },
-                    "WATSN4": {
-                        "KORD": 10
-                    },
-                    "WYNDE2": {
-                        "KORD": 10
-                    },
-                    "ENDEE6": {
-                        "KMDW": 10
-                    },
-                    "FISSK6/PANGG5": {
-                        "KMDW": 10
-                    },
-                    "FIYER": {
-                        "KPWK": 3
-                    },
-                    "KRENA": {
-                        "KPWK": 3
-                    },
-                    "PLANO": {
-                        "KPWK": 3
-                    },
-                    "TRTLL6": {
-                        "KORD": 10
-                    },
-                    "VEECK5": {
-                        "KORD": 10
-                    }
-                },
-                "solo_controller": "CHI_Z_APP",
-                "multi_controllers": {
-                    "default" : {
-                        "CHI_Z_APP": {"primary": true, "arrivals": ["WATSN4"]},
-                        "CHI_B_DEP": {"departures": ["KORD/ORD8.E"], "backup": "CHI_Z_APP"},
-                        "CHI_F_APP": {"backup": "CHI_Z_APP"},
-                        "CHI_W_APP": {"backup": "CHI_Z_APP"},
-                        "CHI_H_APP": {"backup": "CHI_W_APP"},
-                        "CHI_D_DEP": {"departures": ["KPWK","KORD/ORD8.N"], "backup": "CHI_B_DEP"},
-                        "CHI_A_APP": {"backup": "CHI_S_APP", "arrivals": ["FIYER", "KRENA"]},
-                        "CHI_M_DEP": {"departures": ["KORD/ORD8.S"], "backup": "CHI_B_DEP"},
-                        "CHI_G_DEP": {"departures": ["KORD/ORD8.W"],"backup": "CHI_M_DEP"},
-                        "CHI_X_APP": {"backup": "CHI_Z_APP", "arrivals": ["BENKY6", "TRTLL6"]},
-                        "CHI_E_APP": {"backup": "CHI_X_APP", "arrivals": ["VEECK5"]},
-                        "CHI_J_APP": {"backup": "CHI_Y_APP", "arrivals": ["WYNDE2"]},
-                        "CHI_Y_APP": {"backup": "CHI_X_APP", "arrivals": ["FYTTE7", "MADII7"]},
-                        "CHI_S_APP": {"backup": "CHI_B_DEP", "departures": ["KMDW"]},
-                        "CHI_U_APP": {"backup": "CHI_S_APP", "arrivals": ["FISSK6/PANGG5"]},
-                        "CHI_P_APP": {"backup": "CHI_S_APP", "arrivals": ["ENDEE6"]},
-                        "CHI_L_APP": {"backup": "CHI_P_APP", "arrivals": ["PLANO"]}
-                    }
-                },
-                "controllers": [
-                    "CHI_81_CTR",
-                    "ORD_S_TWR",
-                    "MDW_TWR",
-                    "PWK_TWR"
-                ],
-                "default_maps": [ "C90 MAIN" ],
-                "departure_airspace": [
-                    "CHI_APPW"
-                ],
-                "departure_runways": [
-                    {
-                        "airport": "KORD",
-                        "rate": 10,
-                        "runway": "27L",
-                        "category": "North"
-                    },
-                    {
-                        "airport": "KORD",
-                        "rate": 10,
-                        "runway": "27L",
-                        "category": "Northeast"
-                    },
-                    {
-                        "airport": "KORD",
-                        "rate": 15,
-                        "runway": "28R",
-                        "category": "West"
-                    },
-                    {
-                        "airport": "KORD",
-                        "rate": 5,
-                        "runway": "28R",
-                        "category": "Southwest"
-                    },
-                    {
-                        "airport": "KORD",
-                        "rate": 10,
-                        "runway": "22L",
-                        "category": "South"
-                    },
-                    {
-                        "airport": "KORD",
-                        "rate": 10,
-                        "runway": "22L",
-                        "category": "East"
-                    },
-                    {
-                        "airport": "KMDW",
-                        "rate": 35,
-                        "runway":  "31C"
-                    },
-                    {
-                        "airport": "KPWK",
-                        "rate": 2,
-                        "runway": "16",
-                        "category": "East"
-                    },
-                    {
-                        "airport": "KPWK",
-                        "rate": 2,
-                        "runway": "16",
-                        "category": "West"
-                    },
-                    {
-                        "airport": "KPWK",
-                        "rate": 2,
-                        "runway": "16",
-                        "category": "North"
-                    },
-                    {
-                        "airport": "KPWK",
-                        "rate": 2,
-                        "runway": "16",
-                        "category": "South"
-                    }
-                ],
-                "wind": {
-                    "direction": 310,
-                    "gust": 15,
-                    "speed": 7
-                }
-            },
-            "KORD West KMDW 31C + Satellites": {
-                "approach_airspace": [
-                    "CHI_APPW"
-                ],
-                "arrival_runways": [
-                    {
-                        "airport": "KORD",
-                        "runway": "28C"
-                    },
-                    {
-                        "airport": "KORD",
-                        "runway": "27C"
-                    },
-                    {
-                        "airport": "KORD",
-                        "runway": "27R"
-                    },
-                    {
-                        "airport": "KMDW",
-                        "runway": "31C"
-                    },
-                    {
-                        "airport": "KPWK",
-                        "runway": "16"
-                    },
-                    {
-                        "airport": "KARR",
-                        "runway": "27"
-                    },
-                    {
-                        "airport": "KLOT",
-                        "runway": "27"
-                    },
-                    {
-                        "airport": "KDPA",
-                        "runway": "20L"
-                    },
-                    {
-                        "airport": "KGYY",
-                        "runway": "30"
-                    }
-                ],
-                "arrivals": {
-                    "BENKY6": {
-                        "KORD": 10
-                    },
-                    "MADII7": {
-                        "KORD": 5
-                    },
-                    "FYTTE7": {
-                        "KORD": 10
-                    },
-                    "WATSN4": {
-                        "KORD": 10
-                    },
-                    "WYNDE2": {
-                        "KORD": 10
-                    },
-                    "ENDEE6": {
-                        "KMDW": 10
-                    },
-                    "FISSK6/PANGG5": {
-                        "KMDW": 10
-                    },
-                    "FIYER": {
-                        "KPWK": 3,
-                        "KDPA": 3,
-                        "KGYY": 3,
-                        "KARR": 3,
-                        "KLOT": 3
-                    },
-                    "KRENA": {
-                        "KPWK": 3
-                    },
-                    "PLANO": {
-                        "KPWK": 3,
-                        "KDPA": 3,
-                        "KGYY": 3,
-                        "KARR": 3,
-                        "KLOT": 3
-                    },
-                    "MOTIF": {
-                        "KLOT": 3
-                    },
-                    "TRTLL6": {
-                        "KORD": 10
-                    },
-                    "VEECK5": {
-                        "KORD": 10
-                    },
-                    "LUCIT2": {
-                        "KGYY": 3
-                    },
-                    "GSH9": {
-                        "KGYY": 3
-                    }
-                },
-                "solo_controller": "CHI_Z_APP",
-                "multi_controllers": {
-                    "default" : {
-                        "CHI_Z_APP": {"primary": true, "arrivals": ["WATSN4"]},
-                        "CHI_B_DEP": {"departures": ["KORD/ORD8.E"], "backup": "CHI_Z_APP"},
-                        "CHI_F_APP": {"backup": "CHI_Z_APP"},
-                        "CHI_W_APP": {"backup": "CHI_Z_APP"},
-                        "CHI_H_APP": {"backup": "CHI_W_APP"},
-                        "CHI_D_DEP": {"departures": ["KPWK","KORD/ORD8.N"], "backup": "CHI_B_DEP"},
-                        "CHI_A_APP": {"backup": "CHI_S_APP", "arrivals": ["FIYER", "KRENA"]},
-                        "CHI_M_DEP": {"departures": ["KORD/ORD8.S"], "backup": "CHI_B_DEP"},
-                        "CHI_G_DEP": {"departures": ["KORD/ORD8.W"],"backup": "CHI_M_DEP"},
-                        "CHI_X_APP": {"backup": "CHI_Z_APP", "arrivals": ["BENKY6", "TRTLL6"]},
-                        "CHI_E_APP": {"backup": "CHI_X_APP", "arrivals": ["VEECK5"]},
-                        "CHI_J_APP": {"backup": "CHI_Y_APP", "arrivals": ["WYNDE2"]},
-                        "CHI_Y_APP": {"backup": "CHI_X_APP", "arrivals": ["FYTTE7", "MADII7"]},
-                        "CHI_S_APP": {"backup": "CHI_B_DEP", "departures": ["KMDW"]},
-                        "CHI_U_APP": {"backup": "CHI_S_APP", "arrivals": ["FISSK6/PANGG5","GSH9","LUCIT2"],"departures": ["KGYY"]},
-                        "CHI_P_APP": {"departures": ["KLOT"], "backup": "CHI_S_APP", "arrivals": ["ENDEE6", "MOTIF"]},
-                        "CHI_L_APP": {"departures": ["KDPA", "KARR"], "backup": "CHI_P_APP", "arrivals": ["PLANO"]}
-                    }
-                },
-                "controllers": [
-                    "CHI_81_CTR",
-                    "ORD_S_TWR",
-                    "MDW_TWR",
-                    "PWK_TWR",
-                    "DPA_TWR",
-                    "LOT_TWR",
-                    "ARR_TWR"
-                ],
-                "default_maps": [ "C90 MAIN" ],
-                "departure_airspace": [
-                    "CHI_APPW"
-                ],
-                "departure_runways": [
-                    {
-                        "airport": "KORD",
-                        "rate": 10,
-                        "runway": "27L",
-                        "category": "North"
-                    },
-                    {
-                        "airport": "KORD",
-                        "rate": 10,
-                        "runway": "27L",
-                        "category": "Northeast"
-                    },
-                    {
-                        "airport": "KORD",
-                        "rate": 15,
-                        "runway": "28R",
-                        "category": "West"
-                    },
-                    {
-                        "airport": "KORD",
-                        "rate": 5,
-                        "runway": "28R",
-                        "category": "Southwest"
-                    },
-                    {
-                        "airport": "KORD",
-                        "rate": 10,
-                        "runway": "22L",
-                        "category": "South"
-                    },
-                    {
-                        "airport": "KORD",
-                        "rate": 10,
-                        "runway": "22L",
-                        "category": "East"
-                    },
-                    {
-                        "airport": "KMDW",
-                        "rate": 35,
-                        "runway":  "31C"
-                    },
-                    {
-                        "airport": "KPWK",
-                        "rate": 2,
-                        "runway": "16",
-                        "category": "East"
-                    },
-                    {
-                        "airport": "KPWK",
-                        "rate": 2,
-                        "runway": "16",
-                        "category": "West"
-                    },
-                    {
-                        "airport": "KPWK",
-                        "rate": 2,
-                        "runway": "16",
-                        "category": "North"
-                    },
-                    {
-                        "airport": "KPWK",
-                        "rate": 2,
-                        "runway": "16",
-                        "category": "South"
-                    },
-                    {
-                        "airport": "KARR",
-                        "rate": 2,
-                        "runway": "27",
-                        "category": "South"
-                    },
-                    {
-                        "airport": "KARR",
-                        "rate": 2,
-                        "runway": "27",
-                        "category": "West"
-                    },
-                    {
-                        "airport": "KLOT",
-                        "rate": 2,
-                        "runway": "27",
-                        "category": "South"
-                    },
-                    {
-                        "airport": "KLOT",
-                        "rate": 2,
-                        "runway": "27",
-                        "category": "West"
-                    },
-                    {
-                        "airport": "KDPA",
-                        "rate": 2,
-                        "runway": "20R",
-                        "category": "South"
-                    },
-                    {
-                        "airport": "KDPA",
-                        "rate": 2,
-                        "runway": "20R",
-                        "category": "West"
-                    },
-                    {
-                        "airport": "KGYY",
-                        "rate": 2,
-                        "runway": "30",
-                        "category": "South"
-                    },
-                    {
-                        "airport": "KGYY",
-                        "rate": 2,
-                        "runway": "30",
-                        "category": "West"
-                    }
-                ],
-                "wind": {
-                    "direction": 270,
-                    "gust": 15,
-                    "speed": 7
-                }
-            },
-            "KORD West KMDW 22L + Satellites": {
-                "approach_airspace": [
-                    "CHI_APPW"
-                ],
-                "arrival_runways": [
-                    {
-                        "airport": "KORD",
-                        "runway": "28C"
-                    },
-                    {
-                        "airport": "KORD",
-                        "runway": "27C"
-                    },
-                    {
-                        "airport": "KORD",
-                        "runway": "27R"
-                    },
-                    {
-                        "airport": "KMDW",
-                        "runway": "22L"
-                    },
-                    {
-                        "airport": "KPWK",
-                        "runway": "16"
-                    },
-                    {
-                        "airport": "KARR",
-                        "runway": "27"
-                    },
-                    {
-                        "airport": "KLOT",
-                        "runway": "27"
-                    },
-                    {
-                        "airport": "KDPA",
-                        "runway": "20L"
-                    },
-                    {
-                        "airport": "KGYY",
-                        "runway": "12"
-                    }
-                ],
-                "arrivals": {
-                    "BENKY6": {
-                        "KORD": 10
-                    },
-                    "MADII7": {
-                        "KORD": 5
-                    },
-                    "FYTTE7": {
-                        "KORD": 10
-                    },
-                    "WATSN4": {
-                        "KORD": 10
-                    },
-                    "WYNDE2": {
-                        "KORD": 10
-                    },
-                    "ENDEE6": {
-                        "KMDW": 10
-                    },
-                    "FISSK6/PANGG5": {
-                        "KMDW": 10
-                    },
-                    "FIYER": {
-                        "KPWK": 3,
-                        "KDPA": 3,
-                        "KGYY": 3,
-                        "KARR": 3,
-                        "KLOT": 3
-                    },
-                    "KRENA": {
-                        "KPWK": 3,
-                        "KDPA": 3,
-                        "KGYY": 3,
-                        "KARR": 3,
-                        "KLOT": 3
-                    },
-                    "PLANO": {
-                        "KPWK": 3,
-                        "KDPA": 3,
-                        "KGYY": 3,
-                        "KARR": 3,
-                        "KLOT": 3
-                    },
-                    "MOTIF": {
-                        "KPWK": 3,
-                        "KDPA": 3,
-                        "KGYY": 3,
-                        "KARR": 3,
-                        "KLOT": 3
-                    },
-                    "TRTLL6": {
-                        "KORD": 10
-                    },
-                    "VEECK5": {
-                        "KORD": 10
-                    },
-                    "LUCIT2": {
-                        "KGYY": 3
-                    },
-                    "GSH9": {
-                        "KGYY": 3
-                    }
-                },
-                "solo_controller": "CHI_Z_APP",
-                "multi_controllers": {
-                    "default" : {
-                        "CHI_Z_APP": {"primary": true, "arrivals": ["WATSN4"]},
-                        "CHI_B_DEP": {"departures": ["KORD/ORD8.E"], "backup": "CHI_Z_APP"},
-                        "CHI_F_APP": {"backup": "CHI_Z_APP"},
-                        "CHI_W_APP": {"backup": "CHI_Z_APP"},
-                        "CHI_H_APP": {"backup": "CHI_W_APP"},
-                        "CHI_D_DEP": {"departures": ["KPWK","KORD/ORD8.N"], "backup": "CHI_B_DEP"},
-                        "CHI_A_APP": {"backup": "CHI_S_APP", "arrivals": ["FIYER", "KRENA"]},
-                        "CHI_M_DEP": {"departures": ["KORD/ORD8.S"], "backup": "CHI_B_DEP"},
-                        "CHI_G_DEP": {"departures": ["KORD/ORD8.W"],"backup": "CHI_M_DEP"},
-                        "CHI_X_APP": {"backup": "CHI_Z_APP", "arrivals": ["BENKY6", "TRTLL6"]},
-                        "CHI_E_APP": {"backup": "CHI_X_APP", "arrivals": ["VEECK5"]},
-                        "CHI_J_APP": {"backup": "CHI_Y_APP", "arrivals": ["WYNDE2"]},
-                        "CHI_Y_APP": {"backup": "CHI_X_APP", "arrivals": ["FYTTE7", "MADII7"]},
-                        "CHI_S_APP": {"backup": "CHI_B_DEP", "departures": ["KMDW"]},
-                        "CHI_U_APP": {"backup": "CHI_S_APP", "departures": ["KGYY"], "arrivals": ["FISSK6/PANGG5","LUCIT2","GSH9"]},
-                        "CHI_P_APP": {"departures": ["KLOT"], "backup": "CHI_S_APP", "arrivals": ["ENDEE6", "MOTIF"]},
-                        "CHI_L_APP": {"departures": ["KDPA", "KARR"], "backup": "CHI_P_APP", "arrivals": ["PLANO"]}
-                    }
-                },
-                "controllers": [
-                    "CHI_81_CTR",
-                    "ORD_S_TWR",
-                    "MDW_TWR",
-                    "PWK_TWR",
-                    "DPA_TWR",
-                    "LOT_TWR",
-                    "ARR_TWR"
-                ],
-                "default_maps": [ "C90 MAIN" ],
-                "departure_airspace": [
-                    "CHI_APPW"
-                ],
-                "departure_runways": [
-                    {
-                        "airport": "KORD",
-                        "rate": 10,
-                        "runway": "27L",
-                        "category": "North"
-                    },
-                    {
-                        "airport": "KORD",
-                        "rate": 10,
-                        "runway": "27L",
-                        "category": "Northeast"
-                    },
-                    {
-                        "airport": "KORD",
-                        "rate": 15,
-                        "runway": "28R",
-                        "category": "West"
-                    },
-                    {
-                        "airport": "KORD",
-                        "rate": 5,
-                        "runway": "28R",
-                        "category": "Southwest"
-                    },
-                    {
-                        "airport": "KORD",
-                        "rate": 10,
-                        "runway": "22L",
-                        "category": "South"
-                    },
-                    {
-                        "airport": "KORD",
-                        "rate": 10,
-                        "runway": "22L",
-                        "category": "East"
-                    },
-                    {
-                        "airport": "KMDW",
-                        "rate": 35,
-                        "runway":  "22L"
-                    },
-                    {
-                        "airport": "KPWK",
-                        "rate": 2,
-                        "runway": "16",
-                        "category": "East"
-                    },
-                    {
-                        "airport": "KPWK",
-                        "rate": 2,
-                        "runway": "16",
-                        "category": "West"
-                    },
-                    {
-                        "airport": "KPWK",
-                        "rate": 2,
-                        "runway": "16",
-                        "category": "North"
-                    },
-                    {
-                        "airport": "KPWK",
-                        "rate": 2,
-                        "runway": "16",
-                        "category": "South"
-                    },
-                    {
-                        "airport": "KARR",
-                        "rate": 2,
-                        "runway": "27",
-                        "category": "South"
-                    },
-                    {
-                        "airport": "KARR",
-                        "rate": 2,
-                        "runway": "27",
-                        "category": "West"
-                    },
-                    {
-                        "airport": "KLOT",
-                        "rate": 2,
-                        "runway": "27",
-                        "category": "South"
-                    },
-                    {
-                        "airport": "KLOT",
-                        "rate": 2,
-                        "runway": "27",
-                        "category": "West"
-                    },
-                    {
-                        "airport": "KDPA",
-                        "rate": 2,
-                        "runway": "20R",
-                        "category": "South"
-                    },
-                    {
-                        "airport": "KDPA",
-                        "rate": 2,
-                        "runway": "20R",
-                        "category": "West"
-                    },
-                                        {
-                        "airport": "KDPA",
-                        "rate": 2,
-                        "runway": "20R",
-                        "category": "South"
-                    },
-                    {
-                        "airport": "KDPA",
-                        "rate": 2,
-                        "runway": "20R",
-                        "category": "West"
-                    },
-                    {
-                        "airport": "KGYY",
-                        "rate": 2,
-                        "runway": "30",
-                        "category": "South"
-                    },
-                    {
-                        "airport": "KGYY",
-                        "rate": 2,
-                        "runway": "30",
-                        "category": "West"
-                    }
-                ],
-                "wind": {
-                    "direction": 270,
-                    "gust": 15,
-                    "speed": 7
-                }
-            },
-            "KORD West KPWK 16": {
-                "approach_airspace": [
-                    "CHI_APPW"
-                ],
-                "arrival_runways": [
-                    {
-                        "airport": "KORD",
-                        "runway": "28C"
-                    },
-                    {
-                        "airport": "KORD",
-                        "runway": "27C"
-                    },
-                    {
-                        "airport": "KORD",
-                        "runway": "27R"
-                    },
-                    {
-                        "airport": "KPWK",
-                        "runway": "16"
-                    }
-                ],
-                "arrivals": {
-                    "BENKY6": {
-                        "KORD": 10
-                    },
-                    "MADII7": {
-                        "KORD": 5
-                    },
-                    "FYTTE7": {
-                        "KORD": 10
-                    },
-                    "WATSN4": {
-                        "KORD": 10
-                    },
-                    "WYNDE2": {
-                        "KORD": 10
-                    },
-                    "FIYER": {
-                        "KPWK": 3
-                    },
-                    "KRENA": {
-                        "KPWK": 3
-                    },
-                    "PLANO": {
-                        "KPWK": 3
-                    },
-                    "TRTLL6": {
-                        "KORD": 10
-                    },
-                    "VEECK5": {
-                        "KORD": 10
-                    }
-                },
-                "solo_controller": "CHI_Z_APP",
-                "multi_controllers": {
-                    "default" : {
-                        "CHI_Z_APP": {"primary": true, "arrivals": ["WATSN4"]},
-                        "CHI_B_DEP": {"departures": ["KORD/ORD8.E"], "backup": "CHI_Z_APP"},
-                        "CHI_F_APP": {"backup": "CHI_Z_APP"},
-                        "CHI_W_APP": {"backup": "CHI_Z_APP"},
-                        "CHI_H_APP": {"backup": "CHI_W_APP"},
-                        "CHI_D_DEP": {"departures": ["KPWK","KORD/ORD8.N"], "backup": "CHI_B_DEP"},
-                        "CHI_A_APP": {"backup": "CHI_S_APP", "arrivals": ["FIYER", "KRENA"]},
-                        "CHI_M_DEP": {"departures": ["KORD/ORD8.S"], "backup": "CHI_B_DEP"},
-                        "CHI_G_DEP": {"departures": ["KORD/ORD8.W"],"backup": "CHI_M_DEP"},
-                        "CHI_X_APP": {"backup": "CHI_Z_APP", "arrivals": ["BENKY6", "TRTLL6"]},
-                        "CHI_E_APP": {"backup": "CHI_X_APP", "arrivals": ["VEECK5"]},
-                        "CHI_J_APP": {"backup": "CHI_Y_APP", "arrivals": ["WYNDE2"]},
-                        "CHI_Y_APP": {"backup": "CHI_X_APP", "arrivals": ["FYTTE7", "MADII7"]},
-                        "CHI_S_APP": {"backup": "CHI_B_DEP"},
-                        "CHI_U_APP": {"backup": "CHI_S_APP"},
-                        "CHI_P_APP": {"backup": "CHI_S_APP"},
-                        "CHI_L_APP": {"backup": "CHI_P_APP", "arrivals": ["PLANO"]}
-                    }
-                },
-                "controllers": [
-                    "CHI_81_CTR",
-                    "ORD_S_TWR",
-                    "MDW_TWR",
-                    "PWK_TWR"
-                ],
-                "default_maps": [ "C90 MAIN" ],
-                "departure_airspace": [
-                    "CHI_APPW"
-                ],
-                "departure_runways": [
-                    {
-                        "airport": "KORD",
-                        "rate": 10,
-                        "runway": "27L",
-                        "category": "North"
-                    },
-                    {
-                        "airport": "KORD",
-                        "rate": 10,
-                        "runway": "27L",
-                        "category": "Northeast"
-                    },
-                    {
-                        "airport": "KORD",
-                        "rate": 15,
-                        "runway": "28R",
-                        "category": "West"
-                    },
-                    {
-                        "airport": "KORD",
-                        "rate": 5,
-                        "runway": "28R",
-                        "category": "Southwest"
-                    },
-                    {
-                        "airport": "KORD",
-                        "rate": 10,
-                        "runway": "22L",
-                        "category": "South"
-                    },
-                    {
-                        "airport": "KORD",
-                        "rate": 10,
-                        "runway": "22L",
-                        "category": "East"
-                    },
-                    {
-                        "airport": "KPWK",
-                        "rate": 2,
-                        "runway": "16",
-                        "category": "East"
-                    },
-                    {
-                        "airport": "KPWK",
-                        "rate": 2,
-                        "runway": "16",
-                        "category": "West"
-                    },
-                    {
-                        "airport": "KPWK",
-                        "rate": 2,
-                        "runway": "16",
-                        "category": "North"
-                    },
-                    {
-                        "airport": "KPWK",
-                        "rate": 2,
-                        "runway": "16",
-                        "category": "South"
-                    }
-                ],
-                "wind": {
-                    "direction": 280,
-                    "gust": 15,
-                    "speed": 7
-                }
-            },
-            "KORD West KMDW 22L": {
->>>>>>> f049c453
-                "approach_airspace": [
-                    "CHI_APPW"
-                ],
-                "arrival_runways": [
-                    {
-                        "airport": "KORD",
-                        "runway": "28C"
-                    },
-                    {
-                        "airport": "KORD",
-                        "runway": "27C"
-                    },
-                    {
-                        "airport": "KORD",
-                        "runway": "27R"
-                    },
-                    {
-                        "airport": "KMDW",
-                        "runway": "22L"
-                    }
-                ],
-                "arrivals": {
-                    "BENKY6": {
-                        "KORD": 10
-                    },
-                    "MADII7": {
-                        "KORD": 5
-                    },
-                    "FYTTE7": {
-                        "KORD": 10
-                    },
-                    "WATSN4": {
-                        "KORD": 10
-                    },
-                    "WYNDE2": {
-                        "KORD": 10
-                    },
-                    "ENDEE6": {
-                        "KMDW": 10
-                    },
-                    "FISSK6/PANGG5": {
-                        "KMDW": 10
-                    },
-                    "TRTLL6": {
-                        "KORD": 10
-                    },
-                    "VEECK5": {
-                        "KORD": 10
-                    }
-                },
-                "solo_controller": "CHI_Z_APP",
-                "multi_controllers": {
-                    "default" : {
-                        "CHI_Z_APP": {"primary": true, "arrivals": ["WATSN4"]},
-                        "CHI_B_DEP": {"departures": ["KORD/ORD8.E"], "backup": "CHI_Z_APP"},
-                        "CHI_F_APP": {"backup": "CHI_Z_APP"},
-                        "CHI_W_APP": {"backup": "CHI_Z_APP"},
-                        "CHI_H_APP": {"backup": "CHI_W_APP"},
-                        "CHI_D_DEP": {"departures": ["KORD/ORD8.N"], "backup": "CHI_B_DEP"},
-                        "CHI_A_APP": {"backup": "CHI_S_APP"},
-                        "CHI_M_DEP": {"departures": ["KORD/ORD8.S"], "backup": "CHI_B_DEP"},
-                        "CHI_G_DEP": {"departures": ["KORD/ORD8.W"],"backup": "CHI_M_DEP"},
-                        "CHI_X_APP": {"backup": "CHI_Z_APP", "arrivals": ["BENKY6", "TRTLL6"]},
-                        "CHI_E_APP": {"backup": "CHI_X_APP", "arrivals": ["VEECK5"]},
-                        "CHI_J_APP": {"backup": "CHI_Y_APP", "arrivals": ["WYNDE2"]},
-                        "CHI_Y_APP": {"backup": "CHI_X_APP", "arrivals": ["FYTTE7", "MADII7"]},
-                        "CHI_S_APP": {"backup": "CHI_B_DEP", "departures": ["KMDW"]},
-                        "CHI_U_APP": {"backup": "CHI_S_APP", "arrivals": ["FISSK6/PANGG5"]},
-                        "CHI_P_APP": {"backup": "CHI_S_APP", "arrivals": ["ENDEE6"]},
-                        "CHI_L_APP": {"backup": "CHI_P_APP"}
-                    }
-                },
-                "controllers": [
-                    "CHI_81_CTR",
-                    "ORD_S_TWR",
-                    "MDW_TWR"
-                ],
-                "default_maps": [ "C90 MAIN" ],
-                "departure_airspace": [
-                    "CHI_APPW"
-                ],
-                "departure_runways": [
-                    {
-                        "airport": "KORD",
-                        "rate": 10,
-                        "runway": "27L",
-                        "category": "North"
-                    },
-                    {
-                        "airport": "KORD",
-                        "rate": 10,
-                        "runway": "27L",
-                        "category": "Northeast"
-                    },
-                    {
-                        "airport": "KORD",
-                        "rate": 15,
-                        "runway": "28R",
-                        "category": "West"
-                    },
-                    {
-                        "airport": "KORD",
-                        "rate": 5,
-                        "runway": "28R",
-                        "category": "Southwest"
-                    },
-                    {
-                        "airport": "KORD",
-                        "rate": 10,
-                        "runway": "22L",
-                        "category": "South"
-                    },
-                    {
-                        "airport": "KORD",
-                        "rate": 10,
-                        "runway": "22L",
-                        "category": "East"
-                    },
-                    {
-                        "airport": "KMDW",
-                        "rate": 35,
-                        "runway":  "22L"
-                    }
-                ],
-                "wind": {
-                    "direction": 250,
-                    "gust": 15,
-                    "speed": 7
-                }
-            },
-
-            "KORD 4's A Pair": {
-                "approach_airspace": [
-                    "CHI_APPW"
-                ],
-                "arrival_runways": [
-                    {
-                        "airport": "KORD",
-                        "runway": "4R"
-                    }
-                ],
-                "arrivals": {
-                    "BENKY6": {
-                        "KORD": 10
-                    },
-                    "MADII7": {
-                        "KORD": 5
-                    },
-                    "FYTTE7": {
-                        "KORD": 10
-                    },
-                    "WYNDE2": {
-                        "KORD": 10
-                    },
-                    "TRTLL6": {
-                        "KORD": 10
-                    },
-                    "VEECK5": {
-                        "KORD": 10
-                    }
-                },
-                "solo_controller": "CHI_Z_APP",
-                "multi_controllers": {
-                    "default" : {
-                        "CHI_Z_APP": {"primary": true, "arrivals": ["BENKY6", "TRTLL6"]},
-                        "CHI_B_DEP": {"departures": ["KORD/ORD8.E"], "backup": "CHI_Z_APP"},
-                        "CHI_F_APP": {"backup": "CHI_Z_APP"},
-                        "CHI_W_APP": {"backup": "CHI_Z_APP"},
-                        "CHI_H_APP": {"backup": "CHI_W_APP"},
-                        "CHI_D_DEP": {"departures": ["KORD/ORD8.N"],"backup": "CHI_B_DEP"},
-                        "CHI_A_APP": {"backup": "CHI_S_APP"},
-                        "CHI_M_DEP": {"departures": ["KORD/ORD8.S"], "backup": "CHI_B_DEP"},
-                        "CHI_G_DEP": {"departures": ["KORD/ORD8.W"],"backup": "CHI_M_DEP"},
-                        "CHI_X_APP": {"backup": "CHI_Z_APP"},
-                        "CHI_E_APP": {"backup": "CHI_X_APP", "arrivals": ["VEECK5"]},
-                        "CHI_J_APP": {"backup": "CHI_Y_APP", "arrivals": ["WYNDE2"]},
-                        "CHI_Y_APP": {"backup": "CHI_X_APP", "arrivals": ["FYTTE7", "MADII7"]},
-                        "CHI_S_APP": {"backup": "CHI_B_DEP"},
-                        "CHI_U_APP": {"backup": "CHI_S_APP"},
-                        "CHI_P_APP": {"backup": "CHI_S_APP"},
-                        "CHI_L_APP": {"backup": "CHI_P_APP"}
-                    }
-                },
-                "controllers": [
-                    "CHI_81_CTR",
-                    "ORD_S_TWR",
-                    "MDW_TWR"
-                ],
-                "default_maps": [ "C90 MAIN" ],
-                "departure_airspace": [
-                    "CHI_APPW"
-                ],
-                "departure_runways": [
-                    {
-                        "airport": "KORD",
-                        "rate": 10,
-                        "runway": "10L",
-                        "category": "South"
-                    },
-                    {
-                        "airport": "KORD",
-                        "rate": 10,
-                        "runway": "4L",
-                        "category": "North"
-                    },
-                    {
-                        "airport": "KORD",
-                        "rate": 10,
-                        "runway": "4L",
-                        "category": "West"
-                    },
-                    {
-                        "airport": "KORD",
-                        "rate": 10,
-                        "runway": "10L",
-                        "category": "East"
-                    }
-                ],
-                "wind": {
-                    "direction": 280,
-                    "gust": 15,
-                    "speed": 7
-                }
-            },
-            "KORD 4's A Pair KMDW 4R": {
-                "approach_airspace": [
-                    "CHI_APPW"
-                ],
-                "arrival_runways": [
-                    {
-                        "airport": "KORD",
-                        "runway": "4R"
-                    },
-                    {
-                        "airport": "KMDW",
-                        "runway": "4R"
-                    }
-                ],
-                "arrivals": {
-                    "BENKY6": {
-                        "KORD": 10
-                    },
-                    "MADII7": {
-                        "KORD": 5
-                    },
-                    "FYTTE7": {
-                        "KORD": 10
-                    },
-                    "WYNDE2": {
-                        "KORD": 10
-                    },
-                    "TRTLL6": {
-                        "KORD": 10
-                    },
-                    "VEECK5": {
-                        "KORD": 10
-                    },
-                    "ENDEE6": {
-                        "KMDW": 10
-                    },
-                    "FISSK6/PANGG5": {
-                        "KMDW": 10
-                    }
-                },
-                "solo_controller": "CHI_Z_APP",
-                "multi_controllers": {
-                    "default" : {
-                        "CHI_Z_APP": {"primary": true, "arrivals": ["BENKY6", "TRTLL6"]},
-                        "CHI_B_DEP": {"departures": ["KORD/ORD8.E"], "backup": "CHI_Z_APP"},
-                        "CHI_F_APP": {"backup": "CHI_Z_APP"},
-                        "CHI_W_APP": {"backup": "CHI_Z_APP"},
-                        "CHI_H_APP": {"backup": "CHI_W_APP"},
-                        "CHI_D_DEP": {"departures": ["KORD/ORD8.N"],"backup": "CHI_B_DEP"},
-                        "CHI_A_APP": {"backup": "CHI_S_APP"},
-                        "CHI_M_DEP": {"departures": ["KORD/ORD8.S"], "backup": "CHI_B_DEP"},
-                        "CHI_G_DEP": {"departures": ["KORD/ORD8.W"],"backup": "CHI_M_DEP"},
-                        "CHI_X_APP": {"backup": "CHI_Z_APP"},
-                        "CHI_E_APP": {"backup": "CHI_X_APP", "arrivals": ["VEECK5"]},
-                        "CHI_J_APP": {"backup": "CHI_Y_APP", "arrivals": ["WYNDE2"]},
-                        "CHI_Y_APP": {"backup": "CHI_X_APP", "arrivals": ["FYTTE7", "MADII7"]},
-                        "CHI_S_APP": {"backup": "CHI_B_DEP", "departures": ["KMDW"]},
-                        "CHI_U_APP": {"backup": "CHI_S_APP", "arrivals": ["FISSK6/PANGG5"]},
-                        "CHI_P_APP": {"backup": "CHI_S_APP", "arrivals": ["ENDEE6"]},
-                        "CHI_L_APP": {"backup": "CHI_P_APP"}
-                    }
-                },
-                "controllers": [
-                    "CHI_81_CTR",
-                    "ORD_S_TWR",
-                    "MDW_TWR"
-                ],
-                "default_maps": [ "C90 MAIN" ],
-                "departure_airspace": [
-                    "CHI_APPW"
-                ],
-                "departure_runways": [
-                    {
-                        "airport": "KORD",
-                        "rate": 10,
-                        "runway": "10L",
-                        "category": "South"
-                    },
-                    {
-                        "airport": "KORD",
-                        "rate": 10,
-                        "runway": "4L",
-                        "category": "North"
-                    },
-                    {
-                        "airport": "KORD",
-                        "rate": 10,
-                        "runway": "4L",
-                        "category": "West"
-                    },
-                    {
-                        "airport": "KORD",
-                        "rate": 10,
-                        "runway": "10L",
-                        "category": "East"
-                    },
-                    {
-                        "airport": "KMDW",
-                        "rate": 10,
-                        "runway": "4R"
-                    }
-                ],
-                "wind": {
-                    "direction": 280,
-                    "gust": 15,
-                    "speed": 7
-                }
-            },
-            "KORD 4's A Pair KMDW 4R PWK 16": {
-                "approach_airspace": [
-                    "CHI_APPW"
-                ],
-                "arrival_runways": [
-                    {
-                        "airport": "KORD",
-                        "runway": "4R"
-                    },
-                    {
-                        "airport": "KMDW",
-                        "runway": "4R"
-                    },
-                    {
-                        "airport": "KPWK",
-                        "runway": "16"
-                    }
-                ],
-                "arrivals": {
-                    "BENKY6": {
-                        "KORD": 10
-                    },
-                    "MADII7": {
-                        "KORD": 5
-                    },
-                    "FYTTE7": {
-                        "KORD": 10
-                    },
-                    "WYNDE2": {
-                        "KORD": 10
-                    },
-                    "TRTLL6": {
-                        "KORD": 10
-                    },
-                    "VEECK5": {
-                        "KORD": 10
-                    },
-                    "ENDEE6": {
-                        "KMDW": 10
-                    },
-                    "FISSK6/PANGG5": {
-                        "KMDW": 10
-                    },
-                    "FIYER": {
-                        "KPWK": 3
-                    },
-                    "KRENA": {
-                        "KPWK": 3
-                    },
-                    "PLANO": {
-                        "KPWK": 3
-                    }
-                },
-                "solo_controller": "CHI_Z_APP",
-                "multi_controllers": {
-                    "default" : {
-                        "CHI_Z_APP": {"primary": true, "arrivals": ["BENKY6", "TRTLL6"]},
-                        "CHI_B_DEP": {"departures": ["KORD/ORD8.E"], "backup": "CHI_Z_APP"},
-                        "CHI_F_APP": {"backup": "CHI_Z_APP"},
-                        "CHI_W_APP": {"backup": "CHI_Z_APP"},
-                        "CHI_H_APP": {"backup": "CHI_W_APP"},
-                        "CHI_D_DEP": {"departures": ["KORD/ORD8.N"],"backup": "CHI_B_DEP"},
-                        "CHI_A_APP": {"backup": "CHI_S_APP", "arrivals": ["FIYER", "KRENA"], "departures": ["KPWK"]},
-                        "CHI_M_DEP": {"departures": ["KORD/ORD8.S"], "backup": "CHI_B_DEP"},
-                        "CHI_G_DEP": {"departures": ["KORD/ORD8.W"],"backup": "CHI_M_DEP"},
-                        "CHI_X_APP": {"backup": "CHI_Z_APP"},
-                        "CHI_E_APP": {"backup": "CHI_X_APP", "arrivals": ["VEECK5"]},
-                        "CHI_J_APP": {"backup": "CHI_Y_APP", "arrivals": ["WYNDE2"]},
-                        "CHI_Y_APP": {"backup": "CHI_X_APP", "arrivals": ["FYTTE7", "MADII7"]},
-                        "CHI_S_APP": {"backup": "CHI_B_DEP", "departures": ["KMDW"]},
-                        "CHI_U_APP": {"backup": "CHI_S_APP", "arrivals": ["FISSK6/PANGG5"]},
-                        "CHI_P_APP": {"backup": "CHI_S_APP", "arrivals": ["ENDEE6"]},
-                        "CHI_L_APP": {"backup": "CHI_P_APP", "arrivals": ["PLANO"]}
-                    }
-                },
-                "controllers": [
-                    "CHI_81_CTR",
-                    "ORD_S_TWR",
-                    "MDW_TWR"
-                ],
-                "default_maps": [ "C90 MAIN" ],
-                "departure_airspace": [
-                    "CHI_APPW"
-                ],
-                "departure_runways": [
-                    {
-                        "airport": "KORD",
-                        "rate": 10,
-                        "runway": "10L",
-                        "category": "South"
-                    },
-                    {
-                        "airport": "KORD",
-                        "rate": 10,
-                        "runway": "4L",
-                        "category": "North"
-                    },
-                    {
-                        "airport": "KORD",
-                        "rate": 10,
-                        "runway": "4L",
-                        "category": "West"
-                    },
-                    {
-                        "airport": "KORD",
-                        "rate": 10,
-                        "runway": "10L",
-                        "category": "East"
-                    },
-                    {
-                        "airport": "KMDW",
-                        "rate": 10,
-                        "runway": "4R"
-                    },
-                    {
-                        "airport": "KPWK",
-                        "rate": 3,
-                        "runway": "16"
-                    }
-                ],
-                "wind": {
-                    "direction": 280,
-                    "gust": 15,
-                    "speed": 7
-                }
-            },
-            "KORD 4's A Pair KMDW 4R + Satellites": {
-                "approach_airspace": [
-                    "CHI_APPW"
-                ],
-                "arrival_runways": [
-                    {
-                        "airport": "KORD",
-                        "runway": "4R"
-                    },
-                    {
-                        "airport": "KMDW",
-                        "runway": "4R"
-                    },
-                    {
-                        "airport": "KPWK",
-                        "runway": "16"
-                    },
-                    {
-                        "airport": "KARR",
-                        "runway": "27"
-                    },
-                    {
-                        "airport": "KLOT",
-                        "runway": "27"
-                    },
-                    {
-                        "airport": "KDPA",
-                        "runway": "20L"
-                    },
-                    {
-                        "airport": "KGYY",
-                        "runway": "30"
-                    }
-                ],
-                "arrivals": {
-                    "BENKY6": {
-                        "KORD": 10
-                    },
-                    "MADII7": {
-                        "KORD": 5
-                    },
-                    "FYTTE7": {
-                        "KORD": 10
-                    },
-                    "WYNDE2": {
-                        "KORD": 10
-                    },
-                    "TRTLL6": {
-                        "KORD": 10
-                    },
-                    "VEECK5": {
-                        "KORD": 10
-                    },
-                    "ENDEE6": {
-                        "KMDW": 10
-                    },
-                    "FISSK6/PANGG5": {
-                        "KMDW": 10
-                    },
-                    "FIYER": {
-                        "KPWK": 3,
-                        "KDPA": 3,
-                        "KGYY": 3,
-                        "KARR": 3,
-                        "KLOT": 3
-                    },
-                    "KRENA": {
-                        "KPWK": 3
-                    },
-                    "PLANO": {
-                        "KPWK": 3,
-                        "KDPA": 3,
-                        "KGYY": 3,
-                        "KARR": 3,
-                        "KLOT": 3
-                    },
-                    "MOTIF": {
-                        "KLOT": 3
-                    },
-                    "LUCIT2": {
-                        "KGYY": 3
-                    },
-                    "GSH9": {
-                        "KGYY": 3
-                    }
-                },
-                "solo_controller": "CHI_Z_APP",
-                "multi_controllers": {
-                    "default" : {
-                        "CHI_Z_APP": {"primary": true, "arrivals": ["BENKY6", "TRTLL6"]},
-                        "CHI_B_DEP": {"departures": ["KORD/ORD8.E"], "backup": "CHI_Z_APP"},
-                        "CHI_F_APP": {"backup": "CHI_Z_APP"},
-                        "CHI_W_APP": {"backup": "CHI_Z_APP"},
-                        "CHI_H_APP": {"backup": "CHI_W_APP"},
-                        "CHI_D_DEP": {"departures": ["KORD/ORD8.N"],"backup": "CHI_B_DEP"},
-                        "CHI_A_APP": {"backup": "CHI_S_APP", "arrivals": ["FIYER", "KRENA"], "departures": ["KPWK"]},
-                        "CHI_M_DEP": {"departures": ["KORD/ORD8.S"], "backup": "CHI_B_DEP"},
-                        "CHI_G_DEP": {"departures": ["KORD/ORD8.W"],"backup": "CHI_M_DEP"},
-                        "CHI_X_APP": {"backup": "CHI_Z_APP"},
-                        "CHI_E_APP": {"backup": "CHI_X_APP", "arrivals": ["VEECK5"]},
-                        "CHI_J_APP": {"backup": "CHI_Y_APP", "arrivals": ["WYNDE2"]},
-                        "CHI_Y_APP": {"backup": "CHI_X_APP", "arrivals": ["FYTTE7", "MADII7"]},
-                        "CHI_S_APP": {"backup": "CHI_B_DEP", "departures": ["KMDW"]},
-                        "CHI_U_APP": {"backup": "CHI_S_APP", "arrivals": ["FISSK6/PANGG5","GSH9","LUCIT2"],"departures": ["KGYY"]},
-                        "CHI_P_APP": {"departures": ["KLOT"], "backup": "CHI_S_APP", "arrivals": ["ENDEE6", "MOTIF"]},
-                        "CHI_L_APP": {"departures": ["KDPA", "KARR"], "backup": "CHI_P_APP", "arrivals": ["PLANO"]}
-                    }
-                },
-                "controllers": [
-                    "CHI_81_CTR",
-                    "ORD_S_TWR",
-                    "MDW_TWR"
-                ],
-                "default_maps": [ "C90 MAIN" ],
-                "departure_airspace": [
-                    "CHI_APPW"
-                ],
-                "departure_runways": [
-                    {
-                        "airport": "KORD",
-                        "rate": 10,
-                        "runway": "10L",
-                        "category": "South"
-                    },
-                    {
-                        "airport": "KORD",
-                        "rate": 10,
-                        "runway": "4L",
-                        "category": "North"
-                    },
-                    {
-                        "airport": "KORD",
-                        "rate": 10,
-                        "runway": "4L",
-                        "category": "West"
-                    },
-                    {
-                        "airport": "KORD",
-                        "rate": 10,
-                        "runway": "10L",
-                        "category": "East"
-                    },
-                    {
-                        "airport": "KMDW",
-                        "rate": 10,
-                        "runway": "4R"
-                    },
-                    {
-                        "airport": "KPWK",
-                        "rate": 3,
-                        "runway": "16"
-                    },
-                    {
-                        "airport": "KARR",
-                        "rate": 2,
-                        "runway": "27",
-                        "category": "South"
-                    },
-                    {
-                        "airport": "KARR",
-                        "rate": 2,
-                        "runway": "27",
-                        "category": "West"
-                    },
-                    {
-                        "airport": "KLOT",
-                        "rate": 2,
-                        "runway": "27",
-                        "category": "South"
-                    },
-                    {
-                        "airport": "KLOT",
-                        "rate": 2,
-                        "runway": "27",
-                        "category": "West"
-                    },
-                    {
-                        "airport": "KDPA",
-                        "rate": 2,
-                        "runway": "20R",
-                        "category": "South"
-                    },
-                    {
-                        "airport": "KDPA",
-                        "rate": 2,
-                        "runway": "20R",
-                        "category": "West"
-                    },
-                    {
-                        "airport": "KGYY",
-                        "rate": 2,
-                        "runway": "30",
-                        "category": "South"
-                    },
-                    {
-                        "airport": "KGYY",
-                        "rate": 2,
-                        "runway": "30",
-                        "category": "West"
-                    }
-                ],
-                "wind": {
-                    "direction": 280,
-                    "gust": 15,
-                    "speed": 7
-                }
-            },
-
-            "KORD 22's A Pair": {
-                "approach_airspace": [
-                    "CHI_APPW"
-                ],
-                "arrival_runways": [
-                    {
-                        "airport": "KORD",
-                        "runway": "22L"
-                    },
-                    {
-                        "airport": "KORD",
-                        "runway": "22R"
-                    }
-                ],
-                "arrivals": {
-                    "BENKY6": {
-                        "KORD": 10
-                    },
-                    "MADII7": {
-                        "KORD": 5
-                    },
-                    "FYTTE7": {
-                        "KORD": 10
-                    },
-                    "WYNDE2": {
-                        "KORD": 10
-                    },
-                    "TRTLL6": {
-                        "KORD": 10
-                    },
-                    "VEECK5": {
-                        "KORD": 10
-                    }
-                },
-                "solo_controller": "CHI_Z_APP",
-                "multi_controllers": {
-                    "default" : {
-                        "CHI_Z_APP": {"primary": true, "arrivals": ["WYNDE2"]},
-                        "CHI_B_DEP": {"departures": ["KORD/ORD8.E"], "backup": "CHI_Z_APP"},
-                        "CHI_F_APP": {"backup": "CHI_Z_APP"},
-                        "CHI_W_APP": {"backup": "CHI_Z_APP"},
-                        "CHI_H_APP": {"backup": "CHI_W_APP"},
-                        "CHI_D_DEP": {"departures": ["KORD/ORD8.N"],"backup": "CHI_B_DEP"},
-                        "CHI_A_APP": {"backup": "CHI_S_APP"},
-                        "CHI_M_DEP": {"departures": ["KORD/ORD8.S"], "backup": "CHI_B_DEP"},
-                        "CHI_G_DEP": {"departures": ["KORD/ORD8.W"],"backup": "CHI_M_DEP"},
-                        "CHI_X_APP": {"backup": "CHI_Z_APP", "arrivals": ["BENKY6", "TRTLL6"]},
-                        "CHI_E_APP": {"backup": "CHI_X_APP", "arrivals": ["VEECK5"]},
-                        "CHI_J_APP": {"backup": "CHI_Y_APP"},
-                        "CHI_Y_APP": {"backup": "CHI_X_APP", "arrivals": ["FYTTE7", "MADII7"]},
-                        "CHI_S_APP": {"backup": "CHI_B_DEP"},
-                        "CHI_U_APP": {"backup": "CHI_S_APP"},
-                        "CHI_P_APP": {"backup": "CHI_S_APP"},
-                        "CHI_L_APP": {"backup": "CHI_P_APP"}
-                    }
-                },
-                "controllers": [
-                    "CHI_81_CTR",
-                    "ORD_S_TWR",
-                    "MDW_TWR"
-                ],
-                "default_maps": [ "C90 MAIN" ],
-                "departure_airspace": [
-                    "CHI_APPW"
-                ],
-                "departure_runways": [
-                    {
-                        "airport": "KORD",
-                        "rate": 10,
-                        "runway": "22L",
-                        "category": "South"
-                    },
-                    {
-                        "airport": "KORD",
-                        "rate": 10,
-                        "runway": "22L",
-                        "category": "North"
-                    },
-                    {
-                        "airport": "KORD",
-                        "rate": 10,
-                        "runway": "22L",
-                        "category": "West"
-                    },
-                    {
-                        "airport": "KORD",
-                        "rate": 10,
-                        "runway": "22L",
-                        "category": "East"
-                    }
-                ],
-                "wind": {
-                    "direction": 280,
-                    "gust": 15,
-                    "speed": 7
-                }
-            },
-            "KORD 22's A Pair KMDW 22L": {
-                "approach_airspace": [
-                    "CHI_APPW"
-                ],
-                "arrival_runways": [
-                    {
-                        "airport": "KORD",
-                        "runway": "22L"
-                    },
-                    {
-                        "airport": "KORD",
-                        "runway": "22R"
-                    },
-                    {
-                        "airport": "KMDW",
-                        "runway": "22L"
-                    }
-                ],
-                "arrivals": {
-                    "BENKY6": {
-                        "KORD": 10
-                    },
-                    "MADII7": {
-                        "KORD": 5
-                    },
-                    "FYTTE7": {
-                        "KORD": 10
-                    },
-                    "WYNDE2": {
-                        "KORD": 10
-                    },
-                    "ENDEE6": {
-                        "KMDW": 10
-                    },
-                    "FISSK6/PANGG5": {
-                        "KMDW": 10
-                    },
-                    "TRTLL6": {
-                        "KORD": 10
-                    },
-                    "VEECK5": {
-                        "KORD": 10
-                    }
-                },
-                "solo_controller": "CHI_Z_APP",
-                "multi_controllers": {
-                    "default" : {
-                        "CHI_Z_APP": {"primary": true, "arrivals": ["WYNDE2"]},
-                        "CHI_B_DEP": {"departures": ["KORD/ORD8.E"], "backup": "CHI_Z_APP"},
-                        "CHI_F_APP": {"backup": "CHI_Z_APP"},
-                        "CHI_W_APP": {"backup": "CHI_Z_APP"},
-                        "CHI_H_APP": {"backup": "CHI_W_APP"},
-                        "CHI_D_DEP": {"departures": ["KORD/ORD8.N"],"backup": "CHI_B_DEP"},
-                        "CHI_A_APP": {"backup": "CHI_S_APP"},
-                        "CHI_M_DEP": {"departures": ["KORD/ORD8.S"], "backup": "CHI_B_DEP"},
-                        "CHI_G_DEP": {"departures": ["KORD/ORD8.W"],"backup": "CHI_M_DEP"},
-                        "CHI_X_APP": {"backup": "CHI_Z_APP", "arrivals": ["BENKY6", "TRTLL6"]},
-                        "CHI_E_APP": {"backup": "CHI_X_APP", "arrivals": ["VEECK5"]},
-                        "CHI_J_APP": {"backup": "CHI_Y_APP"},
-                        "CHI_Y_APP": {"backup": "CHI_X_APP", "arrivals": ["FYTTE7", "MADII7"]},
-                        "CHI_S_APP": {"backup": "CHI_B_DEP", "departures": ["KMDW"]},
-                        "CHI_U_APP": {"backup": "CHI_S_APP", "arrivals": ["FISSK6/PANGG5"]},
-                        "CHI_P_APP": {"backup": "CHI_S_APP", "arrivals": ["ENDEE6"]},
-                        "CHI_L_APP": {"backup": "CHI_P_APP"}
-                    }
-                },
-                "controllers": [
-                    "CHI_81_CTR",
-                    "ORD_S_TWR",
-                    "MDW_TWR"
-                ],
-                "default_maps": [ "C90 MAIN" ],
-                "departure_airspace": [
-                    "CHI_APPW"
-                ],
-                "departure_runways": [
-                    {
-                        "airport": "KORD",
-                        "rate": 10,
-                        "runway": "22L",
-                        "category": "South"
-                    },
-                    {
-                        "airport": "KORD",
-                        "rate": 10,
-                        "runway": "22L",
-                        "category": "East"
-                    },
-                    {
-                        "airport": "KORD",
-                        "rate": 10,
-                        "runway": "22L",
-                        "category": "West"
-                    },
-                    {
-                        "airport": "KORD",
-                        "rate": 10,
-                        "runway": "22L",
-                        "category": "North"
-                    },
-                    {
-                        "airport": "KMDW",
-                        "rate": 35,
-                        "runway":  "31C"
-                    }
-                ],
-                "wind": {
-                    "direction": 310,
-                    "gust": 15,
-                    "speed": 7
-                }
-            },
-            "KORD 22's A Pair KMDW 22L KPWK 16": {
-                "approach_airspace": [
-                    "CHI_APPW"
-                ],
-                "arrival_runways": [
-                    {
-                        "airport": "KORD",
-                        "runway": "22L"
-                    },
-                    {
-                        "airport": "KORD",
-                        "runway": "22R"
-                    },
-                    {
-                        "airport": "KMDW",
-                        "runway": "22L"
-                    },
-                    {
-                        "airport": "KPWK",
-                        "runway": "16"
-                    }
-                ],
-                "arrivals": {
-                    "BENKY6": {
-                        "KORD": 10
-                    },
-                    "MADII7": {
-                        "KORD": 5
-                    },
-                    "FYTTE7": {
-                        "KORD": 10
-                    },
-                    "WYNDE2": {
-                        "KORD": 10
-                    },
-                    "FIYER": {
-                        "KPWK": 3
-                    },
-                    "KRENA": {
-                        "KPWK": 3
-                    },
-                    "PLANO": {
-                        "KPWK": 3
-                    },
-                    "TRTLL6": {
-                        "KORD": 10
-                    },
-                    "VEECK5": {
-                        "KORD": 10
-                    },
-                    "FISSK6/PANGG5": {
-                        "KMDW": 10
-                    },
-                    "ENDEE6": {
-                        "KMDW": 10
-                    }
-                },
-                "solo_controller": "CHI_Z_APP",
-                "multi_controllers": {
-                    "default" : {
-                        "CHI_Z_APP": {"primary": true, "arrivals": ["WYNDE2"]},
-                        "CHI_B_DEP": {"departures": ["KORD/ORD8.E"], "backup": "CHI_Z_APP"},
-                        "CHI_F_APP": {"backup": "CHI_Z_APP"},
-                        "CHI_W_APP": {"backup": "CHI_Z_APP"},
-                        "CHI_H_APP": {"backup": "CHI_W_APP"},
-                        "CHI_D_DEP": {"departures": ["KPWK","KORD/ORD8.N"], "backup": "CHI_B_DEP"},
-                        "CHI_A_APP": {"backup": "CHI_S_APP", "arrivals": ["FIYER", "KRENA"]},
-                        "CHI_M_DEP": {"departures": ["KORD/ORD8.S"], "backup": "CHI_B_DEP"},
-                        "CHI_G_DEP": {"departures": ["KORD/ORD8.W"],"backup": "CHI_M_DEP"},
-                        "CHI_X_APP": {"backup": "CHI_Z_APP", "arrivals": ["BENKY6", "TRTLL6"]},
-                        "CHI_E_APP": {"backup": "CHI_X_APP", "arrivals": ["VEECK5"]},
-                        "CHI_J_APP": {"backup": "CHI_Y_APP"},
-                        "CHI_Y_APP": {"backup": "CHI_X_APP", "arrivals": ["FYTTE7", "MADII7"]},
-                        "CHI_S_APP": {"backup": "CHI_B_DEP", "departures": ["KMDW"]},
-                        "CHI_U_APP": {"backup": "CHI_S_APP", "arrivals": ["FISSK6/PANGG5"]},
-                        "CHI_P_APP": {"backup": "CHI_S_APP", "arrivals": ["ENDEE6"]},
-                        "CHI_L_APP": {"backup": "CHI_P_APP", "arrivals": ["PLANO"]}
-                    }
-                },
-                "controllers": [
-                    "CHI_81_CTR",
-                    "ORD_S_TWR",
-                    "MDW_TWR"
-                ],
-                "default_maps": [ "C90 MAIN" ],
-                "departure_airspace": [
-                    "CHI_APPW"
-                ],
-                "departure_runways": [
-                    {
-                        "airport": "KORD",
-                        "rate": 10,
-                        "runway": "22L",
-                        "category": "South"
-                    },
-                    {
-                        "airport": "KORD",
-                        "rate": 10,
-                        "runway": "22L",
-                        "category": "East"
-                    },
-                    {
-                        "airport": "KORD",
-                        "rate": 10,
-                        "runway": "22L",
-                        "category": "West"
-                    },
-                    {
-                        "airport": "KORD",
-                        "rate": 10,
-                        "runway": "22L",
-                        "category": "North"
-                    },
-                    {
-                        "airport": "KMDW",
-                        "rate": 35,
-                        "runway":  "31C"
-                    },
-                    {
-                        "airport": "KPWK",
-                        "rate": 2,
-                        "runway": "16",
-                        "category": "East"
-                    },
-                    {
-                        "airport": "KPWK",
-                        "rate": 2,
-                        "runway": "16",
-                        "category": "West"
-                    },
-                    {
-                        "airport": "KPWK",
-                        "rate": 2,
-                        "runway": "16",
-                        "category": "North"
-                    },
-                    {
-                        "airport": "KPWK",
-                        "rate": 2,
-                        "runway": "16",
-                        "category": "South"
-                    }
-                ],
-                "wind": {
-                    "direction": 240,
-                    "gust": 30,
-                    "speed": 25
-                }
-            },
-            "KORD 22's A Pair KMDW 22L + Satellites": {
-                "approach_airspace": [
-                    "CHI_APPW"
-                ],
-                "arrival_runways": [
-                    {
-                        "airport": "KORD",
-                        "runway": "22L"
-                    },
-                    {
-                        "airport": "KORD",
-                        "runway": "22R"
-                    },
-                    {
-                        "airport": "KMDW",
-                        "runway": "22L"
-                    },
-                    {
-                        "airport": "KPWK",
-                        "runway": "16"
-                    },
-                    {
-                        "airport": "KARR",
-                        "runway": "9"
-                    },
-                    {
-                        "airport": "KLOT",
-                        "runway": "9"
-                    },
-                    {
-                        "airport": "KDPA",
-                        "runway": "2L"
-                    },
-                    {
-                        "airport": "KGYY",
-                        "runway": "12"
-                    }
-                ],
-                "arrivals": {
-                    "BENKY6": {
-                        "KORD": 10
-                    },
-                    "MADII7": {
-                        "KORD": 5
-                    },
-                    "FYTTE7": {
-                        "KORD": 10
-                    },
-                    "WYNDE2": {
-                        "KORD": 10
-                    },
-                    "TRTLL6": {
-                        "KORD": 10
-                    },
-                    "VEECK5": {
-                        "KORD": 10
-                    },
-                    "FISSK6/PANGG5": {
-                        "KMDW": 10
-                    },
-                    "ENDEE6": {
-                        "KMDW": 10
-                    },
-                    "FIYER": {
-                        "KPWK": 3,
-                        "KDPA": 3,
-                        "KGYY": 3,
-                        "KARR": 3,
-                        "KLOT": 3
-                    },
-                    "KRENA": {
-                        "KPWK": 3,
-                        "KDPA": 3,
-                        "KGYY": 3,
-                        "KARR": 3,
-                        "KLOT": 3
-                    },
-                    "PLANO": {
-                        "KPWK": 3,
-                        "KDPA": 3,
-                        "KGYY": 3,
-                        "KARR": 3,
-                        "KLOT": 3
-                    },
-                    "MOTIF": {
-                        "KPWK": 3,
-                        "KDPA": 3,
-                        "KGYY": 3,
-                        "KARR": 3,
-                        "KLOT": 3
-                    },
-                    "LUCIT2": {
-                        "KGYY": 3
-                    },
-                    "GSH9": {
-                        "KGYY": 3
-                    }
-                },
-                "solo_controller": "CHI_Z_APP",
-                "multi_controllers": {
-                    "default" : {
-                        "CHI_Z_APP": {"primary": true, "arrivals": ["WYNDE2"]},
-                        "CHI_B_DEP": {"departures": ["KORD/ORD8.E"], "backup": "CHI_Z_APP"},
-                        "CHI_F_APP": {"backup": "CHI_Z_APP"},
-                        "CHI_W_APP": {"backup": "CHI_Z_APP"},
-                        "CHI_H_APP": {"backup": "CHI_W_APP"},
-                        "CHI_D_DEP": {"departures": ["KPWK","KORD/ORD8.N"], "backup": "CHI_B_DEP"},
-                        "CHI_A_APP": {"backup": "CHI_S_APP", "arrivals": ["FIYER", "KRENA"]},
-                        "CHI_M_DEP": {"departures": ["KORD/ORD8.S"], "backup": "CHI_B_DEP"},
-                        "CHI_G_DEP": {"departures": ["KORD/ORD8.W"],"backup": "CHI_M_DEP"},
-                        "CHI_X_APP": {"backup": "CHI_Z_APP", "arrivals": ["BENKY6", "TRTLL6"]},
-                        "CHI_E_APP": {"backup": "CHI_X_APP", "arrivals": ["VEECK5"]},
-                        "CHI_J_APP": {"backup": "CHI_Y_APP"},
-                        "CHI_Y_APP": {"backup": "CHI_X_APP", "arrivals": ["FYTTE7", "MADII7"]},
-                        "CHI_S_APP": {"backup": "CHI_B_DEP", "departures": ["KMDW"]},
-                        "CHI_U_APP": {"backup": "CHI_S_APP", "departures": ["KGYY"], "arrivals": ["FISSK6/PANGG5","LUCIT2","GSH9"]},
-                        "CHI_P_APP": {"departures": ["KLOT"], "backup": "CHI_S_APP", "arrivals": ["ENDEE6", "MOTIF"]},
-                        "CHI_L_APP": {"departures": ["KDPA", "KARR"], "backup": "CHI_P_APP", "arrivals": ["PLANO"]}
-                    }
-                },
-                "controllers": [
-                    "CHI_81_CTR",
-                    "ORD_S_TWR",
-                    "MDW_TWR"
-                ],
-                "default_maps": [ "C90 MAIN" ],
-                "departure_airspace": [
-                    "CHI_APPW"
-                ],
-                "departure_runways": [
-                    {
-                        "airport": "KORD",
-                        "rate": 10,
-                        "runway": "22L",
-                        "category": "South"
-                    },
-                    {
-                        "airport": "KORD",
-                        "rate": 10,
-                        "runway": "22L",
-                        "category": "East"
-                    },
-                    {
-                        "airport": "KORD",
-                        "rate": 10,
-                        "runway": "22L",
-                        "category": "West"
-                    },
-                    {
-                        "airport": "KORD",
-                        "rate": 10,
-                        "runway": "22L",
-                        "category": "North"
-                    },
-                    {
-                        "airport": "KMDW",
-                        "rate": 35,
-                        "runway":  "31C"
-                    },
-                    {
-                        "airport": "KPWK",
-                        "rate": 2,
-                        "runway": "16",
-                        "category": "East"
-                    },
-                    {
-                        "airport": "KPWK",
-                        "rate": 2,
-                        "runway": "16",
-                        "category": "West"
-                    },
-                    {
-                        "airport": "KPWK",
-                        "rate": 2,
-                        "runway": "16",
-                        "category": "North"
-                    },
-                    {
-                        "airport": "KPWK",
-                        "rate": 2,
-                        "runway": "16",
-                        "category": "South"
-                    },
-                    {
-                        "airport": "KARR",
-                        "rate": 2,
-                        "runway": "9",
-                        "category": "South"
-                    },
-                    {
-                        "airport": "KARR",
-                        "rate": 2,
-                        "runway": "9",
-                        "category": "West"
-                    },
-                    {
-                        "airport": "KLOT",
-                        "rate": 2,
-                        "runway": "9",
-                        "category": "South"
-                    },
-                    {
-                        "airport": "KLOT",
-                        "rate": 2,
-                        "runway": "9",
-                        "category": "West"
-                    },
-                    {
-                        "airport": "KDPA",
-                        "rate": 2,
-                        "runway": "2L",
-                        "category": "South"
-                    },
-                    {
-                        "airport": "KDPA",
-                        "rate": 2,
-                        "runway": "2L",
-                        "category": "West"
-                    },
-                                        {
-                        "airport": "KDPA",
-                        "rate": 2,
-                        "runway": "2L",
-                        "category": "South"
-                    },
-                    {
-                        "airport": "KDPA",
-                        "rate": 2,
-                        "runway": "2L",
-                        "category": "West"
-                    },
-                    {
-                        "airport": "KGYY",
-                        "rate": 2,
-                        "runway": "12",
-                        "category": "South"
-                    },
-                    {
-                        "airport": "KGYY",
-                        "rate": 2,
-                        "runway": "12",
-                        "category": "West"
-                    }
-                ],
-                "wind": {
-                    "direction": 240,
-                    "gust": 30,
-                    "speed": 25
-                }
-            },
-            
-            "KORD East": {
-                "approach_airspace": [
-                    "CHI_APPE"
-                ],
-                "arrival_runways": [
-                    {
-                        "airport": "KORD",
-                        "runway": "10C"
-                    },
-                    {
-                        "airport": "KORD",
-                        "runway": "9C"
-                    },
-                    {
-                        "airport": "KORD",
-                        "runway": "9L"
-                    }
-                ],
-                "arrivals": {
-                    "ERNNY8": {
-                        "KORD": 5
-                    },
-                    "FYTTE7": {
-                        "KORD": 10
-                    },
-                    "SHAIN2": {
-                        "KORD": 10
-                    },
-                    "VEECK5": {
-                        "KORD": 10
-                    },
-                    "WYNDE2": {
-                        "KORD": 10
-                    },
-                    "TRTLL6": {
-                        "KORD": 10
-                    },
-                    "BENKY6": {
-                        "KORD": 10
-                    }
-                },
-                "solo_controller": "CHI_Z_APP",
-                "multi_controllers": {
-                    "default" : {
-                        "CHI_Z_APP": {"primary": true, "arrivals": ["SHAIN2"]},
-                        "CHI_B_DEP": {"departures": ["KORD/ORD8.E"], "backup": "CHI_Z_APP"},
-                        "CHI_F_APP": {"backup": "CHI_Z_APP"},
-                        "CHI_W_APP": {"backup": "CHI_Z_APP"},
-                        "CHI_H_APP": {"backup": "CHI_W_APP"},
-                        "CHI_D_DEP": {"departures": ["KORD/ORD8.N"], "backup": "CHI_B_DEP"},
-                        "CHI_A_APP": {"backup": "CHI_S_APP"},
-                        "CHI_M_DEP": {"departures": ["KORD/ORD8.S"], "backup": "CHI_B_DEP"},
-                        "CHI_G_DEP": {"departures": ["KORD/ORD8.W"],"backup": "CHI_M_DEP"},
-                        "CHI_X_APP": {"backup": "CHI_Z_APP", "arrivals": ["BENKY6", "TRTLL6"]},
-                        "CHI_E_APP": {"backup": "CHI_X_APP", "arrivals": ["VEECK5"]},
-                        "CHI_J_APP": {"backup": "CHI_Y_APP", "arrivals": ["WYNDE2","ERNNY8"]},
-                        "CHI_Y_APP": {"backup": "CHI_X_APP", "arrivals": ["FYTTE7"]},
-                        "CHI_S_APP": {"backup": "CHI_B_DEP"},
-                        "CHI_U_APP": {"backup": "CHI_S_APP"},
-                        "CHI_P_APP": {"backup": "CHI_S_APP"},
-                        "CHI_L_APP": {"backup": "CHI_P_APP"}
-                    }
-                },
-                "controllers": [
-                    "CHI_81_CTR",
-                    "ORD_S_TWR",
-                    "MDW_TWR"
-                ],
-                "default_maps": [ "C90 MAIN" ],
-                "departure_airspace": [
-                    "CHI_APPE"
-                ],
-                "departure_runways": [
-                    {
-                        "airport": "KORD",
-                        "rate": 10,
-                        "runway":  "10L",
-                        "category": "South"
-                    },
-                    {
-                        "airport": "KORD",
-                        "rate": 10,
-                        "runway": "10L",
-                        "category": "East"
-                    },
-                    {
-                        "airport": "KORD",
-                        "rate": 10,
-                        "runway":  "10L",
-                        "category": "Southwest"
-                    },
-                    {
-                        "airport": "KORD",
-                        "rate": 10,
-                        "runway": "9R",
-                        "category": "North"
-                    },
-                    {
-                        "airport": "KORD",
-                        "rate": 10,
-                        "runway": "9R",
-                        "category": "Northeast"
-                    },
-                    {
-                        "airport": "KORD",
-                        "rate": 10,
-                        "runway": "9R",
-                        "category": "West"
-                    }
-                ],
-                "wind": {
-                    "direction": 90,
-                    "speed": 10
-                }
-            },
-            "KORD East KMDW 4R": {
-                "approach_airspace": [
-                    "CHI_APPE"
-                ],
-                "arrival_runways": [
-                    {
-                        "airport": "KORD",
-                        "runway": "10C"
-                    },
-                    {
-                        "airport": "KORD",
-                        "runway": "9C"
-                    },
-                    {
-                        "airport": "KORD",
-                        "runway": "9L"
-                    },
-                    {
-                        "airport": "KMDW",
-                        "runway": "4R"
-                    }
-                ],
-                "arrivals": {
-                    "ERNNY8": {
-                        "KORD": 5
-                    },
-                    "FYTTE7": {
-                        "KORD": 10
-                    },
-                    "SHAIN2": {
-                        "KORD": 10
-                    },
-                    "VEECK5": {
-                        "KORD": 10
-                    },
-                    "WYNDE2": {
-                        "KORD": 10
-                    },
-                    "ENDEE6": {
-                        "KMDW": 10
-                    },
-                    "FISSK6/PANGG5": {
-                        "KMDW": 10
-                    },
-                    "BENKY6": {
-                        "KORD": 10
-                    },
-                    "TRTLL6": {
-                        "KORD": 10
-                    }
-                },
-                "solo_controller": "CHI_Z_APP",
-                "multi_controllers": {
-                    "default" : {
-                        "CHI_Z_APP": {"primary": true, "arrivals": ["SHAIN2"]},
-                        "CHI_B_DEP": {"departures": ["KORD/ORD8.E"], "backup": "CHI_Z_APP"},
-                        "CHI_F_APP": {"backup": "CHI_Z_APP"},
-                        "CHI_W_APP": {"backup": "CHI_Z_APP"},
-                        "CHI_H_APP": {"backup": "CHI_W_APP"},
-                        "CHI_D_DEP": {"departures": ["KORD/ORD8.N"], "backup": "CHI_B_DEP"},
-                        "CHI_A_APP": {"backup": "CHI_S_APP"},
-                        "CHI_M_DEP": {"departures": ["KORD/ORD8.S"], "backup": "CHI_B_DEP"},
-                        "CHI_G_DEP": {"departures": ["KORD/ORD8.W"],"backup": "CHI_M_DEP"},
-                        "CHI_X_APP": {"backup": "CHI_Z_APP", "arrivals": ["BENKY6", "TRTLL6"]},
-                        "CHI_E_APP": {"backup": "CHI_X_APP", "arrivals": ["VEECK5"]},
-                        "CHI_J_APP": {"backup": "CHI_Y_APP", "arrivals": ["WYNDE2","ERNNY8"]},
-                        "CHI_Y_APP": {"backup": "CHI_X_APP", "arrivals": ["FYTTE7"]},
-                        "CHI_S_APP": {"backup": "CHI_B_DEP", "departures": ["KMDW"]},
-                        "CHI_U_APP": {"backup": "CHI_S_APP","arrivals": ["FISSK6/PANGG5"]},
-                        "CHI_P_APP": {"backup": "CHI_S_APP", "arrivals": ["ENDEE6"]},
-                        "CHI_L_APP": {"backup": "CHI_P_APP"}
-                    }
-                },
-                "controllers": [
-                    "CHI_81_CTR",
-                    "ORD_S_TWR",
-                    "MDW_TWR"
-                ],
-                "default_maps": [ "C90 MAIN" ],
-                "departure_airspace": [
-                    "CHI_APPE"
-                ],
-                "departure_runways": [
-                    {
-                        "airport": "KORD",
-                        "rate": 10,
-                        "runway":  "10L",
-                        "category": "South"
-                    },
-                    {
-                        "airport": "KORD",
-                        "rate": 10,
-                        "runway": "10L",
-                        "category": "East"
-                    },
-                    {
-                        "airport": "KORD",
-                        "rate": 10,
-                        "runway":  "10L",
-                        "category": "Southwest"
-                    },
-                    {
-                        "airport": "KORD",
-                        "rate": 10,
-                        "runway": "9R",
-                        "category": "North"
-                    },
-                    {
-                        "airport": "KORD",
-                        "rate": 10,
-                        "runway": "9R",
-                        "category": "Northeast"
-                    },
-                    {
-                        "airport": "KORD",
-                        "rate": 10,
-                        "runway": "9R",
-                        "category": "West"
-                    },
-                    {
-                        "airport": "KMDW",
-                        "rate": 35,
-                        "runway": "4R"
-                    }
-                ],
-                "wind": {
-                    "direction": 90,
-                    "speed": 10
-                }
-            },
-            "KORD East KMDW 13C": {
-                "approach_airspace": [
-                    "CHI_APPE"
-                ],
-                "arrival_runways": [
-                    {
-                        "airport": "KORD",
-                        "runway": "10C"
-                    },
-                    {
-                        "airport": "KORD",
-                        "runway": "9C"
-                    },
-                    {
-                        "airport": "KORD",
-                        "runway": "9L"
-                    },
-                    {
-                        "airport": "KMDW",
-                        "runway": "13C"
-                    }
-                ],
-                "arrivals": {
-                    "ERNNY8": {
-                        "KORD": 5
-                    },
-                    "FYTTE7": {
-                        "KORD": 10
-                    },
-                    "SHAIN2": {
-                        "KORD": 10
-                    },
-                    "VEECK5": {
-                        "KORD": 10
-                    },
-                    "WYNDE2": {
-                        "KORD": 10
-                    },
-                    "ENDEE6": {
-                        "KMDW": 10
-                    },
-                    "FISSK6/PANGG5": {
-                        "KMDW": 10
-                    },
-                    "BENKY6": {
-                        "KORD": 10
-                    },
-                    "TRTLL6": {
-                        "KORD": 10
-                    }
-                },
-                "solo_controller": "CHI_Z_APP",
-                "multi_controllers": {
-                    "default" : {
-                        "CHI_Z_APP": {"primary": true, "arrivals": ["SHAIN2"]},
-                        "CHI_B_DEP": {"departures": ["KORD/ORD8.E"], "backup": "CHI_Z_APP"},
-                        "CHI_F_APP": {"backup": "CHI_Z_APP"},
-                        "CHI_W_APP": {"backup": "CHI_Z_APP"},
-                        "CHI_H_APP": {"backup": "CHI_W_APP"},
-                        "CHI_D_DEP": {"departures": ["KORD/ORD8.N"], "backup": "CHI_B_DEP"},
-                        "CHI_A_APP": {"backup": "CHI_S_APP"},
-                        "CHI_M_DEP": {"departures": ["KORD/ORD8.S"], "backup": "CHI_B_DEP"},
-                        "CHI_G_DEP": {"departures": ["KORD/ORD8.W"],"backup": "CHI_M_DEP"},
-                        "CHI_X_APP": {"backup": "CHI_Z_APP", "arrivals": ["BENKY6", "TRTLL6"]},
-                        "CHI_E_APP": {"backup": "CHI_X_APP", "arrivals": ["VEECK5"]},
-                        "CHI_J_APP": {"backup": "CHI_Y_APP", "arrivals": ["WYNDE2", "ERNNY8"]},
-                        "CHI_Y_APP": {"backup": "CHI_X_APP", "arrivals": ["FYTTE7"]},
-                        "CHI_S_APP": {"backup": "CHI_B_DEP", "departures": ["KMDW"]},
-                        "CHI_U_APP": {"backup": "CHI_S_APP", "arrivals": ["FISSK6/PANGG5"]},
-                        "CHI_P_APP": {"backup": "CHI_S_APP", "arrivals": ["ENDEE6"]},
-                        "CHI_L_APP": {"backup": "CHI_P_APP"}
-                    }
-                },
-                "controllers": [
-                    "CHI_81_CTR",
-                    "ORD_S_TWR",
-                    "MDW_TWR"
-                ],
-                "default_maps": [ "C90 MAIN" ],
-                "departure_airspace": [
-                    "CHI_APPE"
-                ],
-                "departure_runways": [
-                    {
-                        "airport": "KORD",
-                        "rate": 10,
-                        "runway":  "10L",
-                        "category": "South"
-                    },
-                    {
-                        "airport": "KORD",
-                        "rate": 10,
-                        "runway": "10L",
-                        "category": "East"
-                    },
-                    {
-                        "airport": "KORD",
-                        "rate": 10,
-                        "runway":  "10L",
-                        "category": "Southwest"
-                    },
-                    {
-                        "airport": "KORD",
-                        "rate": 10,
-                        "runway": "9R",
-                        "category": "North"
-                    },
-                    {
-                        "airport": "KORD",
-                        "rate": 10,
-                        "runway": "9R",
-                        "category": "Northeast"
-                    },
-                    {
-                        "airport": "KORD",
-                        "rate": 10,
-                        "runway": "9R",
-                        "category": "West"
-                    },
-                    {
-                        "airport": "KMDW",
-                        "rate": 35,
-                        "runway": "13C"
-                    }
-                ],
-                "wind": {
-                    "direction": 110,
-                    "speed": 10
-                }
-            },
-            "KORD East KMDW 4R + Satellites": {
-                "approach_airspace": [
-                    "CHI_APPW"
-                ],
-                "arrival_runways": [
-                    {
-                        "airport": "KORD",
-                        "runway": "9L"
-                    },
-                    {
-                        "airport": "KORD",
-                        "runway": "9C"
-                    },
-                    {
-                        "airport": "KORD",
-                        "runway": "10C"
-                    },
-                    {
-                        "airport": "KMDW",
-                        "runway": "4R"
-                    },
-                    {
-                        "airport": "KPWK",
-                        "runway": "16"
-                    },
-                    {
-                        "airport": "KARR",
-                        "runway": "9"
-                    },
-                    {
-                        "airport": "KLOT",
-                        "runway": "9"
-                    },
-                    {
-                        "airport": "KGYY",
-                        "runway": "12"
-                    },
-                    {
-                        "airport": "KDPA",
-                        "runway": "20L"
-                    }
-                    
-                ],
-                "arrivals": {
-                    "BENKY6": {
-                        "KORD": 10
-                    },
-                    "ERNNY8": {
-                        "KORD": 5
-                    },
-                    "FYTTE7": {
-                        "KORD": 10
-                    },
-                    "SHAIN2": {
-                        "KORD": 10
-                    },
-                    "WYNDE2": {
-                        "KORD": 10
-                    },
-                    "ENDEE6": {
-                        "KMDW": 10
-                    },
-                    "FISSK6/PANGG5": {
-                        "KMDW": 10
-                    },
-                    "FIYER": {
-                        "KPWK": 3,
-                        "KDPA": 3,
-                        "KGYY": 3,
-                        "KARR": 3,
-                        "KLOT": 3
-                    },
-                    "KRENA": {
-                        "KPWK": 3
-                    },
-                    "PLANO": {
-                        "KPWK": 3,
-                        "KDPA": 3,
-                        "KGYY": 3,
-                        "KARR": 3,
-                        "KLOT": 3
-                    },
-                    "MOTIF": {
-                        "KLOT": 3
-                    },
-                    "TRTLL6": {
-                        "KORD": 10
-                    },
-                    "VEECK5": {
-                        "KORD": 10
-                    },
-                    "LUCIT2": {
-                        "KGYY": 3
-                    },
-                    "GSH9": {
-                        "KGYY": 3
-                    }
-                },
-                "solo_controller": "CHI_Z_APP",
-                "multi_controllers": {
-                    "default" : {
-                        "CHI_Z_APP": {"primary": true, "arrivals": ["SHAIN2"]},
-                        "CHI_B_DEP": {"departures": ["KORD/ORD8.E"], "backup": "CHI_Z_APP"},
-                        "CHI_F_APP": {"backup": "CHI_Z_APP"},
-                        "CHI_W_APP": {"backup": "CHI_Z_APP"},
-                        "CHI_H_APP": {"backup": "CHI_W_APP"},
-                        "CHI_D_DEP": {"departures": ["KPWK","KORD/ORD8.N"], "backup": "CHI_B_DEP"},
-                        "CHI_A_APP": {"backup": "CHI_S_APP", "arrivals": ["FIYER", "KRENA"]},
-                        "CHI_M_DEP": {"departures": ["KORD/ORD8.S"], "backup": "CHI_B_DEP"},
-                        "CHI_G_DEP": {"departures": ["KORD/ORD8.W"],"backup": "CHI_M_DEP"},
-                        "CHI_X_APP": {"backup": "CHI_Z_APP", "arrivals": ["BENKY6", "TRTLL6"]},
-                        "CHI_E_APP": {"backup": "CHI_X_APP", "arrivals": ["VEECK5"]},
-                        "CHI_J_APP": {"backup": "CHI_Y_APP", "arrivals": ["WYNDE2"]},
-                        "CHI_Y_APP": {"backup": "CHI_X_APP", "arrivals": ["FYTTE7", "ERNNY8"]},
-                        "CHI_S_APP": {"backup": "CHI_B_DEP", "departures": ["KMDW"]},
-                        "CHI_U_APP": {"backup": "CHI_S_APP", "arrivals": ["FISSK6/PANGG5","GSH9","LUCIT2"],"departures": ["KGYY"]},
-                        "CHI_P_APP": {"departures": ["KLOT"], "backup": "CHI_S_APP", "arrivals": ["ENDEE6", "MOTIF"]},
-                        "CHI_L_APP": {"departures": ["KDPA", "KARR"], "backup": "CHI_P_APP", "arrivals": ["PLANO"]}
-                    }
-                },
-                "controllers": [
-                    "CHI_81_CTR",
-                    "ORD_S_TWR",
-                    "MDW_TWR",
-                    "PWK_TWR",
-                    "DPA_TWR",
-                    "LOT_TWR",
-                    "ARR_TWR"
-                ],
-                "default_maps": [ "C90 MAIN" ],
-                "departure_airspace": [
-                    "CHI_APPW"
-                ],
-                "departure_runways": [
-                    {
-                        "airport": "KORD",
-                        "rate": 10,
-                        "runway": "9R",
-                        "category": "North"
-                    },
-                    {
-                        "airport": "KORD",
-                        "rate": 10,
-                        "runway": "9R",
-                        "category": "Northeast"
-                    },
-                    {
-                        "airport": "KORD",
-                        "rate": 15,
-                        "runway": "9R",
-                        "category": "West"
-                    },
-                    {
-                        "airport": "KORD",
-                        "rate": 5,
-                        "runway": "10L",
-                        "category": "Southwest"
-                    },
-                    {
-                        "airport": "KORD",
-                        "rate": 10,
-                        "runway": "10L",
-                        "category": "South"
-                    },
-                    {
-                        "airport": "KORD",
-                        "rate": 10,
-                        "runway": "10L",
-                        "category": "East"
-                    },
-                    {
-                        "airport": "KMDW",
-                        "rate": 35,
-                        "runway":  "4R"
-                    },
-                    {
-                        "airport": "KPWK",
-                        "rate": 2,
-                        "runway": "16",
-                        "category": "East"
-                    },
-                    {
-                        "airport": "KPWK",
-                        "rate": 2,
-                        "runway": "16",
-                        "category": "West"
-                    },
-                    {
-                        "airport": "KPWK",
-                        "rate": 2,
-                        "runway": "16",
-                        "category": "North"
-                    },
-                    {
-                        "airport": "KPWK",
-                        "rate": 2,
-                        "runway": "16",
-                        "category": "South"
-                    },
-                    {
-                        "airport": "KARR",
-                        "rate": 2,
-                        "runway": "9",
-                        "category": "South"
-                    },
-                    {
-                        "airport": "KARR",
-                        "rate": 2,
-                        "runway": "9",
-                        "category": "West"
-                    },
-                    {
-                        "airport": "KLOT",
-                        "rate": 2,
-                        "runway": "9",
-                        "category": "South"
-                    },
-                    {
-                        "airport": "KLOT",
-                        "rate": 2,
-                        "runway": "9",
-                        "category": "West"
-                    },
-                    {
-                        "airport": "KDPA",
-                        "rate": 2,
-                        "runway": "2R",
-                        "category": "South"
-                    },
-                    {
-                        "airport": "KDPA",
-                        "rate": 2,
-                        "runway": "2R",
-                        "category": "West"
-                    },
-                    {
-                        "airport": "KGYY",
-                        "rate": 2,
-                        "runway": "12",
-                        "category": "South"
-                    },
-                    {
-                        "airport": "KGYY",
-                        "rate": 2,
-                        "runway": "12",
-                        "category": "West"
-                    }
-                ],
-                "wind": {
-                    "direction": 90,
-                    "gust": 15,
-                    "speed": 7
-                }
-            },
-            "KORD East KMDW 13C + Satellites": {
-                "approach_airspace": [
-                    "CHI_APPW"
-                ],
-                "arrival_runways": [
-                    {
-                        "airport": "KORD",
-                        "runway": "9L"
-                    },
-                    {
-                        "airport": "KORD",
-                        "runway": "9C"
-                    },
-                    {
-                        "airport": "KORD",
-                        "runway": "10C"
-                    },
-                    {
-                        "airport": "KMDW",
-                        "runway": "13C"
-                    },
-                    {
-                        "airport": "KPWK",
-                        "runway": "16"
-                    },
-                    {
-                        "airport": "KARR",
-                        "runway": "9"
-                    },
-                    {
-                        "airport": "KLOT",
-                        "runway": "9"
-                    },
-                    {
-                        "airport": "KDPA",
-                        "runway": "2L"
-                    },
-                    {
-                        "airport": "KGYY",
-                        "runway": "12"
-                    }
-                ],
-                "arrivals": {
-                    "BENKY6": {
-                        "KORD": 10
-                    },
-                    "ERNNY8": {
-                        "KORD": 5
-                    },
-                    "FYTTE7": {
-                        "KORD": 10
-                    },
-                    "WATSN4": {
-                        "KORD": 10
-                    },
-                    "WYNDE2": {
-                        "KORD": 10
-                    },
-                    "ENDEE6": {
-                        "KMDW": 10
-                    },
-                    "FISSK6/PANGG5": {
-                        "KMDW": 10
-                    },
-                    "FIYER": {
-                        "KPWK": 3,
-                        "KDPA": 3,
-                        "KGYY": 3,
-                        "KARR": 3,
-                        "KLOT": 3
-                    },
-                    "KRENA": {
-                        "KPWK": 3
-                    },
-                    "PLANO": {
-                        "KPWK": 3,
-                        "KDPA": 3,
-                        "KGYY": 3,
-                        "KARR": 3,
-                        "KLOT": 3
-                    },
-                    "MOTIF": {
-                        "KLOT": 3
-                    },
-                    "VEECK5": {
-                        "KORD": 10
-                    },
-                    "TRTLL6": {
-                        "KORD": 10
-                    },
-                    "LUCIT2": {
-                        "KGYY": 3
-                    },
-                    "GSH9": {
-                        "KGYY": 3
-                    }
-                },
-                "solo_controller": "CHI_Z_APP",
-                "multi_controllers": {
-                    "default" : {
-                        "CHI_Z_APP": {"primary": true, "arrivals": ["WATSN4"]},
-                        "CHI_B_DEP": {"departures": ["KORD/ORD8.E"], "backup": "CHI_Z_APP"},
-                        "CHI_F_APP": {"backup": "CHI_Z_APP"},
-                        "CHI_W_APP": {"backup": "CHI_Z_APP"},
-                        "CHI_H_APP": {"backup": "CHI_W_APP"},
-                        "CHI_D_DEP": {"departures": ["KPWK","KORD/ORD8.N"], "backup": "CHI_B_DEP"},
-                        "CHI_A_APP": {"backup": "CHI_S_APP", "arrivals": ["FIYER", "KRENA"]},
-                        "CHI_M_DEP": {"departures": ["KORD/ORD8.S"], "backup": "CHI_B_DEP"},
-                        "CHI_G_DEP": {"departures": ["KORD/ORD8.W"],"backup": "CHI_M_DEP"},
-                        "CHI_X_APP": {"backup": "CHI_Z_APP", "arrivals": ["BENKY6", "TRTLL6"]},
-                        "CHI_E_APP": {"backup": "CHI_X_APP", "arrivals": ["VEECK5"]},
-                        "CHI_J_APP": {"backup": "CHI_Y_APP", "arrivals": ["WYNDE2","ERNNY8"]},
-                        "CHI_Y_APP": {"backup": "CHI_X_APP", "arrivals": ["FYTTE7"]},
-                        "CHI_S_APP": {"backup": "CHI_B_DEP", "departures": ["KMDW"]},
-                        "CHI_U_APP": {"backup": "CHI_S_APP", "arrivals": ["FISSK6/PANGG5","GSH9","LUCIT2"],"departures": ["KGYY"]},
-                        "CHI_P_APP": {"departures": ["KLOT"], "backup": "CHI_S_APP", "arrivals": ["ENDEE6", "MOTIF"]},
-                        "CHI_L_APP": {"departures": ["KDPA", "KARR"], "backup": "CHI_P_APP", "arrivals": ["PLANO"]}
-                    }
-                },
-                "controllers": [
-                    "CHI_81_CTR",
-                    "ORD_S_TWR",
-                    "MDW_TWR",
-                    "PWK_TWR",
-                    "DPA_TWR",
-                    "LOT_TWR",
-                    "ARR_TWR"
-                ],
-                "default_maps": [ "C90 MAIN" ],
-                "departure_airspace": [
-                    "CHI_APPW"
-                ],
-                "departure_runways": [
-                    {
-                        "airport": "KORD",
-                        "rate": 10,
-                        "runway": "9R",
-                        "category": "North"
-                    },
-                    {
-                        "airport": "KORD",
-                        "rate": 10,
-                        "runway": "9R",
-                        "category": "Northeast"
-                    },
-                    {
-                        "airport": "KORD",
-                        "rate": 15,
-                        "runway": "9R",
-                        "category": "West"
-                    },
-                    {
-                        "airport": "KORD",
-                        "rate": 5,
-                        "runway": "10L",
-                        "category": "Southwest"
-                    },
-                    {
-                        "airport": "KORD",
-                        "rate": 10,
-                        "runway": "10L",
-                        "category": "South"
-                    },
-                    {
-                        "airport": "KORD",
-                        "rate": 10,
-                        "runway": "10L",
-                        "category": "East"
-                    },
-                    {
-                        "airport": "KMDW",
-                        "rate": 35,
-                        "runway":  "13C"
-                    },
-                    {
-                        "airport": "KPWK",
-                        "rate": 2,
-                        "runway": "16",
-                        "category": "East"
-                    },
-                    {
-                        "airport": "KPWK",
-                        "rate": 2,
-                        "runway": "16",
-                        "category": "West"
-                    },
-                    {
-                        "airport": "KPWK",
-                        "rate": 2,
-                        "runway": "16",
-                        "category": "North"
-                    },
-                    {
-                        "airport": "KPWK",
-                        "rate": 2,
-                        "runway": "16",
-                        "category": "South"
-                    },
-                    {
-                        "airport": "KARR",
-                        "rate": 2,
-                        "runway": "9",
-                        "category": "South"
-                    },
-                    {
-                        "airport": "KARR",
-                        "rate": 2,
-                        "runway": "9",
-                        "category": "West"
-                    },
-                    {
-                        "airport": "KLOT",
-                        "rate": 2,
-                        "runway": "9",
-                        "category": "South"
-                    },
-                    {
-                        "airport": "KLOT",
-                        "rate": 2,
-                        "runway": "9",
-                        "category": "West"
-                    },
-                    {
-                        "airport": "KDPA",
-                        "rate": 2,
-                        "runway": "2R",
-                        "category": "South"
-                    },
-                    {
-                        "airport": "KDPA",
-                        "rate": 2,
-                        "runway": "2R",
-                        "category": "West"
-                    },
-                    {
-                        "airport": "KGYY",
-                        "rate": 2,
-                        "runway": "12",
-                        "category": "South"
-                    },
-                    {
-                        "airport": "KGYY",
-                        "rate": 2,
-                        "runway": "12",
-                        "category": "West"
-                    }
-                ],
-                "wind": {
-                    "direction": 90,
-                    "gust": 15,
-                    "speed": 7
-                }
-            },
-            "KORD East KPWK 16": {
-                "approach_airspace": [
-                    "CHI_APPW"
-                ],
-                "arrival_runways": [
-                    {
-                        "airport": "KORD",
-                        "runway": "10C"
-                    },
-                    {
-                        "airport": "KORD",
-                        "runway": "9C"
-                    },
-                    {
-                        "airport": "KORD",
-                        "runway": "9L"
-                    },
-                    {
-                        "airport": "KPWK",
-                        "runway": "16"
-                    }
-                ],
-                "arrivals": {
-                    "BENKY6": {
-                        "KORD": 10
-                    },
-                    "ERNNY8": {
-                        "KORD": 5
-                    },
-                    "FYTTE7": {
-                        "KORD": 10
-                    },
-                    "SHAIN2": {
-                        "KORD": 10
-                    },
-                    "WYNDE2": {
-                        "KORD": 10
-                    },
-                    "FIYER": {
-                        "KPWK": 3
-                    },
-                    "KRENA": {
-                        "KPWK": 3
-                    },
-                    "PLANO": {
-                        "KPWK": 3
-                    },
-                    "TRTLL6": {
-                        "KORD": 10
-                    },
-                    "VEECK5": {
-                        "KORD": 10
-                    }
-                },
-                "solo_controller": "CHI_Z_APP",
-                "multi_controllers": {
-                    "default" : {
-                        "CHI_Z_APP": {"primary": true, "arrivals": ["SHAIN2"]},
-                        "CHI_B_DEP": {"departures": ["KORD/ORD8.E"], "backup": "CHI_Z_APP"},
-                        "CHI_F_APP": {"backup": "CHI_Z_APP"},
-                        "CHI_W_APP": {"backup": "CHI_Z_APP"},
-                        "CHI_H_APP": {"backup": "CHI_W_APP"},
-                        "CHI_D_DEP": {"departures": ["KPWK","KORD/ORD8.N"], "backup": "CHI_B_DEP"},
-                        "CHI_A_APP": {"backup": "CHI_S_APP", "arrivals": ["FIYER", "KRENA"]},
-                        "CHI_M_DEP": {"departures": ["KORD/ORD8.S"], "backup": "CHI_B_DEP"},
-                        "CHI_G_DEP": {"departures": ["KORD/ORD8.W"],"backup": "CHI_M_DEP"},
-                        "CHI_X_APP": {"backup": "CHI_Z_APP", "arrivals": ["BENKY6", "TRTLL6"]},
-                        "CHI_E_APP": {"backup": "CHI_X_APP", "arrivals": ["VEECK5"]},
-                        "CHI_J_APP": {"backup": "CHI_Y_APP", "arrivals": ["WYNDE2","ERNNY8"]},
-                        "CHI_Y_APP": {"backup": "CHI_X_APP", "arrivals": ["FYTTE7"]},
-                        "CHI_S_APP": {"backup": "CHI_B_DEP"},
-                        "CHI_U_APP": {"backup": "CHI_S_APP"},
-                        "CHI_P_APP": {"backup": "CHI_S_APP"},
-                        "CHI_L_APP": {"backup": "CHI_P_APP", "arrivals": ["PLANO"]}
-                    }
-                },
-                "controllers": [
-                    "CHI_81_CTR",
-                    "ORD_S_TWR",
-                    "MDW_TWR",
-                    "PWK_TWR"
-                ],
-                "default_maps": [ "C90 MAIN" ],
-                "departure_airspace": [
-                    "CHI_APPW"
-                ],
-                "departure_runways": [
-                    {
-                        "airport": "KORD",
-                        "rate": 10,
-                        "runway": "9R",
-                        "category": "North"
-                    },
-                    {
-                        "airport": "KORD",
-                        "rate": 10,
-                        "runway": "9R",
-                        "category": "Northeast"
-                    },
-                    {
-                        "airport": "KORD",
-                        "rate": 15,
-                        "runway": "9R",
-                        "category": "West"
-                    },
-                    {
-                        "airport": "KORD",
-                        "rate": 5,
-                        "runway": "10L",
-                        "category": "Southwest"
-                    },
-                    {
-                        "airport": "KORD",
-                        "rate": 10,
-                        "runway": "10L",
-                        "category": "South"
-                    },
-                    {
-                        "airport": "KORD",
-                        "rate": 10,
-                        "runway": "10L",
-                        "category": "East"
-                    },
-                    {
-                        "airport": "KPWK",
-                        "rate": 2,
-                        "runway": "16",
-                        "category": "East"
-                    },
-                    {
-                        "airport": "KPWK",
-                        "rate": 2,
-                        "runway": "16",
-                        "category": "West"
-                    },
-                    {
-                        "airport": "KPWK",
-                        "rate": 2,
-                        "runway": "16",
-                        "category": "North"
-                    },
-                    {
-                        "airport": "KPWK",
-                        "rate": 2,
-                        "runway": "16",
-                        "category": "South"
-                    }
-                ],
-                "wind": {
-                    "direction": 90,
-                    "gust": 15,
-                    "speed": 7
-                }
-            },
-            "KMDW 31C": {
-                    "approach_airspace": [
-                        "CHI_S_APP_31C_22L_4R"
-                    ],
-                    "arrival_runways": [
-                        {
-                            "airport": "KMDW",
-                            "runway": "31C"
-                        }
-                    ],
-                    "arrivals": {
-                        "ENDEE6": {
-                            "KMDW": 10
-                        },
-
-                        "FISSK6/PANGG5": {
-                            "KMDW": 10
-                        }
-                    },
-                    "solo_controller": "CHI_S_APP",
-                    "multi_controllers": {
-                        "default" : {
-                            "CHI_S_APP": {"primary": true},
-                            "CHI_U_APP": {"backup": "CHI_S_APP", "departures": ["KMDW"], "arrivals": ["FISSK6/PANGG5"]},
-                            "CHI_P_APP": {"backup": "CHI_S_APP", "arrivals": ["ENDEE6"]},
-                            "CHI_L_APP": {"backup": "CHI_P_APP"}
-                        }
-                    },
-                    "controllers": [
-                        "CHI_81_CTR",
-                        "CHI_Z_APP",
-                        "ORD_S_TWR",
-                        "MDW_TWR"
-                    ],
-                    "default_maps": [ "C90 SSAT MDW 31C" ],
-                    "departure_airspace": [
-                        "CHI_S_DEP_31C_22L_4R"
-                    ],
-                    "departure_runways": [
-                        {
-                            "airport": "KMDW",
-                            "rate": 35,
-                            "runway":  "31C"
-                        }
-                    ],
-                    "wind": {
-                        "direction": 320,
-                        "speed": 10
-                    }
-            },
-            "KMDW 4R": {
-                "approach_airspace": [
-                    "CHI_S_APP_31C_22L_4R"
-                ],
-                "arrival_runways": [
-                    {
-                        "airport": "KMDW",
-                        "runway": "4R"
-                    }
-                ],
-                "arrivals": {
-                    "ENDEE6": {
-                        "KMDW": 10
-                    },
-                    "FISSK6/PANGG5": {
-                        "KMDW": 10
-                    }
-                },
-                "solo_controller": "CHI_S_APP",
-                "multi_controllers": {
-                    "default" : {
-                        "CHI_S_APP": {"primary": true},
-                        "CHI_U_APP": {"backup": "CHI_S_APP", "departures": ["KMDW"], "arrivals": ["FISSK6/PANGG5"]},
-                        "CHI_P_APP": {"backup": "CHI_S_APP", "arrivals": ["ENDEE6"]},
-                        "CHI_L_APP": {"backup": "CHI_P_APP"}
-                    }
-                },
-                "controllers": [
-                    "CHI_81_CTR",
-                    "CHI_Z_APP",
-                    "ORD_S_TWR",
-                    "MDW_TWR"
-                ],
-                "default_maps": [ "C90 SSAT MDW 4R" ],
-                "departure_airspace": [
-                    "CHI_S_DEP_31C_22L_4R"
-                ],
-                "departure_runways": [
-                    {
-                        "airport": "KMDW",
-                        "rate": 35,
-                        "runway":  "4R"
-                    }
-                ],
-                "wind": {
-                    "direction": 40,
-                    "speed": 10
-                }
-            },
-            "KMDW 13C": {
-                "approach_airspace": [
-                    "CHI_S_APP_13C"
-                ],
-                "arrival_runways": [
-                    {
-                        "airport": "KMDW",
-                        "runway": "13C"
-                    }
-                ],
-                "arrivals": {
-                    "ENDEE6": {
-                        "KMDW": 10
-                    },
-                    "FISSK6/PANGG5": {
-                        "KMDW": 10
-                    }
-                },
-                "solo_controller": "CHI_S_APP",
-                "multi_controllers": {
-                    "default" : {
-                        "CHI_S_APP": {"primary": true},
-                        "CHI_U_APP": {"backup": "CHI_S_APP", "departures": ["KMDW"], "arrivals": ["FISSK6/PANGG5"]},
-                        "CHI_P_APP": {"backup": "CHI_S_APP", "arrivals": ["ENDEE6"]},
-                        "CHI_L_APP": {"backup": "CHI_P_APP"}
-                    }
-                },
-                "controllers": [
-                    "CHI_81_CTR",
-                    "CHI_Z_APP",
-                    "ORD_S_TWR",
-                    "MDW_TWR"
-                ],
-                "default_maps": [ "C90 SSAT MDW 13C" ],
-                "departure_airspace": [
-                    "CHI_S_DEP_13C"
-                ],
-                "departure_runways": [
-                    {
-                        "airport": "KMDW",
-                        "rate": 35,
-                        "runway":  "13C"
-                    }
-                ],
-                "wind": {
-                    "direction": 130,
-                    "speed": 10
-                }
-            },
-            "KMDW 22L": {
-                "approach_airspace": [
-                    "CHI_S_APP_31C_22L_4R"
-                ],
-                "arrival_runways": [
-                    {
-                        "airport": "KMDW",
-                        "runway": "22L"
-                    }
-                ],
-                "arrivals": {
-                    "ENDEE6": {
-                        "KMDW": 10
-                    },
-                    "FISSK6/PANGG5": {
-                        "KMDW": 10
-                    }
-                },
-                "solo_controller": "CHI_S_APP",
-                "multi_controllers": {
-                    "default" : {
-                        "CHI_S_APP": {"primary": true},
-                        "CHI_U_APP": {"backup": "CHI_S_APP", "departures": ["KMDW"], "arrivals": ["FISSK6/PANGG5"]},
-                        "CHI_P_APP": {"backup": "CHI_S_APP", "arrivals": ["ENDEE6"]},
-                        "CHI_L_APP": {"backup": "CHI_P_APP"}
-                    }
-                },
-                "controllers": [
-                    "CHI_81_CTR",
-                    "CHI_Z_APP",
-                    "ORD_S_TWR",
-                    "MDW_TWR"
-                ],
-                "default_maps": [ "C90 SSAT MDW 22L" ],
-                "departure_airspace": [
-                    "CHI_S_DEP_31C_22L_4R"
-                ],
-                "departure_runways": [
-                    {
-                        "airport": "KMDW",
-                        "rate": 35,
-                        "runway":  "22L"
-                    }
-                ],
-                "wind": {
-                    "direction": 220,
-                    "speed": 10
-                }
-        },
-            "KORD West North Final (F)": {
-                "approach_airspace": [
-                    "CHI_F_APPW"
-                ],
-                "arrival_runways": [
-                    {
-                        "airport": "KORD",
-                        "runway": "27R"
-                    }
-                ],
-                "arrivals": {
-                    "FYTTE7_FINALNW": {
-                        "KORD": 30
-                    }
-                },
-                "solo_controller": "CHI_F_APP",
-                "controllers": [
-                    "CHI_81_CTR",
-                    "CHI_Y_APP",
-                    "ORD_S_TWR"
-                ],
-                "default_maps": [ "C90 MAIN" ],
-                "wind": {
-                    "direction": 250,
-                    "speed": 2
-                }
-            },
-            "KORD East North Final (F)": {
-                "approach_airspace": [
-                    "CHI_F_APPE"
-                ],
-                "arrival_runways": [
-                    {
-                        "airport": "KORD",
-                        "runway": "9L"
-                    }
-                ],
-                "arrivals": {
-                    "FYTTE7_FINALNE": {
-                        "KORD": 30
-                    }
-                },
-                "solo_controller": "CHI_F_APP",
-                "controllers": [
-                    "CHI_81_CTR",
-                    "CHI_Y_APP",
-                    "ORD_S_TWR"
-                ],
-                "default_maps": [ "C90 MAIN" ],
-                "wind": {
-                    "direction": 50,
-                    "speed": 2
-                }
-            },
-            "KORD West Center Final (Z)": {
-                "approach_airspace": [
-                    "CHI_Z_APPW"
-                ],
-                "arrival_runways": [
-                    {
-                        "airport": "KORD",
-                        "runway": "27C"
-                    }
-                ],
-                "arrivals": {
-                    "WATSN4": {
-                        "KORD": 15
-                    },
-                    "FINALW_WN": {
-                        "KORD": 15
-                    }
-                },
-                "solo_controller": "CHI_Z_APP",
-                "controllers": [
-                    "CHI_81_CTR",
-                    "CHI_J_APP",
-                    "ORD_S_TWR"
-                ],
-                "default_maps": [ "C90 MAIN" ],
-                "wind": {
-                    "direction": 250,
-                    "speed": 2
-                }
-            },
-            "KORD West Final Combined": {
-                "approach_airspace": [
-                    "CHI_Z_APPW",
-                    "CHI_W_APPW",
-                    "CHI_F_APPW"
-                ],
-                "arrival_runways": [
-                    {
-                        "airport": "KORD",
-                        "runway": "27C"
-                    },
-                    {
-                        "airport": "KORD",
-                        "runway": "27R"
-                    },
-                    {
-                        "airport": "KORD",
-                        "runway": "28C"
-                    }
-                ],
-                "arrivals": {
-                    "WATSN4": {
-                        "KORD": 15
-                    },
-                    "FINALW_WN": {
-                        "KORD": 15
-                    },
-                    "BENKY6_FINALWW": {
-                        "KORD": 15
-                    },
-                    "VEECK5_FINALWW": {
-                        "KORD": 15
-                    },
-                    "FYTTE7_FINALNW": {
-                        "KORD": 15
-                    }
-                },
-                "solo_controller": "CHI_Z_APP",
-                "controllers": [
-                    "CHI_81_CTR",
-                    "CHI_J_APP",
-                    "ORD_S_TWR",
-                    "CHI_E_APP",
-                    "CHI_X_APP",
-                    "CHI_Y_APP"
-                ],
-                "default_maps": [ "C90 MAIN" ],
-                "wind": {
-                    "direction": 250,
-                    "speed": 2
-                }
-            },
-            "KORD West South Final (W)": {
-                "approach_airspace": [
-                    "CHI_W_APPW"
-                ],
-                "arrival_runways": [
-                    {
-                        "airport": "KORD",
-                        "runway": "28C"
-                    }
-                ],
-                "arrivals": {
-                    "BENKY6_FINALWW": {
-                        "KORD": 20
-                    },
-                    "VEECK5_FINALWW": {
-                        "KORD": 20
-                    }
-                },
-                "solo_controller": "CHI_W_APP",
-                "controllers": [
-                    "CHI_81_CTR",
-                    "CHI_X_APP",
-                    "ORD_S_TWR",
-                    "CHI_E_APP"
-                ],
-                "default_maps": [ "C90 MAIN" ],
-                "wind": {
-                    "direction": 250,
-                    "speed": 2
-                }
-            },
-            "Satellites Only": {
-                "approach_airspace": [
-                    "CHI_APPW"
-                ],
-                "arrival_runways": [
-                    {
-                        "airport": "KPWK",
-                        "runway": "16"
-                    },
-                    {
-                        "airport": "KARR",
-                        "runway": "9"
-                    },
-                    {
-                        "airport": "KLOT",
-                        "runway": "9"
-                    },
-                    {
-                        "airport": "KDPA",
-                        "runway": "2L"
-                    },
-                    {
-                        "airport": "KGYY",
-                        "runway": "12"
-                    }
-                ],
-                "arrivals": {
-                    "FIYER": {
-                        "KPWK": 3,
-                        "KDPA": 3,
-                        "KGYY": 3,
-                        "KARR": 3,
-                        "KLOT": 3
-                    },
-                    "KRENA": {
-                        "KPWK": 3
-                    },
-                    "PLANO": {
-                        "KPWK": 3,
-                        "KDPA": 3,
-                        "KGYY": 3,
-                        "KARR": 3,
-                        "KLOT": 3
-                    },
-                    "MOTIF": {
-                        "KLOT": 3
-                    }
-                },
-                "solo_controller": "CHI_Z_APP",
-                "multi_controllers": {
-                    "default" : {
-                        "CHI_Z_APP": {"primary": true},
-                        "CHI_B_DEP": {"backup": "CHI_Z_APP"},
-                        "CHI_F_APP": {"backup": "CHI_Z_APP"},
-                        "CHI_W_APP": {"backup": "CHI_Z_APP"},
-                        "CHI_H_APP": {"backup": "CHI_W_APP"},
-                        "CHI_D_DEP": {"departures": ["KPWK"], "backup": "CHI_B_DEP"},
-                        "CHI_A_APP": {"backup": "CHI_S_APP", "arrivals": ["FIYER", "KRENA"]},
-                        "CHI_M_DEP": {"backup": "CHI_B_DEP"},
-                        "CHI_G_DEP": {"backup": "CHI_M_DEP"},
-                        "CHI_X_APP": {"backup": "CHI_Z_APP"},
-                        "CHI_E_APP": {"backup": "CHI_X_APP"},
-                        "CHI_J_APP": {"backup": "CHI_Y_APP"},
-                        "CHI_Y_APP": {"backup": "CHI_X_APP"},
-                        "CHI_S_APP": {"backup": "CHI_B_DEP"},
-                        "CHI_U_APP": {"backup": "CHI_S_APP", "departures": ["KGYY"]},
-                        "CHI_P_APP": {"departures": ["KLOT"], "backup": "CHI_S_APP", "arrivals": ["MOTIF"]},
-                        "CHI_L_APP": {"departures": ["KDPA", "KARR"], "backup": "CHI_P_APP", "arrivals": ["PLANO"]}
-                    }
-                },
-                "controllers": [
-                    "CHI_81_CTR",
-                    "PWK_TWR",
-                    "DPA_TWR",
-                    "LOT_TWR",
-                    "ARR_TWR"
-                ],
-                "default_maps": [ "C90 MAIN" ],
-                "departure_airspace": [
-                    "CHI_APPW"
-                ],
-                "departure_runways": [
-                    
-                    {
-                        "airport": "KPWK",
-                        "rate": 2,
-                        "runway": "16",
-                        "category": "East"
-                    },
-                    {
-                        "airport": "KPWK",
-                        "rate": 2,
-                        "runway": "16",
-                        "category": "West"
-                    },
-                    {
-                        "airport": "KPWK",
-                        "rate": 2,
-                        "runway": "16",
-                        "category": "North"
-                    },
-                    {
-                        "airport": "KPWK",
-                        "rate": 2,
-                        "runway": "16",
-                        "category": "South"
-                    },
-                    {
-                        "airport": "KARR",
-                        "rate": 2,
-                        "runway": "9",
-                        "category": "South"
-                    },
-                    {
-                        "airport": "KARR",
-                        "rate": 2,
-                        "runway": "9",
-                        "category": "West"
-                    },
-                    {
-                        "airport": "KLOT",
-                        "rate": 2,
-                        "runway": "9",
-                        "category": "South"
-                    },
-                    {
-                        "airport": "KLOT",
-                        "rate": 2,
-                        "runway": "9",
-                        "category": "West"
-                    },
-                    {
-                        "airport": "KDPA",
-                        "rate": 2,
-                        "runway": "2R",
-                        "category": "South"
-                    },
-                    {
-                        "airport": "KDPA",
-                        "rate": 2,
-                        "runway": "2R",
-                        "category": "West"
-                    },
-                    {
-                        "airport": "KGYY",
-                        "rate": 2,
-                        "runway": "12",
-                        "category": "South"
-                    },
-                    {
-                        "airport": "KGYY",
-                        "rate": 2,
-                        "runway": "12",
-                        "category": "West"
-                    }
-                ],
-                "wind": {
-                    "direction": 90,
-                    "gust": 15,
-                    "speed": 7
-                }
-            }
-        },
-        "stars_config": {
-            "center": "N41.58.34.897,W87.54.27.062",
-            "coordination_fixes": {
-                "NEWRK": [
-                    {
-                        "type": "route",
-                        "to": "C90",
-                        "from": "ZAU"
-                    }
-                ],
-                "TRTLL": [
-                    {
-                        "type": "route",
-                        "to": "C90",
-                        "from": "ZAU"
-                    }
-                ],
-                "ENDEE": [
-                    {
-                        "type": "route",
-                        "to": "C90",
-                        "from": "ZAU"
-                    }
-                ],
-                "SWIIS": [
-                    {
-                        "type": "route",
-                        "to": "C90",
-                        "from": "ZAU"
-                    }
-                ],
-                "PAPPI": [
-                    {
-                        "type": "route",
-                        "to": "C90",
-                        "from": "ZAU"
-                    }
-                ],
-                "HALIE": [
-                    {
-                        "type": "route",
-                        "to": "C90",
-                        "from": "ZAU"
-                    }
-                ],
-                "FYTTE": [
-                    {
-                        "type": "route",
-                        "to": "C90",
-                        "from": "ZAU"
-                    }
-                ],
-                "KURKK": [
-                    {
-                        "type": "route",
-                        "to": "C90",
-                        "from": "ZAU"
-                    }
-                ],
-                "MADII": [
-                    {
-                        "type": "route",
-                        "to": "C90",
-                        "from": "ZAU"
-                    }
-                ],
-                "SHAIN": [
-                    {
-                        "type": "route",
-                        "to": "C90",
-                        "from": "ZAU"
-                    }
-                ],
-                "VEECK": [
-                    {
-                        "type": "route",
-                        "to": "C90",
-                        "from": "ZAU"
-                    }
-                ],
-                "CLUSO": [
-                    {
-                        "type": "route",
-                        "to": "C90",
-                        "from": "ZAU"
-                    }
-                ],
-                "HULLS": [
-                    {
-                        "type": "route",
-                        "to": "C90",
-                        "from": "ZAU"
-                    }
-                ],
-                "WYNDE": [
-                    {
-                        "type": "route",
-                        "to": "C90",
-                        "from": "ZAU"
-                    }
-                ],
-                "FIYER": [
-                    {
-                        "type": "route",
-                        "to": "C90",
-                        "from": "ZAU"
-                    }
-                ],
-                "KRENA": [
-                    {
-                        "type": "route",
-                        "to": "C90",
-                        "from": "ZAU"
-                    }
-                ],
-                "PLANO": [
-                    {
-                        "type": "route",
-                        "to": "C90",
-                        "from": "ZAU"
-                    }
-                ],
-                "PNT": [
-                    {
-                        "type": "route",
-                        "to": "C90",
-                        "from": "ZAU"
-                    }
-                ]
-            },
-            "coordination_lists": [
-                {"name": "PWK", "id": "A", "airports": [ "KPWK" ]},
-                {"name": "DPA", "id": "B", "airports": [ "KDPA" ]},
-                {"name": "GYY", "id": "C", "airports": [ "KGYY" ]},
-                {"name": "ARR", "id": "D", "airports": [ "KARR" ]},
-                {"name": "LOT", "id": "E", "airports": [ "KLOT" ]}
-            ],
-            "airspace_awareness": [
-                {
-                    "fixes": ["ALL"],
-                    "receiving_controller": "CHI_81_CTR"
-                }
-            ],
-            "inhibit_ca_volumes": [
-                {
-                    "name": "ORD FINAL NO CA",
-                    "type": "polygon",
-                    "floor": 0,
-                    "ceiling": 7000,
-                    "vertices": [
-                        "N041.55.55.513,W087.07.12.174",
-                        "N042.04.16.874,W087.07.12.174",
-                        "N042.04.16.874,W088.44.03.640",
-                        "N041.53.22.624,W088.44.03.640"
-                    ]
-                }
-            ],
-            "radar_sites": {
-                "KORD": {
-                    "char": "O",
-                    "position": "KORD",
-                    "elevation": 750,
-                    "primary_range": 60,
-                    "secondary_range": 120,
-                    "slope_angle": 0.175
-                },
-                "KMDW": {
-                    "char": "M",
-                    "position": "KMDW",
-                    "elevation": 750,
-                    "primary_range": 60,
-                    "secondary_range": 120,
-                    "slope_angle": 0.175
-                }
-            },
-            "scratchpads": {
-                "EARND": "EAR",
-                "DENNT" :"DEN",
-                "CMSKY": "CMS",
-                "BACEN": "BAC",
-                "ACITO": "ACI",
-                "MYKIE": "MYK",
-                "NOONY": "NOO",
-                "SIMMN": "SIM",
-                "PEKUE": "PEK",
-                "MOBLE": "MOB",
-                "DUFEE": "DUF",
-                "EBAKE": "EBA",
-                "RAYNR": "RAY",
-                "PMPKN": "PMP",
-                "OLINN": "OLI",
-                "LEWKE": "LEW",
-                "ERECO": "ERE",
-                "CYBIL": "CYB",
-                "SCOTO": "SCT",
-                "BEKKI": "BKI",
-                "EMMLY": "ELY",
-                "ELANR": "EAR",
-                "MNOSO": "MNO",
-                "ARLYN": "AYN"
-            },
-            "significant_points": {
-                "ACITO": { },
-                "ARLYN": { },
-                "BACEN": { },
-                "BEKKI": { },
-                "CMSKY": { },
-                "CYBIL": { },
-                "DENNT": { },
-                "DUFEE": { },
-                "EARND": { },
-                "EBAKE": { },
-                "ELANR": { },
-                "EMMLY": { },
-                "ERECO": { },
-                "LEWKE": { },
-                "MNOSO": { },
-                "MOBLE": { },
-                "MYKIE": { },
-                "NOONY": { },
-                "OLINN": { },
-                "PEKUE": { },
-                "PMPKN": { },
-                "RAYNR": { },
-                "SCOTO": { },
-                "SIMMN": { }
-            },
-            "stars_maps": [
-                "C90 MVA", "C90 CLASS B C", "C90 ORD STAR WP", "C90 CAPTURE BARS", "C90 SAT APCHS", "C90 VFR", "C90 MAIN", "C90 DEPS",
-                "C90 EAST FLOW", "C90 WEST FLOW", "C90 ORD 4R", "C90 ORD 22", "C90 SSAT MDW 4R", "C90 SSAT MDW 13C", "C90 SSAT MDW 22L",
-                "C90 SSAT MDW 31C", "MDW RNAV Y RWY 4R", "MDW RNAV Y RWY 13C", "MDW RNAV X RWY 22L", "MDW RNAV Y RWY 31C", "C90 ZAU LOW SECTORS",
-                "C90 SHORE", "ORD ILS RWY 10L", "ORD ILS RWY 28R", "ZAU C90 9C-27C 9R-27L", "ZAU C90 Arrival Fixes", "ZAU C90 NSAT RNAV"
-            ],
-            "video_map_file": "videomaps/ZAU-videomaps.gob.zst"
-        }
-}
-  
+{
+    "tracon": "C90",
+      "airports": {
+          "KORD": {
+            "atpa_volumes": {
+              "28L":{
+                    "runway_threshold": "KORD-28L",
+                    "heading": 274,
+                    "max_heading_deviation": 90,
+                    "floor": 100,
+                    "ceiling": 15000,
+                    "length": 40,
+                    "left_width": 3000,
+                    "right_width": 2500
+                },
+                "28C":{
+                    "runway_threshold": "KORD-28C",
+                    "heading": 274,
+                    "max_heading_deviation": 90,
+                    "floor": 100,
+                    "ceiling": 15000,
+                    "length": 40,
+                    "left_width": 3000,
+                    "right_width": 2500
+                },
+                "28R":{
+                    "runway_threshold": "KORD-28R",
+                    "heading": 274,
+                    "max_heading_deviation": 90,
+                    "floor": 100,
+                    "ceiling": 15000,
+                    "length": 40,
+                    "left_width": 3000,
+                    "right_width": 2500
+                },
+                "27L":{
+                    "runway_threshold": "KORD-27L",
+                    "heading": 274,
+                    "max_heading_deviation": 90,
+                    "floor": 100,
+                    "ceiling": 15000,
+                    "length": 40,
+                    "left_width": 3000,
+                    "right_width": 2500
+                },
+                "27C":{
+                    "runway_threshold": "KORD-27C",
+                    "heading": 274,
+                    "max_heading_deviation": 90,
+                    "floor": 100,
+                    "ceiling": 15000,
+                    "length": 40,
+                    "left_width": 3000,
+                    "right_width": 2500
+                },
+                "27R":{
+                    "runway_threshold": "KORD-27R",
+                    "heading": 274,
+                    "max_heading_deviation": 90,
+                    "floor": 100,
+                    "ceiling": 15000,
+                    "length": 40,
+                    "left_width": 3000,
+                    "right_width": 2500
+                },
+                "10C":{
+                    "runway_threshold": "KORD-10C",
+                    "heading": 93.5,
+                    "max_heading_deviation": 90,
+                    "floor": 100,
+                    "ceiling": 15000,
+                    "length": 40,
+                    "left_width": 3000,
+                    "right_width": 2500
+                },
+                "10L":{
+                    "runway_threshold": "KORD-10L",
+                    "heading": 93.5,
+                    "max_heading_deviation": 90,
+                    "floor": 100,
+                    "ceiling": 15000,
+                    "length": 40,
+                    "left_width": 3000,
+                    "right_width": 2500
+                },
+                "10R":{
+                    "runway_threshold": "KORD-10R",
+                    "heading": 91,
+                    "max_heading_deviation": 90,
+                    "floor": 100,
+                    "ceiling": 15000,
+                    "length": 40,
+                    "left_width": 3000,
+                    "right_width": 2500
+                },
+                "9R":{
+                    "runway_threshold": "KORD-9R",
+                    "heading": 93.5,
+                    "max_heading_deviation": 90,
+                    "floor": 100,
+                    "ceiling": 15000,
+                    "length": 40,
+                    "left_width": 3000,
+                    "right_width": 2500
+                },
+                "9C":{
+                    "runway_threshold": "KORD-9C",
+                    "heading": 93.5,
+                    "max_heading_deviation": 90,
+                    "floor": 100,
+                    "ceiling": 15000,
+                    "length": 40,
+                    "left_width": 3000,
+                    "right_width": 2500
+                },
+                "9L":{
+                    "runway_threshold": "KORD-9L",
+                    "heading": 93.5,
+                    "max_heading_deviation": 90,
+                    "floor": 100,
+                    "ceiling": 15000,
+                    "length": 40,
+                    "left_width": 3000,
+                    "right_width": 2500
+                }
+                },
+              "approaches": {
+                  "I9L": {
+                      "runway": "9L",
+                      "tower_controller": "ORD_N_TWR",
+                      "type": "ILS",
+                      "waypoints": [
+                          "GIBNS/a10000/iaf JHONN/a9000 ESSSS/a8000 VNDER/a7000 ILIUM/a6000 TRYXI/a5000/if DOOGY/a4000 ZENAH/a2300/faf OGSIE/a1760"
+                      ]
+                  },
+                  "I9C": {
+                      "runway": "9C",
+                      "tower_controller": "ORD_NN_TWR",
+                      "type": "ILS",
+                      "waypoints": [
+                          "GIBNS/a10000/iaf NORDL/a9000+ KOOSS/a8000 SIKLR/a7000 MUELL/a6000 FFRAN/a5000/if MIETH/a4000 EZELL/a2300/faf RANDI/a1400"
+                      ]
+                  },
+                  "I9R": {
+                      "runway": "9R",
+                      "tower_controller": "ORD_N_TWR",
+                      "type": "ILS",
+                      "waypoints": [
+                          "GIBNS/a10000/iaf ADLMN/a9000 FOTTR/a8000 WASCO/a7000 GEMMS/a6000 CHILR/a5000/if DEVON/a4000 MEOWW/a2300/faf YONUT/a1380"
+                      ]
+                  },
+                  "I0L": {
+                      "runway": "10L",
+                      "tower_controller": "ORD_C_TWR",
+                      "type": "ILS",
+                      "waypoints": [
+                          "GIBNS/a10000/iaf ARIST/a9000 KALZO/a8000 BURKE/a7000 SYSCO/a6000 PRATT/a5000/if CARLE/a4000 BUGSE/a2300/faf POPME/a1200"
+                      ]
+                  },
+                  "I0C": {
+                      "runway": "10C",
+                      "tower_controller": "ORD_S_TWR",
+                      "type": "ILS",
+                      "waypoints": [
+                          "GIBNS/a10000/iaf BAIRY/a9000 COUPR/a8000 KYLAA/a7000 PEPAW/a6000 SHARN/a5000/if RRUDA/a4000 RAYYY/a2300/faf ZURSO/a1220"
+                      ]
+                  },
+                  "I0R": {
+                      "runway": "10R",
+                      "tower_controller": "ORD_SS_TWR",
+                      "type": "ILS",
+                      "waypoints": [
+                          "GIBNS/a10000/iaf FERLL/a9000 MLSEN/a8000 OLLGA/a7000 LEATH/a6000 GOOZY/a5000/if KVENN/a4000 FLLYN/a2300/faf TRUFL/a1220"
+                      ]
+                  },
+                  "I7L": {
+                      "runway": "27L",
+                      "tower_controller": "ORD_N_TWR",
+                      "type": "ILS",
+                      "waypoints": [
+                          "VOGLR/a10000/iaf NRMAH/a9000 JOEBO/a8000 GRABL/a7000 RIPPR/a6000 BASHH/a5000/if EBENS/a4000 JLOWW/a2200/faf ZOSRO/a1160"
+                      ]
+                  },
+                  "I7C": {
+                      "runway": "27C",
+                      "tower_controller": "ORD_C_TWR",
+                      "type": "ILS",
+                      "waypoints": [
+                          "VOGLR/a10000/iaf NCHLS/a9000 CRICO/a8000 CERMI/a7000 BOOWW/a6000 MRRFF/a5000/if JMBBO/a4000 DRSCL/a2200/faf YVONE/a1160"
+                      ]
+                  },
+                  "I7R": {
+                      "runway": "27R",
+                      "tower_controller": "ORD_NN_TWR",
+                      "type": "ILS",
+                      "waypoints": [
+                          "VOGLR/a10000/iaf VINYY/a9000 JOKKR/a8000 IYLEK/a7000 WELEV/a6000 HAREE/a5000/if BONZO/a4000 SIBLY/a2200/faf"
+                      ]
+                  },
+                  "I8L": {
+                      "runway": "28L",
+                      "tower_controller": "ORD_SS_TWR",
+                      "type": "ILS",
+                      "waypoints": [
+                          "VOGLR/a10000/iaf LYSIN/a9000 KEGNE/a8000 JAVON/a7000 HANSO/a6000 FITAR/a5000/if CAKOS/a4000 PONCC/a2200/faf ALKYL/a1240"
+                      ]
+                  },
+                  "I8C": {
+                      "runway": "28C",
+                      "tower_controller": "ORD_S_TWR",
+                      "type": "ILS",
+                      "waypoints": [
+                          "VOGLR/a10000/iaf LNDUH/a9000 SNTOE/a8000 KOENN/a7000 MEMAW/a6000 RZUKO/a5000/if HAZIL/a4000 SEIKA/a2300/faf ZUPTI/a1200"
+                      ]
+                  },
+                  "I8R": {
+                      "runway": "28R",
+                      "tower_controller": "ORD_C_TWR",
+                      "type": "ILS",
+                      "waypoints": [
+                          "VOGLR/a10000/iaf MOTTT/a9000 RICKV/a8000 BLUTO/a7000 ROCSE/a6000 WAVIE/a5000/if ADAME/a4000 WILLT/a2200/faf"
+                      ]
+                  },
+                  "I4R": {
+                    "cifp_id": "I4R",
+                    "tower_controller": "ORD_C_TWR"
+                },
+                "I2L": {
+                    "cifp_id": "I22L",
+                    "tower_controller": "ORD_N_TWR"
+                },
+                "I2R": {
+                    "cifp_id": "I22R",
+                    "tower_controller": "ORD_N_TWR"
+                }
+              },
+              "departure_routes": {
+                "10L": {
+                    "ACITO,BACEN,CMSKY,DENNT,EARND": {
+                        "cleared_altitude": 5000,
+                        "sid": "ORD8.S",
+                        "waypoints": "KORD-28R/h180"
+                    },
+                    "MOBLE": {
+                        "cleared_altitude": 5000,
+                        "sid": "ORD8.E",
+                        "waypoints": "KORD-28R/h110"
+                    },
+                    "PEKUE": {
+                        "cleared_altitude": 5000,
+                        "sid": "ORD8.W",
+                        "waypoints": "KORD-28R/h220"
+                    }
+                },
+                "9R": {
+                    "DUFEE": {
+                        "cleared_altitude": 5000,
+                        "sid": "ORD8.E",
+                        "waypoints": "KORD-27L/h090"
+                    },
+                    "EBAKE": {
+                        "cleared_altitude": 5000,
+                        "sid": "ORD8.E",
+                        "waypoints": "KORD-27L/h070"
+                    },
+                    "PMPKN,RAYNR": {
+                        "cleared_altitude": 5000,
+                        "sid": "ORD8.N",
+                        "waypoints": "KORD-27L/h360"
+                    },
+                    "MYKIE,NOONY,OLINN,SIMMN": {
+                        "cleared_altitude": 5000,
+                        "sid": "ORD8.W",
+                        "waypoints": "KORD-27L/h320"
+                    }
+                },
+                "9C": {
+                    "DUFEE": {
+                        "cleared_altitude": 5000,
+                        "sid": "ORD8.E",
+                        "waypoints": "KORD-27C/h090"
+                    },
+                    "EBAKE": {
+                        "cleared_altitude": 5000,
+                        "sid": "ORD8.E",
+                        "waypoints": "KORD-27C/h070"
+                    },
+                    "PMPKN,RAYNR": {
+                        "cleared_altitude": 5000,
+                        "sid": "ORD8.N",
+                        "waypoints": "KORD-27C/h360"
+                    },
+                    "MYKIE,NOONY,OLINN,SIMMN": {
+                        "cleared_altitude": 5000,
+                        "sid": "ORD8.W",
+                        "waypoints": "KORD-27C/h320"
+                    }
+                },
+                "22L": {
+                    "ACITO,BACEN,CMSKY,DENNT,EARND": {
+                        "cleared_altitude": 5000,
+                        "sid": "ORD8.S",
+                        "waypoints": "KORD-4R/h180"
+                    },
+                    "MYKIE,NOONY,OLINN,SIMMN,PEKUE": {
+                        "cleared_altitude": 5000,
+                        "sid": "ORD8.W",
+                        "waypoints": "KORD-4R/h250"
+                    },
+                    "PMPKN,RAYNR": {
+                        "cleared_altitude": 5000,
+                        "sid": "ORD8.N",
+                        "waypoints": "KORD-4R/h360"
+                    },
+                    "EBAKE,DUFEE,MOBLE": {
+                        "cleared_altitude": 5000,
+                        "sid": "ORD8.E",
+                        "waypoints": "KORD-4R/h140"
+                    }
+                },
+                "4L": {
+                    "MYKIE,NOONY,OLINN,SIMMN,PEKUE": {
+                        "cleared_altitude": 5000,
+                        "sid": "ORD8.W",
+                        "waypoints": "KORD-22R/h270"
+                    },
+                    "PMPKN,RAYNR": {
+                        "cleared_altitude": 5000,
+                        "sid": "ORD8.N",
+                        "waypoints": "KORD-22R/h360"
+                    },
+                    "EBAKE,DUFEE,MOBLE": {
+                        "cleared_altitude": 5000,
+                        "sid": "ORD8.E",
+                        "waypoints": "KORD-22R/h040"
+                    }
+                },
+                "28R": {
+                    "MYKIE,NOONY,OLINN,SIMMN,PEKUE": {
+                        "cleared_altitude": 5000,
+                        "sid": "ORD8.W",
+                        "waypoints": "KORD-10L/h270"
+                    }
+                },
+                "27L": {
+                    "PMPKN,RAYNR": {
+                        "cleared_altitude": 5000,
+                        "sid": "ORD8.N",
+                        "waypoints": "KORD-9R/h360"
+                    },
+                    "EBAKE,DUFEE": {
+                        "cleared_altitude": 5000,
+                        "sid": "ORD8.E",
+                        "waypoints": "KORD-9R/h040"
+                    }
+                }
+            },
+                  "departures": [
+                      {
+                          "airlines": [
+                              {
+                                  "icao": "AWI"
+                              }
+                          ],
+                          "destination": "KSPI",
+                          "exit": "ACITO",
+                          "route": "ACITO ADELL AKMIE"
+                      },
+                      {
+                          "airlines": [
+                              {
+                                  "icao": "ETD"
+                              }
+                          ],
+                          "destination": "OMAA",
+                          "exit": "EBAKE",
+                          "route": "EBAKE WISMO POSTS PADDE SVM 47N080W 55N070W PEPKI NIFTY 63N050W 65N040W 66N030W 66N020W 65N010W ISVIG AMROR LENOV BADOR MAXOV ARTAT UP975 EZS UG8 OTKEP UM688 SIDAD P975 LONOS P708 OVONA N318 KAPUM M552 ALNEV Q415 UKILI UKIL1B"
+                      },
+                      {
+                          "airlines": [
+                              {
+                                  "icao": "SKW"
+                              },
+                              {
+                                  "icao": "ENY"
+                              }
+                          ],
+                          "destination": "KLIT",
+                          "exit": "BACEN",
+                          "route": "BACEN BLOKR BEKKI FAM"
+                      },
+                      {
+                          "airlines": [
+                              {
+                                  "icao": "ETH"
+                              }
+                          ],
+                          "destination": "HAAB",
+                          "exit": "RAYNR",
+                          "route": "RAYNR BRTMN TAAYZ MKG ODAXY YBG YBC MIGLI ELSIR 4900N/05000W 4900N/04000W 4800N/03000W 4500N/02000W MUDOS STG SUSOS UN725 ORKUM UM603 ELSAG ALG ABKON ROSAS BELIX SALUN N705 BOPIX N710 TAKRI P751 LXR M999 SEDVA M999 JDW G650 RASKA UG650 KONET EKBOB T114 MEKEL MEKEL1B"
+                      },
+                      {
+                          "airlines": [
+                              {
+                                  "icao": "SKW"
+                              }
+                          ],
+                          "destination": "KCAK",
+                          "exit": "DUFEE",
+                          "route": "DUFEE LOGGR DETMR BRWNZ4"
+                      },
+                      {
+                          "airlines": [
+                              {
+                                  "icao": "PDT"
+                              },
+                              {
+                                  "icao": "AWI"
+                              },
+                              {
+                                  "fleet": "short",
+                                  "icao": "UAL"
+                              }
+                          ],
+                          "destination": "KALB",
+                          "exit": "EBAKE",
+                          "route": "EBAKE WISMO POSTS PADDE SVM DKK ALB"
+                      },
+                      {
+                          "airlines": [
+                              {
+                                  "fleet": "short",
+                                  "icao": "UAL"   
+                              },
+                              {
+                                  "fleet": "short",
+                                  "icao": "AAL"
+                              }
+                          ],
+                          "destination": "KABQ",
+                          "exit": "PEKUE",
+                          "route": "PEKUE PIPPN ELYNA STJ J18 GCK J18 DRAWL TAMEY SNDIA4"
+                      },
+                      {
+                          "airlines": [
+                              {
+                                  "icao": "AWI"
+                              },
+                              {
+                                  "icao": "SKW"
+                              }
+                          ],
+                          "destination": "KATW",
+                          "exit": "RAYNR",
+                          "route": "RAYNR BRTMN TAAYZ"
+                      },
+                      {
+                          "airlines": [
+                              {
+                                  "icao": "GJS"
+                              },
+                              {
+                                  "icao": "SKW"
+                              }
+                          ],
+                          "destination": "KAVL",
+                          "exit": "EARND",
+                          "route": "EARND ELANR EMMLY JAKKS RID HNN SUG"
+                      },
+                      {
+                          "airlines": [
+                              {
+                                  "icao": "SKW"
+                              }
+                          ],
+                          "destination": "KASE",
+                          "exit": "OLINN",
+                          "route": "OLINN OREOS OBENE OGALE DRABS HCT FQF WERNR ZAKOR"
+                      },
+                      {
+                          "airlines": [
+                              {
+                                  "fleet": "long",
+                                  "icao": "AAL"
+                              }
+                          ],
+                          "destination": "LGAV",
+                          "exit": "RAYNR",
+                          "route": "RAYNR BRTMN TAAYZ PECOK ASP MUSIT YSB GOVAT 5200N/07000W DUVBI BOKTO 5800N/05000W 5800N/04000W 5700N/03000W 5500N/02000W DOGAL BEXET ENJEX ADHAV AXNEF ZIPWE OZZIL SAWPE Q63 CPT UL9 BIG L607 KONAN UL607 REMBA M624 DIK M150 PITES EDISA PICWI UTABA BEMKI ELMEM GIRIS GIKEB LAMPO AKADO L613 UTAME T292 KAPPO L612 NOSTO UL612 ARA UB34 NEMES"
+                      },
+                      {
+                          "airlines": [
+                              {
+                                  "fleet": "long",
+                                  "icao": "ANZ"
+                              }
+                          ],
+                          "destination": "NZAA",
+                          "exit": "PEKUE",
+                          "route": "PEKUE PIGGG QUANE CARET IRK BQS MCI KK54E KIRKE LBL CURLY ZUN MOMAR OCN SXC C1177 GOATZ C1177 MALIT 3135N/12121W FICKY B577 AHNDO B577 BELAN 1700N/14000W 1400N/14500W 1100N/15000W WAYSE 0500N/15700W 0000N/15900W 0500S/16200W 1000S/16500W 1500S/16700W 2000S/16900W 2500S/17200W 3000S/17600W 3500S/18000E OLBEX EXOPI1B"
+                      },
+                      {
+                          "airlines": [
+                              {
+                                  "icao": "SKW"
+                              },
+                              {
+                                  "icao": "AWI"
+                              },
+                              {
+                                  "icao": "ENY"
+                              }
+                          ],
+                          "destination": "KGRB",
+                          "exit": "PMPKN",
+                          "route": "PMPKN NEATO DLLAN RONIC BAE"
+                      },
+                      {
+                          "airlines": [
+                              {
+                                  "icao": "ENY"
+                              },
+                              {
+                                  "icao": "SWA"
+                              },
+                              {
+                                  "fleet": "short",
+                                  "icao": "UAL"
+                              },
+                              {
+                                  "fleet": "short",
+                                  "icao": "AAL"
+                              }
+                          ],
+                          "destination": "KAUS",
+                          "exit": "ACITO",
+                          "route": "ACITO ADELL ARLYN STL ZALDA FSM BROBB WINDU SEWZY6"
+                      },
+                      {
+                          "airlines" : [
+                              {
+                                  "icao": "SWA"
+                              },
+                              {
+                                  "fleet": "short",
+                                  "icao": "AAL"
+                              },
+                              {
+                                  "fleet": "short",
+                                  "icao": "UAL"
+                              }
+                          ],
+                          "destination": "KBWI",
+                          "exit": "MOBLE",
+                          "route": "MOBLE ADIME OTENS ANEWA JERRI NUSMM ANTHM3"
+                      },
+                      {
+                          "airlines": [
+                              {
+                                  "icao": "ENY"
+                              },
+                              {
+                                  "icao": "SKW"
+                              }
+                          ],
+                          "destination": "KBGR",
+                          "exit": "EBAKE",
+                          "route": "EBAKE WISMO POSTS PADDE SVM DKK ALB"
+                      },
+                      {
+                          "airlines": [
+                              {
+                                  "fleet": "long",
+                                  "icao": "IBE"
+                              }
+                          ],
+                          "destination": "LEMD",
+                          "exit": "EBAKE",
+                          "route": "EBAKE WISMO POSTS PADDE SVM DKK SYR ALLEX JEBBY 4300N/05000W 4300N/04000W 4300N/03000W 4330N/02000W ARMED EPOPO ADORO UL155 ZMR"
+                      },
+                      {
+                          "airlines": [
+                              {
+                                  "fleet": "long",
+                                  "icao": "UAL"
+                              }
+                          ],
+                          "destination": "ZBAA",
+                          "exit": "PMPKN",
+                          "route": "PMPKN NEATO DLLAN RONIC BAE J89 DLH J538 HLDOL J538 VBI YNE YYL BOTER 6600N/h12000W YEV ADREW NCA80 LISKI L160 BANOT T634 MAGIT R213 JMU G212 TGO G212 UKDUM W49 OSUBA"
+                      },
+                      {
+                          "airlines": [
+                              {
+                                  "icao": "ASL"
+                              }
+                          ],
+                          "destination": "LYBE",
+                          "exit": "EBAKE",
+                          "route": "EBAKE WISMO POSTS PADDE SVM WOZEE SYR ALLEX RAFIN 4500N/05000W 4700N/04000W 4800N/03000W 4900N/02000W BEDRA NASBA RATKA LARLA GANTO JSY TURDU TADUP TEPRI UN491 EPL UM164 LUPEN BATUB MOMUK BERAS T23 BIRGI GOTAR OKORA KEROP TISAK"
+                      },
+                      {
+                          "airlines": [
+                              {
+                                  "fleet": "long",
+                                  "icao": "UAL"
+                              }
+                          ],
+                          "destination": "LLBG",
+                          "exit": "RAYNR",
+                          "route": "RAYNR BRTMN TAAYZ PETTY SSM 4900N/08000W 5500N/07100W MIBNO LIBOR 6400N/05000W 6500N/04000W 6500N/03000W 6400N/02000W 6300N/01000W VALDI LAGUM L621 KULUD SALLO BINKA ROVEK ADVAB KELEL KEKED BADOR APROB ADORU UN739 EKI UW81 YAYLA UL854 KULAR UT39 TOMBI IDAKU L35 PIKOG L609 ZUKKO"
+                      },
+                      {
+                          "airlines": [
+                              {
+                                  "icao": "ENY"
+                              }
+                          ],
+                          "destination": "KBIL",
+                          "exit": "MYKIE",
+                          "route": "MYKIE MONNY IANNA FSD J16 BIL"
+                      },
+                      {
+                          "airlines": [
+                              {
+                                  "icao": "RPA"
+                              },
+                              {
+                                  "icao": "AWI"
+                              },
+                              {
+                                  "icao": "ENY"
+                              }
+                          ],
+                          "destination": "KBHM",
+                          "exit": "CMSKY",
+                          "route": "CMSKY CARYN CYBIL PXV RQZ NULLS"
+                      },
+                      {
+                          "airlines": [
+                              {
+                                  "icao": "AWI"
+                              },
+                              {
+                                  "icao": "ENY"
+                              }
+                          ],
+                          "destination": "KFNT",
+                          "exit": "DUFEE",
+                          "route": "DUFEE ELX"
+                      },
+                      {
+                          "airlines": [
+                              {
+                                  "icao": "QXE"
+                              },
+                              {
+                                  "fleet": "short",
+                                  "icao": "UAL"
+                              }
+                          ],
+                          "destination": "KBOI",
+                          "exit": "MYKIE",
+                          "route": "MYKIE MONNY SMIDD ONTIJ J16 FSD J82 RAP REAPS KOURT4"
+                      },
+                      {
+                          "airlines": [
+                              {
+                                  "fleet": "short",
+                                  "icao": "UAL"
+                              },
+                              {
+                                  "icao": "RPA"
+                              }
+                          ],
+                          "destination": "KBDL",
+                          "exit": "DUFEE",
+                          "route": "DUFEE ELX HAAKK DOXXY DXO JHW Q82 MEMMS WILET STELA1"
+                      },
+                      {
+                          "airlines": [
+                              {
+                                  "fleet": "long",
+                                  "icao": "UAL"
+                              }
+                          ],
+                          "destination": "EBBR",
+                          "exit": "RAYNR",
+                          "route": "RAYNR BRTMN TAAYZ TVC YVO NOWAA JOVIE AVUTI 5900N/05000W 6000N/04000W 5900N/03000W 5700N/02000W ETARI MOGLO REVNU MORAG NUCHU L607 BIG Q70 VABIK Q70 KOK"
+                      },
+                      {
+                          "airlines": [
+                              {
+                                  "fleet": "short",
+                                  "icao": "UAL"
+                              },
+                              {
+                                  "icao": "SKW"
+                              }
+                          ],
+                          "destination": "KBUF",
+                          "exit": "DUFEE",
+                          "route": "DUFEE ELX HAAKK DOXXY SOSIC WETVR DOBIE DKK"
+                      },
+                      {
+                        "airlines": [
+                            {
+                                "icao": "SKW"
+                            }
+                        ],
+                        "destination": "KRFD",
+                        "exit": "PEKUE",
+                        "route": "PEKUE KAIPE CONAN/a2500 FANGU/a2500 YOKUB KRFD-1"
+                    },
+                    {
+                        "airlines": [
+                            {
+                                "icao": "SKW"
+                            }
+                        ],
+                        "destination": "KSBN",
+                        "exit": "DENNT",
+                        "route": "DENNT PRAIR KNUTE/a3000 KSBN-9"
+                    },
+                    {
+                        "airlines": [
+                            {
+                                "icao": "SKW"
+                            },
+                            {
+                                "icao": "ENY"
+                            }
+                        ],
+                        "destination": "KMKE",
+                        "exit": "RAYNR",
+                        "route": "RAYNR BRTMN TAAYS YOUNT/a3000 CUTMO/a2900 KMKE-1L"
+                    }
+                  ],
+                  "exit_categories": {
+                      "EBAKE": "Northeast",
+                      "DUFEE": "Northeast",
+                      "MOBLE": "East",
+                      "EARND": "South",
+                      "DENNT": "South",
+                      "CMSKY": "South",
+                      "BACEN": "South",
+                      "ACITO": "South",
+                      "PMPKN": "North",
+                      "RAYNR": "North",
+                      "MYKIE": "West",
+                      "NOOMY": "West",
+                      "SIMMN": "West",
+                      "OLINN": "West",
+                      "PEKUE": "Southwest"
+                  },
+                  "tower_list": 1
+                  },
+        "KMDW": {
+            "approaches": {
+                "I4R": {
+                    "runway": "4R",
+                    "type": "ILS",
+                    "waypoints": [
+                        "ALQUE/a6000/iaf BANER/a5000 CADON/a4000/if CITGO/a2400/faf OLOXE/a1460"
+                    ]
+                },
+                "Z4R": {
+                    "runway": "4R",
+                    "type": "RNAV",
+                    "waypoints": [
+                        "WUPOR/a6000+/iaf ALQUE/a6000 BANER/a5000 CADON/a4000 CITGO/a2400 OLOXE/a1460",
+                        "JOT/a6000+/iaf ALQUE/a6000/if BANER/a5000 CADON/a4000 CITGO/a2400/faf OLOXE/a1460"
+                    ]
+                },
+                "Y4R": {
+                    "runway": "4R",
+                    "type": "RNAV",
+                    "waypoints": [
+                        "ALQUE/a6000/iaf BANER/a5000 CADON/a4000/if CITGO/a2400 YIPEE/a1700/faf",
+                        "OLCYK/a4000+/iaf SAVRD/a4000/if HILND/a2700/arc3.8 YIPEE/a1700/faf"
+                    ]
+                },
+                "I3C": {
+                    "runway": "13C",
+                    "type": "ILS",
+                    "waypoints": [
+                        "DPA/a2600+/iaf HEBKU/a2600/if HITOB/a2000/faf HISKO/a1440"
+                    ]
+                },
+                "Z3C": {
+                    "runway": "13C",
+                    "type": "RNAV",
+                    "waypoints": [
+                        "TOYUL/a3000/iaf GIKLE/a2500 AAMEE/a2300/s180/if RUDDY/a2000 NAANN/a1600/faf HHALL/a1280"
+                    ]
+                },
+                "Y3C": {
+                    "runway": "13C",
+                    "type": "RNAV",
+                    "waypoints": [
+                        "ZABNU/a4000/iaf TOYUL/a3000/if GIKLE/a2500 JUPIR/a2000/s210/arc2.15 NIDEE/a2000/arc1.23/faf DULTE/a1609",
+                        "TINLY/a4000+/if OOPLA/a4000/arc6.8 GIKLE/a2500 JUPIR/a2000/s210/arc2.15 NIDEE/a2000/arc1.23/faf DULTE/a1609",
+                        "PLOPP/a4000/if YUCAN/a3000/arc4.3 JUPIR/a2000/s210/arc2.15 NIDEE/a2000/arc1.23/faf DULTE/a1609"
+                    ]
+                },
+                "Z2L": {
+                    "runway": "22L",
+                    "type": "RNAV",
+                    "waypoints": [
+                        "STERE/a3000/iaf TACTT/a3000/iaf SAILZ/a3000/s210/if DXXON/a3000 MNDOE/a2500/s170/faf ZUDVI/a1260"
+                    ]
+                },
+                "Y2L": {
+                    "runway": "22L",
+                    "type": "RNAV",
+                    "waypoints": [
+                        "STERE/a3000/iaf TACTT/a3000/iaf SAILZ/a3000/s210/if DXXON/a3000 MNDOE/a2400 JIBBB/a1900 YACHT/a1500/faf"
+                    ]
+                },
+                "X2L": {
+                    "runway": "22L",
+                    "type": "RNAV",
+                    "waypoints": [
+                        "PKACH/a6000/iaf MIING/a4000/s230/if FENCK/a4000/arc4.0 ZASIV/a2900/s180/arc3.0 EGLUQ/a1900/arc1.48 YACHT/a1500/s180/faf"
+                    ]
+                },
+                "I1C": {
+                    "runway": "31C",
+                    "type": "ILS",
+                    "waypoints": [
+                        "HILLS/a5000/s240/iaf GLEAM/a4000/if RUNTS/a2500 HOBEL/a1700/faf"
+                    ]
+                },
+                "Z1C": {
+                    "runway": "31C",
+                    "type": "RNAV",
+                    "waypoints": [
+                        "HILLS/a5000/s240/iaf GLEAM/a4000/if RUNTS/a2500 HOBEL/a1700/faf"
+                    ]
+                },
+                "Y1C": {
+                    "runway": "31C",
+                    "type": "RNAV",
+                    "waypoints": [
+                        "HILLS/a5000/s240/iaf GLEAM/a4000/if RUNTS/a2500 HOBEL/a1700/faf",
+                        "TWEEN/a4000/s210/if PRIUS/a2900/arc3.8 HOBEL/a1700/faf"
+                    ]
+                }
+            },
+            "approach_regions": {
+            "4R": {
+                "heading_tolerance":  90,
+
+                "near_distance": 2,
+                "near_half_width": 1.5,
+                "far_half_width": 17,
+                "region_length": 30,
+
+                "descent_distance": 6.3,
+                "descent_altitude": 4000,
+                "above_altitude_tolerance": 500,
+                "below_altitude_tolerance": 500,
+
+                "reference_point": "41.7145,-87.8385",
+                "reference_heading": 318,
+                "reference_length": 30,
+                "reference_altitude": 2400,
+                "scratchpad_patterns":[
+                    "Y4R"
+                ]
+            },
+            "4L": {
+                "heading_tolerance":  90,
+
+                "near_distance": 2,
+                "near_half_width": 1.5,
+                "far_half_width": 17,
+                "region_length": 30,
+
+                "descent_distance": 12,
+                "descent_altitude": 6000,
+                "above_altitude_tolerance": 500,
+                "below_altitude_tolerance": 500,
+
+                "reference_point": "41.7145,-87.8385",
+                "reference_heading": 47,
+                "reference_length": 30,
+                "reference_altitude": 2400,
+                "scratchpad_patterns":[
+                    "I4R",
+                    "Z4R"
+                ]
+            },
+            "22L": {
+                "heading_tolerance":  90,
+
+                "near_distance": 0.5,
+                "near_half_width": 3,
+                "far_half_width": 12,
+                "region_length": 30,
+
+                "descent_distance": 25.75,
+                "descent_altitude": 6000,
+                "above_altitude_tolerance": 500,
+                "below_altitude_tolerance": 500,
+
+                "reference_point": "41.8,-87.64",
+                "reference_heading": 63,
+                "reference_length": 30,
+                "reference_altitude": 2900,
+                "scratchpad_patterns":[
+                    "X2L"
+                ]
+            },
+            "22R": {
+                "heading_tolerance":  90,
+
+                "near_distance": 0.5,
+                "near_half_width": 3,
+                "far_half_width": 12,
+                "region_length": 30,
+
+                "descent_distance": 12.67,
+                "descent_altitude": 3000,
+                "above_altitude_tolerance": 500,
+                "below_altitude_tolerance": 500,
+
+                "reference_point": "41.85,-87.61",
+                "reference_heading": 274,
+                "reference_length": 30,
+                "reference_altitude": 3000,
+                "scratchpad_patterns":[
+                    "Y2L",
+                    "Z2L"
+                ]
+            },
+            "31C": {
+                "heading_tolerance":  90,
+
+                "near_distance": 0.1,
+                "near_half_width": 3,
+                "far_half_width": 6,
+                "region_length": 20,
+
+                "descent_distance": 3.7,
+                "descent_altitude": 4000,
+                "above_altitude_tolerance": 500,
+                "below_altitude_tolerance": 500,
+
+                "reference_point": "41.68615,-87.69",
+                "reference_heading": 46,
+                "reference_length": 20,
+                "reference_altitude": 2900,
+                "scratchpad_patterns":[
+                    "Y1C"
+                ]
+            },
+            "31L": {
+                "heading_tolerance":  90,
+
+                "near_distance": 0.1,
+                "near_half_width": 3,
+                "far_half_width": 6,
+                "region_length": 20,
+
+                "descent_distance": 5.81,
+                "descent_altitude": 5000,
+                "above_altitude_tolerance": 500,
+                "below_altitude_tolerance": 500,
+
+                "reference_point": "41.69,-87.62",
+                "reference_heading": 318,
+                "reference_length": 20,
+                "reference_altitude": 3000,
+                "scratchpad_patterns":[
+                    "I1C",
+                    "Z1C"
+                ]
+            }
+            },
+            "converging_runways": [
+            {
+                "runways": [ "4R", "4L" ],
+                "leader_directions": [ "N", "W" ],
+                "tie_symbol": "/",
+                "stagger_symbol": "O",
+                "tie_offset": 5
+            },
+            {
+                "runways": [ "22L", "22R" ],
+                "leader_directions": [ "N", "N" ],
+                "tie_symbol": "/",
+                "stagger_symbol": "O",
+                "tie_offset": 4
+            },
+            {
+                "runways": [ "31C", "31L" ],
+                "leader_directions": [ "N", "N" ],
+                "tie_symbol": "/",
+                "stagger_symbol": "O",
+                "tie_offset": 5
+            }
+            ],
+            "departure_routes": {
+                "4R": {
+                    "PETTY,LEWKE": {
+                        "cleared_altitude": 3000,
+                        "sid": "MIDWA7",
+                        "waypoints": "KMDW-22L/h100"
+                    },
+                    "ACITO,BACEN,CMSKY,DENNT,EARND": {
+                        "cleared_altitude": 3000,
+                        "sid": "MIDWA7",
+                        "waypoints": "KMDW-22L/h130"
+                    },
+                    "PMPKN,RAYNR,PEKUE,SIMMN": {
+                        "cleared_altitude": 3000,
+                        "sid": "MIDWA7",
+                        "waypoints": "KMDW-22L/h250"
+                    }
+                },
+                "13C": {
+                    "PETTY,LEWKE": {
+                        "cleared_altitude": 3000,
+                        "sid": "MIDWA7",
+                        "waypoints": "KMDW-31C/h090"
+                    },
+                    "ACITO,BACEN,CMSKY,DENNT,EARND": {
+                        "cleared_altitude": 3000,
+                        "sid": "MIDWA7",
+                        "waypoints": "KMDW-31C/h170"
+                    },
+                    "PMPKN,RAYNR,PEKUE,SIMMN": {
+                        "cleared_altitude": 3000,
+                        "sid": "MIDWA7",
+                        "waypoints": "KMDW-31C/h200"
+                    }
+                },
+                "22L": {
+                    "PETTY,LEWKE": {
+                        "cleared_altitude": 3000,
+                        "sid": "MIDWA7",
+                        "waypoints": "KMDW-4R/h140"
+                    },
+                    "ACITO,BACEN,CMSKY,DENNT,EARND": {
+                        "cleared_altitude": 3000,
+                        "sid": "MIDWA7",
+                        "waypoints": "KMDW-4R/h180"
+                    },
+                    "PMPKN,RAYNR,PEKUE,SIMMN": {
+                        "cleared_altitude": 3000,
+                        "sid": "MIDWA7",
+                        "waypoints": "KMDW-4R/h250"
+                    }
+                },
+                "31C": {
+                    "PETTY,LEWKE": {
+                        "cleared_altitude": 3000,
+                        "sid": "MIDWA7",
+                        "waypoints": "KMDW-13C/h100"
+                    },
+                    "ACITO,BACEN,CMSKY,DENNT,EARND": {
+                        "cleared_altitude": 3000,
+                        "sid": "MIDWA7",
+                        "waypoints": "KMDW-13C/h220"
+                    },
+                    "PMPKN,RAYNR,PEKUE,SIMMN": {
+                        "cleared_altitude": 3000,
+                        "sid": "MIDWA7",
+                        "waypoints": "KMDW-13C/h250"
+                    }
+                }
+            },
+            "departures": [
+                {
+                    "airlines": [
+                        {
+                        "icao": "SWA"
+                        }
+                    ],
+                    "altitude": 36000,
+                    "destination": "KMSP",
+                    "exit": "PMPKN",
+                    "route": "PMPKN NEATO DLLAN RONIC KAMMA KILLR3"
+                },
+                {
+                    "airlines": [
+                        {
+                        "icao": "SWA"
+                        }
+                    ],
+                    "altitude": 37000,
+                    "destination": "KBHM",
+                    "exit": "CMSKY",
+                    "route": "CMSKY CARYN CYBIL PXV NULLS"
+                },
+                {
+                    "airlines": [
+                        {
+                            "icao": "FFT"
+                        },
+                        {
+                            "icao": "SWA"
+                        }
+                    ],
+                    "altitude": 36000,
+                    "destination": "KPHX",
+                    "exit": "PEKUE",
+                    "route": "PEKUE PIPPN ELYNA BACNN J18 SLN J96 CIM ZUN EAGUL6"
+                },
+                {
+                    "airlines": [
+                        {
+                            "icao": "SWA"
+                        }
+                    ],
+                    "altitude": 38000,
+                    "destination": "KLAX",
+                    "exit": "PEKUE",
+                    "route": "PEKUE OBENE MONNY IANNA KD69A DBL CHESZ Q88 PROMT Q88 HAKMN ANJUL4"
+                },
+                {
+                    "airlines": [
+                        {
+                            "icao": "SWA"
+                        }
+                    ],
+                    "altitude": 38000,
+                    "destination": "KOAK",
+                    "exit": "PEKUE",
+                    "route": "PEKUE OBENE OGALE LNK DVV J60 DBL J80 MLF KITTN KATTS TATOO MONOH OAKES2"
+                },
+                {
+                    "airlines": [
+                        {
+                            "icao": "SWA"
+                        }
+                    ],
+                    "altitude": 36000,
+                    "destination": "KONT",
+                    "exit": "PEKUE",
+                    "route": "PEKUE OBENE OGALE LNK J60 DBL BAWER Q114 NATEE JCKIE2"
+                },
+                {
+                    "airlines": [
+                        {
+                            "icao": "SWA"
+                        }
+                    ],
+                    "altitude": 34000,
+                    "destination": "KSMF",
+                    "exit": "PEKUE",
+                    "route": "PEKUE OBENE MONNY JORDY KD72U LCU J94 LLC ANAHO SLMMR5"
+                },
+                {
+                    "airlines": [
+                        {
+                            "icao": "SWA"
+                        }
+                    ],
+                    "altitude": 36000,
+                    "destination": "KSAN",
+                    "exit": "PEKUE",
+                    "route": "PEKUE PIGGG QUANE CARET ROEZZ SLN GUP PXR GBN J18 HOGGZ LUCKI1"
+                },
+                {
+                "airlines": [
+                        {
+                            "icao": "SWA"
+                        },
+                        {
+                            "icao": "FFT"
+                        }
+                    ],
+                    "altitude": 36000,
+                    "destination": "KSFO",
+                    "exit": "PEKUE",
+                    "route": "PEKUE OBENE OGALE LEONG Q114 AYOLE SNY J84 DTA J148 KROST RUMPS OAL INYOE DYAMD5"   
+                },
+                {
+                    "airlines": [
+                        {
+                            "icao": "SWA"
+                        }
+                    ],
+                    "altitude": 38000,
+                    "destination": "KSJC",
+                    "exit": "PEKUE",
+                    "route": "PEKUE OBENE MONNY JORDY ONL J148 DTA KATTS KNGRY RAZRR5"
+                },
+                {
+                    "airlines": [
+                        {
+                            "icao": "SWA"
+                        }
+                    ],
+                    "altitude": 38000,
+                    "destination": "KBUR",
+                    "exit": "PEKUE",
+                    "route": "PEKUE OBENE MONNY IANNA YANKI SNY J100 EKR KIMMR Q96 PURSE JANNY5"
+                },
+                {
+                    "airlines": [
+                        {
+                            "icao": "SWA"
+                        }
+                    ],
+                    "altitude": 38000,
+                    "destination": "KLGB",
+                    "exit": "PEKUE",
+                    "route": "PEKUE ELYNA BACNN J18 GCK J96 CIM GUP J134 DRK HIMDU DSNEE5"
+                },
+                {
+                    "airlines": [
+                        {
+                            "icao": "SWA"
+                        },
+                        {
+                            "icao": "FFT"
+                        }
+                    ],
+                    "altitude": 38000,
+                    "destination": "KDEN",
+                    "exit": "PEKUE",
+                    "route": "PEKUE OBENE NITWT OBH BRWRY LAWGR3"
+                },
+                {
+                    "airlines": [
+                        {
+                            "icao": "SWA"
+                        }
+                    ],
+                    "altitude": 36000,
+                    "destination": "KCOS",
+                    "exit": "PEKUE",
+                    "route" : "PEKUE OBENE OGALE LNK J146 GLD OZZZY5"
+                },
+                {
+                    "airlines": [
+                        {
+                            "icao": "SWA"
+                        }
+                    ],
+                    "altitude": 35000,
+                    "destination": "KBDL",
+                    "exit": "LEWKE",
+                    "route": "LEWKE GIJ EVOTE NELLS KEEHO JHW Q82 MEMMS WILET STELA1"
+                },
+                {
+                    "airlines": [
+                        {
+                            "icao": "VXP"
+                        }
+                    ],
+                    "altitude": 39000,
+                    "destination": "KHVN",
+                    "exit": "LEWKE",
+                    "route": "LEWKE GIJ EVOTE NELLS KEEHO JHW Q82 MEMMS RKA BDR1"
+                },
+                {
+                    "airlines": [
+                        {
+                            "icao": "SWA"
+                        }
+                    ],
+                    "altitude": 39000,
+                    "destination": "KDCA",
+                    "exit": "LEWKE",
+                    "route": "LEWKE GIJ OTENS ANEWA JERRI NUSMM BUCKO FRDMM5"
+                },
+                {
+                    "airlines": [
+                        {
+                            "icao": "SWA"
+                        }
+                    ],
+                    "altitude": 35000,
+                    "destination": "KFLL",
+                    "exit": "DENNT",
+                    "route": "DENNT DARCY DREGS DUMGE SCOTO SWAPP Q79 ZPLEN TEEKY3"
+                },
+                {
+                    "airlines": [
+                        {
+                            "icao": "SWA"
+                        }
+                    ],
+                    "altitude": 29000,
+                    "destination": "KRSW",
+                    "exit": "EARND",
+                    "route": "EARND ELANR EMMLY ETAME EMEGE FLM J43 VXV THRSR HONID Q81 NICKI PLYER TYNEE2"
+                },
+                {
+                    "airlines": [
+                        {
+                            "icao": "SWA"
+                        }
+                    ],
+                    "altitude" : 37000,
+                    "destination": "KJAX",
+                    "exit": "DENNT",
+                    "route": "DENNT DARCY DREGS DUMGE SCOTO SWAPP THRSR DUCHY OHDEA1"
+                },
+                {
+                    "airlines": [
+                        {
+                            "icao": "SWA"
+                        },
+                        {
+                            "icao": "FFT"
+                        }
+                    ],
+                    "altitude": 34000,
+                    "destination": "KMIA",
+                    "exit": "CMSKY",
+                    "route": "CMSKY CARYN CYBIL PVX HITMN ACORI FROGZ4"
+                },
+                {
+                    "airlines": [
+                        {
+                            "icao": "SWA"
+                        }
+                    ],
+                    "altitude": 35000,
+                    "destination": "KMCO",
+                    "exit": "DENNT",
+                    "route": "DENNT DARCY DREGS DUMGE SCOTO SWAPP Q79 THRSR ZJAYX GRNCH4"
+                },
+                {
+                    "airlines": [
+                        {
+                            "icao": "AAY"
+                        }
+                    ],
+                    "altitude": 35000,
+                    "destination": "KPGD",
+                    "exit": "EARND",
+                    "route": "EARND ELANR EMMLY ETAME EMEGE FLM J43 VXV WIGVO KYYLU LUBBR3"
+                },
+                {
+                    "airlines": [
+                        {
+                            "icao": "SWA"
+                        },
+                        {
+                            "icao": "FFT"
+                        }
+                    ],
+                    "altitude": 29000,
+                    "destination": "KTPA",
+                    "exit": "EARND",
+                    "route": "EARND ELANR EMMLY ETAME EMEGE FLM J43 VXV WIGVO BAAMF DADES1"
+                },
+                {
+                    "airlines": [
+                        {
+                            "icao": "SWA"
+                        }
+                    ],
+                    "altitude": 35000,
+                    "destination": "KSRQ",
+                    "exit": "EARND",
+                    "route": "EARND ELANR EMMLY ETAME EMEGE FLM J43 VXV WIGVO KYYLU LUBBR3"
+                },
+                {
+                    "airlines": [
+                        {
+                            "icao": "SWA"
+                        }
+                    ],
+                    "altitude": 35000,
+                    "destination": "KPNS",
+                    "exit": "CMSKY",
+                    "route": "CMSKY CARYN CYBIL PXV MSL PENSI CILEB"
+                },
+                {
+                    "airlines": [
+                        {
+                            "icao": "SWA"
+                        }
+                    ],
+                    "altitude": 35000,
+                    "destination": "KECP",
+                    "exit": "CMSKY",
+                    "route": "CMSKY CARYN CYBIL PVX VLKNN MGMRY RLTID"
+                },
+                {
+                    "airlines": [
+                        {
+                            "icao": "AAY"
+                        }
+                    ],
+                    "altitude": 35000,
+                    "destination": "KVPS",
+                    "exit": "CMSKY",
+                    "route": "CMSKY CARYN RIGGL JUDDI KM39O CALCO MGM CORKY"
+                },
+                {
+                    "airlines": [
+                        {
+                            "fleet": "short",
+                            "icao": "DAL"
+                        },
+                        {
+                            "icao": "SWA"
+                        },
+                        {
+                            "icao": "FFT"
+                        }
+                    ],
+                    "altitude": 35000,
+                    "destination": "KATL",
+                    "exit": "CMSKY",
+                    "route": "CMSKY CARYN CYBIL PVX HITMN NEWBB IHAVE MTHEW CHPPR1"
+                },
+                {
+                    "airlines": [
+                        {
+                            "icao": "SWA"
+                        },
+                        {
+                            "icao": "AAY"
+                        }
+                    ],
+                    "altitude": 37000,
+                    "destination": "KSAV",
+                    "exit": "EARND",
+                    "route": "EARND ELANR EMMLY ERECO IIU J99 VXV CANTR PLZZZ"
+                },
+                {
+                    "airlines": [
+                        {
+                            "icao": "ENY"
+                        },
+                        {
+                            "icao": "SKW"
+                        },
+                        {
+                            "icao": "N"
+                        },
+                        {
+                            "icao": "N"
+                        },
+                        {
+                            "icao": "N",
+                            "fleet": "fastGA"
+                        }
+                    ],
+                    "altitude": 5000,
+                    "destination": "KORD",
+                    "exit": "DENNT",
+                    "route": "DENNT"
+                }
+            ],
+            "exit_categories": {
+                "PETTY": "North",
+                "PMPKN": "North",
+                "RAYNR": "North",
+                "LEWKE": "East",
+                "SIMMN": "West",
+                "PEKUE": "West",
+                "ACITO": "South",
+                "CMSKY": "South",
+                "BACEN": "South",
+                "EARND": "South",
+                "DENNT": "South"
+            },
+            "tower_list": 2
+        },
+        "KPWK": {
+            "approaches": {
+                "I16": {
+                    "runway": "16",
+                    "type": "ILS",
+                    "waypoints": [
+                        "PAMME/a2300/faf FUGIO/a1320"
+                    ]
+                }
+            },
+            "departure_routes": {
+                "16": {
+                    "RBS": {
+                        "cleared_altitude": 3000,
+                        "sid": "JORJO5",
+                        "waypoints": "KPWK-34/h040 JILYN JORJO BRBIE BACEN BLOKR RBS"
+                    },
+                    "BEKKI": {
+                        "cleared_altitude": 3000,
+                        "sid": "JORJO5",
+                        "waypoints": "KPWK-34/h040 JILYN JORJO BRBIE BACEN BLOKR BEKKI"
+                    },
+                    "AKMIE": {
+                        "cleared_altitude": 3000,
+                        "sid": "JORJO5",
+                        "waypoints": "KPWK-34/h040 JILYN JORJO AHLOU ACITO ADELL AKMIE"
+                    },
+                    "ARLYN": {
+                        "cleared_altitude": 3000,
+                        "sid": "JORJO5",
+                        "waypoints": "KPWK-34/h040 JILYN JORJO AHLOU ACITO ADELL AKMIE ARLYN"
+                    },
+                    "EMEGE": {
+                        "cleared_altitude": 3000,
+                        "sid": "MONKZ5",
+                        "waypoints": "KPWK-34/h040 ZYDEK MONKZ EZRAH EARND ELANR EMMLY ETAME EMEGE"
+                    },
+                    "ERECO": {
+                        "cleared_altitude": 3000,
+                        "sid": "MONKZ5",
+                        "waypoints": "KPWK-34/h040 ZYDEK MONKZ EZRAH EARND ELANR EMMLY ERECO"
+                    },
+                    "EMMLY": {
+                        "cleared_altitude": 3000,
+                        "sid": "MONKZ5",
+                        "waypoints": "KPWK-34/h040 ZYDEK MONKZ EZRAH EARND ELANR EMMLY"
+                    },
+                    "SCOTO": {
+                        "cleared_altitude": 3000,
+                        "sid": "MONKZ5",
+                        "waypoints": "KPWK-34/h040 ZYDEK MONKZ DWANE DENNT DARCY DREGS DUMGE SCOTO"
+                    },
+                    "DONVE": {
+                        "cleared_altitude": 3000,
+                        "sid": "MONKZ5",
+                        "waypoints": "KPWK-34/h040 ZYDEK MONKZ DWANE DENNT DARCY DREGS DONVE"
+                    },
+                    "CYBIL": {
+                        "cleared_altitude": 3000,
+                        "sid": "MONKZ5",
+                        "waypoints": "KPWK-34/h040 ZYDEK MONKZ CATER DENNT CMSKY CARYN CYBIL"
+                    },
+                    "MOBLE,OLINN,RAYNR,EBAKE": {
+                        "cleared_altitude": 3000,
+                        "waypoints": "KPWK-34/h040"
+                    }
+                }
+            },
+            "departures": [
+                {
+                    "airlines": [
+                        {
+                        "icao": "EJA"
+                        }
+                    ],
+                    "altitude": 21000,
+                    "destination": "KOSU",
+                    "exit": "MOBLE",
+                    "route": "MOBLE ADIME SEWTO BRYEN DUBLN1"
+                },
+                {
+                    "airlines": [
+                        {
+                        "icao": "EJA"
+                        }
+                    ],
+                    "altitude": 45000,
+                    "destination": "KBCT",
+                    "exit": "CYBIL",
+                    "route": "CYBIL PXV HITMN ACORI VUUDU1"
+                },
+                {
+                    "airlines": [
+                        {
+                        "icao": "EJA"
+                        }
+                    ],
+                    "altitude": 45000,
+                    "destination": "KFLL",
+                    "exit": "SCOTO",
+                    "route": "SCOTO SWAPP Q79 ZPLEN TEEKY3"
+                },
+                {
+                    "airlines": [
+                        {
+                        "icao": "EJA"
+                        }
+                    ],
+                    "altitude": 45000,
+                    "destination": "KHXD",
+                    "exit": "ERECO",
+                    "route": "ERECO IIU J99 IRQ"
+                },
+                {
+                    "airlines": [
+                        {
+                        "icao": "EJA"
+                        }
+                    ],
+                    "altitude": 43000,
+                    "destination": "KEGE",
+                    "exit": "OLINN",
+                    "route": "OLINN OREOS OBENE OGALE LNK HCT AKO AVVVS HUGGS RLG"
+                },
+                {
+                    "airlines": [
+                        {
+                        "icao": "EJA"
+                        }
+                    ],
+                    "altitude": 5000,
+                    "destination": "KMSN",
+                    "exit": "RAYNR",
+                    "route": "RAYNR BRTMN TAAYZ"
+                },
+                {
+                    "airlines": [
+                        {
+                        "icao": "EJA"
+                        }
+                    ],
+                    "altitude": 43000,
+                    "destination": "KAUS",
+                    "exit": "CYBIL",
+                    "route": "CYBIL ENL MYERZ ZAVEL PYRMD POTEN WINDU BLEWE5"
+                },
+                {
+                    "airlines": [
+                        {
+                        "icao": "EJA"
+                        }
+                    ],
+                    "altitude": 42000,
+                    "destination": "KNEW",
+                    "exit": "BEKKI",
+                    "route": "BEKKI ENL"
+                },
+                {
+                    "airlines": [
+                        {
+                        "icao": "EJA"
+                        }
+                    ],
+                    "altitude": 37000,
+                    "destination": "KCMH",
+                    "exit": "MOBLE",
+                    "route": "MOBLE ADIME DABDE BRYEN DUBLN1"
+                },
+                {
+                    "airlines": [
+                        {
+                        "icao": "EJA"
+                        }
+                    ],
+                    "altitude": 39000,
+                    "destination": "KBOS",
+                    "exit": "EBAKE",
+                    "route": "EBAKE WISMO POSTS PADDE SVM DKK PONCT JFUND2"
+                },
+                {
+                    "airlines": [
+                        {
+                        "icao": "EJA"
+                        }
+                    ],
+                    "altitude": 17000,
+                    "destination": "KTYQ",
+                    "exit": "EMMLY",
+                    "route": "EMMLY JAKKS VHP"
+                },
+                {
+                    "airlines": [
+                        {
+                        "icao": "EJA"
+                        }
+                    ],
+                    "altitude": 34000,
+                    "destination": "KOMA",
+                    "exit": "OLINN",
+                    "route": "OLINN OREOS OBENE DSM LANTK2"
+                },
+                {
+                    "airlines": [
+                        {
+                        "icao": "EJA"
+                        }
+                    ],
+                    "altitude": 37000,
+                    "destination": "KPDK",
+                    "exit": "ERECO",
+                    "route": "ERECO SRICE OLSIE HAVVE HLNDS BUKHD3"
+                }
+            ],
+            "exit_categories": {
+                "RBS": "South",
+                "BEKKI": "South",
+                "AKMIE": "South",
+                "ARLYN": "South",
+                "EMEGE": "South",
+                "ERECO": "South",
+                "EMMLY": "South",
+                "SCOTO": "South",
+                "DONVE": "South",
+                "CYBIL": "South",
+                "MOBLE": "East",
+                "OLINN": "West",
+                "RAYNR": "North",
+                "EBAKE": "East"
+            },
+            "tower_list": 3,
+            "hold_for_release": true
+        },
+        "KARR": {
+            "approaches": {
+                "I9": {
+                    "runway": "9",
+                    "type": "ILS",
+                    "waypoints": [
+                        "TOBBY/a2700 WOLFF/a2700"
+                    ]
+                },
+                "R9": {
+                    "runway": "9",
+                    "type": "RNAV",
+                    "waypoints": [
+                        "NUELG DECAK/iaf/nopt TOBBY/a2700/hilpt/nopt180/if/iaf WOLFF/a2700",
+                        "AHMED JUGER/iaf/nopt TOBBY/a2700/hilpt/nopt180/if/iaf WOLFF/a2700",
+                        "HERVY/nopt TOBBY/a2700/hilpt/nopt180/if/iaf WOLFF/a2700"
+                    ]
+                },
+                "R15": {
+                    "runway": "15",
+                    "type": "RNAV",
+                    "waypoints": [
+                        "NUELG/iaf UBEXE/if/a2600 WUYFI/a2300"
+                    ]
+                },
+                "R27": {
+                    "runway": "27",
+                    "type": "RNAV",
+                    "waypoints": [
+                        "HOGIE/if/iaf/nopt180/hilpt KAREY/a2300 NECLY/a1260",
+                        "CIMKO/iaf HOGIE/if/iaf/nopt180/hilpt KAREY/a2300 NECLY/a1260"
+                    ]
+                },
+                "L33": {
+                    "runway": "33",
+                    "type": "RNAV",
+                    "full_name": "Localizer Runway 33",
+                    "waypoints": [
+                        "JOT BOBBB/if/a2600 RIESR/a2300 EPABE/a1320"
+                    ]
+                },
+                "R33": {
+                    "runway": "33",
+                    "type": "RNAV",
+                    "waypoints": [
+                        "JOT/a2600 BOBBB/if/a2600 RIESR/a2300"
+                    ]
+                },
+                "V36": {
+                    "runway": "36",
+                    "type": "RNAV",
+                    "full_name": "VOR Runway 36",
+                    "waypoints": [
+                        "JOT/iaf WHAIL/a2300 USAGE/a2300 COAST/a1360"
+                    ]
+                }
+            },
+            "departure_routes": {
+                "27": {
+                    "ARLYN": {
+                        "cleared_altitude": 3000,
+                        "sid": "ADELL6",
+                        "waypoints": "KARR-9/h270 ACITO ADELL AKMIE ARLYN"
+                    },
+                    "BEKKI,RBS": {
+                        "cleared_altitude": 3000,
+                        "sid": "BLOKR6",
+                        "waypoints": "KARR-9/h270 BACEN BLOKR"
+                    },
+                    "CYBIL": {
+                        "cleared_altitude": 3000,
+                        "sid": "CARYN6",
+                        "waypoints": "KARR-9/h270 CMSKY CARYN"
+                    },
+                    "SCOTO,DONVE": {
+                        "cleared_altitude": 3000,
+                        "sid": "DARCY6",
+                        "waypoints": "KARR-9/h270 DENNT DARCY DREGS"
+                    },
+                    "ELANR": {
+                        "cleared_altitude": 3000,
+                        "sid": "ELANR6",
+                        "waypoints": "KARR-9/h270 EARND"
+                    },
+                    "ERECO,EMEGE": {
+                        "cleared_altitude": 3000,
+                        "sid": "ELANR6",
+                        "waypoints": "KARR-9/h270 EARND ELANR EMMLY"
+                    },
+                    "OGALE,ROTTN": {
+                        "cleared_altitude": 3000,
+                        "sid": "OBENE3",
+                        "waypoints": "KARR-9/h270 OREOS OBENE"
+                    },
+                    "SMIDD,MNOSO,JORDY": {
+                        "cleared_altitude": 3000,
+                        "sid": "OBENE3",
+                        "waypoints": "KARR-9/h270 OREOS OBENE MONNY"
+                    },
+                    "IANNA": {
+                        "cleared_altitude": 3000,
+                        "sid": "OBENE3",
+                        "waypoints": "KARR-9/h270 OREOS OBENE MONNY MNOSO"
+                    },
+                    "NITWT": {
+                        "cleared_altitude": 3000,
+                        "sid": "OBENE3",
+                        "waypoints": "KARR-9/h270 OREOS OBENE NIGHT"
+                    },
+                    "ROEZZ": {
+                        "cleared_altitude": 3000,
+                        "sid": "OBENE3",
+                        "waypoints": "KARR-9/h270 OREOS OBENE CARET"
+                    },
+                    "SIMMN": {
+                        "cleared_altitude": 3000,
+                        "waypoints": "KARR-9/h270"
+                    }
+                },
+                "9": {
+                    "ARLYN": {
+                        "cleared_altitude": 3000,
+                        "sid": "ADELL6",
+                        "waypoints": "KARR-27/h090 ACITO ADELL AKMIE ARLYN"
+                    },
+                    "BEKKI,RBS": {
+                        "cleared_altitude": 3000,
+                        "sid": "BLOKR6",
+                        "waypoints": "KARR-27/h090 BACEN BLOKR"
+                    },
+                    "CYBIL": {
+                        "cleared_altitude": 3000,
+                        "sid": "CARYN6",
+                        "waypoints": "KARR-27/h090 CMSKY CARYN"
+                    },
+                    "SCOTO,DONVE": {
+                        "cleared_altitude": 3000,
+                        "sid": "DARCY6",
+                        "waypoints": "KARR-27/h090 DENNT DARCY DREGS"
+                    },
+                    "ELANR": {
+                        "cleared_altitude": 3000,
+                        "sid": "ELANR6",
+                        "waypoints": "KARR-27/h090 EARND"
+                    },
+                    "ERECO,EMEGE": {
+                        "cleared_altitude": 3000,
+                        "sid": "ELANR6",
+                        "waypoints": "KARR-27/h090 EARND ELANR EMMLY"
+                    },
+                    "OGALE,ROTTN": {
+                        "cleared_altitude": 3000,
+                        "sid": "OBENE3",
+                        "waypoints": "KARR-27/h090 OREOS OBENE"
+                    },
+                    "SMIDD,MNOSO,JORDY": {
+                        "cleared_altitude": 3000,
+                        "sid": "OBENE3",
+                        "waypoints": "KARR-27/h090 OREOS OBENE MONNY"
+                    },
+                    "IANNA": {
+                        "cleared_altitude": 3000,
+                        "sid": "OBENE3",
+                        "waypoints": "KARR-27/h090 OREOS OBENE MONNY MNOSO"
+                    },
+                    "NITWT": {
+                        "cleared_altitude": 3000,
+                        "sid": "OBENE3",
+                        "waypoints": "KARR-27/h090 OREOS OBENE NIGHT"
+                    },
+                    "ROEZZ": {
+                        "cleared_altitude": 3000,
+                        "sid": "OBENE3",
+                        "waypoints": "KARR-27/h090 OREOS OBENE CARET"
+                    },
+                    "SIMMN": {
+                        "cleared_altitude": 3000,
+                        "waypoints": "KARR-27/h090"
+                    }
+                }
+            },
+            "departures": [
+                {
+                    "airlines": [
+                        {
+                        "icao": "EJA"
+                        }
+                    ],
+                    "altitude": 36000,
+                    "destination": "KMSP",
+                    "exit": "MNOSO",
+                    "route": "MNOSO BLUEM4"
+                },
+                {
+                    "airlines": [
+                        {
+                        "icao": "EJA"
+                        }
+                    ],
+                    "altitude": 29000,
+                    "destination": "KIND",
+                    "exit": "ELANR",
+                    "route": "ELANR JAKKS2"
+                },
+                {
+                    "airlines": [
+                        {
+                        "icao": "EJA"
+                        }
+                    ],
+                    "altitude": 36000,
+                    "destination": "KHFJ",
+                    "exit": "ARLYN",
+                    "route": "ARLYN STL"
+                },
+                {
+                    "airlines": [
+                        {
+                        "icao": "EJA"
+                        }
+                    ],
+                    "altitude": 36000,
+                    "destination": "KFMY",
+                    "exit": "CYBIL",
+                    "route": "CYBIL PXV HITMN MGMRY LAARA SNAPY PLYER TYNEE2"
+                }
+            ],
+            "exit_categories": {
+                "ARLYN": "South",
+                "BEKKI": "South",
+                "RBS": "South",
+                "CYBIL": "South",
+                "SCOTO": "South",
+                "DONVE": "South",
+                "ELANR": "South",
+                "ERECO": "South",
+                "EMEGE": "South",
+                "SMIDD": "West",
+                "IANNA": "West",
+                "MNOSO": "West",
+                "JORDY": "West",
+                "NITWT": "West",
+                "OGALE": "West",
+                "ROTTN": "West",
+                "ELYNA": "West",
+                "ROEZZ": "West",
+                "SIMMN": "West"
+            },
+            "tower_list": 4,
+            "hold_for_release": true
+        },
+        "KDPA": {
+            "approaches": {
+                "I2L": {
+                    "runway": "2L",
+                    "type": "ILS",
+                    "waypoints": [
+                        "JOT/iaf BOMER/a3000 SPNCE/a2500"
+                    ]
+                },
+                "R2L": {
+                    "runway": "2L",
+                    "type": "RNAV",
+                    "waypoints": [
+                        "SHWAG/iaf BOMER/if/a3000 ZETKO/a2500",
+                        "JOJED/iaf BOMER/if/a3000 ZETKO/a2500"
+                    ]
+                },
+                "R2R": {
+                    "runway": "2R",
+                    "type": "RNAV",
+                    "waypoints": [
+                        "JOT/iaf/nopt GIDVE/if/iaf/nopt180/hilpt HEGBI/a2500",
+                        "PLANO CEXAB/iaf/nopt GIDVE/if/iaf/nopt180/hilpt HEGBI/a2500"
+                    ]
+                },
+                "R10": {
+                    "runway": "10",
+                    "type": "RNAV",
+                    "waypoints": [
+                        "NUELG/iaf/nopt NUMIZ/if/iaf/nopt180/hilpt HOSAV/a2600",
+                        "HINCK/iaf/nopt NUMIZ/if/iaf/nopt180/hilpt HOSAV/a2600"
+                    ]
+                },
+                "R0L": {
+                    "runway": "20L",
+                    "type": "RNAV",
+                    "waypoints": [
+                        "NUELG JOLON/if/iaf/nopt180/hilpt/a3000 ZOGUB/a2500 PECBI/a1400",
+                        "DPA JOLON/if/iaf/nopt180/hilpt/a3000 ZOGUB/a2500 PECBI/a1400",
+                        "FARMM/iaf/nopt JOLON/if/iaf/nopt180/hilpt/a3000 ZOGUB/a2500 PECBI/a1400"
+                    ]
+                },
+                "R33": {
+                    "runway": "33",
+                    "type": "RNAV",
+                    "waypoints": [
+                        "DPA/nopt DUKBE/if/iaf/nopt180/hilpt FRTZZ/a2500 SUCOP/a1360",
+                        "SMLLY/nopt DUKBE/if/iaf/nopt180/hilpt FRTZZ/a2500 SUCOP/a1360"
+                    ]
+                }
+            },
+            "departure_routes": {
+                "20L": {
+                    "ARLYN": {
+                        "cleared_altitude": 3000,
+                        "sid": "ADELL6",
+                        "waypoints": "KDPA-2R/h195 ACITO ADELL AKMIE ARLYN"
+                    },
+                    "BEKKI,RBS": {
+                        "cleared_altitude": 3000,
+                        "sid": "BLOKR6",
+                        "waypoints": "KDPA-2R/h195 BACEN BLOKR"
+                    },
+                    "CYBIL": {
+                        "cleared_altitude": 3000,
+                        "sid": "CARYN6",
+                        "waypoints": "KDPA-2R/h195 CMSKY CARYN"
+                    },
+                    "SCOTO,DONVE": {
+                        "cleared_altitude": 3000,
+                        "sid": "DARCY6",
+                        "waypoints": "KDPA-2R/h195 DENNT DARCY DREGS"
+                    },
+                    "ELANR": {
+                        "cleared_altitude": 3000,
+                        "sid": "ELANR6",
+                        "waypoints": "KDPA-2R/h195 EARND"
+                    },
+                    "ERECO,EMEGE": {
+                        "cleared_altitude": 3000,
+                        "sid": "ELANR6",
+                        "waypoints": "KDPA-2R/h195 EARND ELANR EMMLY"
+                    },
+                    "OGALE,ROTTN": {
+                        "cleared_altitude": 3000,
+                        "sid": "OBENE3",
+                        "waypoints": "KDPA-2R/h195 OREOS OBENE"
+                    },
+                    "SMIDD,MNOSO,JORDY": {
+                        "cleared_altitude": 3000,
+                        "sid": "OBENE3",
+                        "waypoints": "KDPA-2R/h195 OREOS OBENE MONNY"
+                    },
+                    "IANNA": {
+                        "cleared_altitude": 3000,
+                        "sid": "OBENE3",
+                        "waypoints": "KDPA-2R/h195 OREOS OBENE MONNY MNOSO"
+                    },
+                    "NITWT": {
+                        "cleared_altitude": 3000,
+                        "sid": "OBENE3",
+                        "waypoints": "KDPA-2R/h195 OREOS OBENE NIGHT"
+                    },
+                    "ROEZZ": {
+                        "cleared_altitude": 3000,
+                        "sid": "OBENE3",
+                        "waypoints": "KDPA-2R/h195 OREOS OBENE CARET"
+                    },
+                    "SIMMN": {
+                        "cleared_altitude": 3000,
+                        "waypoints": "KDPA-2R/h195"
+                    }
+                },
+                "20R": {
+                    "ARLYN": {
+                        "cleared_altitude": 3000,
+                        "sid": "ADELL6",
+                        "waypoints": "KDPA-2L/h195 ACITO ADELL AKMIE ARLYN"
+                    },
+                    "BEKKI,RBS": {
+                        "cleared_altitude": 3000,
+                        "sid": "BLOKR6",
+                        "waypoints": "KDPA-2L/h195 BACEN BLOKR"
+                    },
+                    "CYBIL": {
+                        "cleared_altitude": 3000,
+                        "sid": "CARYN6",
+                        "waypoints": "KDPA-2L/h195 CMSKY CARYN"
+                    },
+                    "SCOTO,DONVE": {
+                        "cleared_altitude": 3000,
+                        "sid": "DARCY6",
+                        "waypoints": "KDPA-2L/h195 DENNT DARCY DREGS"
+                    },
+                    "ELANR": {
+                        "cleared_altitude": 3000,
+                        "sid": "ELANR6",
+                        "waypoints": "KDPA-2L/h195 EARND"
+                    },
+                    "ERECO,EMEGE": {
+                        "cleared_altitude": 3000,
+                        "sid": "ELANR6",
+                        "waypoints": "KDPA-2L/h195 EARND ELANR EMMLY"
+                    },
+                    "OGALE,ROTTN": {
+                        "cleared_altitude": 3000,
+                        "sid": "OBENE3",
+                        "waypoints": "KDPA-2L/h195 OREOS OBENE"
+                    },
+                    "SMIDD,MNOSO,JORDY": {
+                        "cleared_altitude": 3000,
+                        "sid": "OBENE3",
+                        "waypoints": "KDPA-2L/h195 OREOS OBENE MONNY"
+                    },
+                    "IANNA": {
+                        "cleared_altitude": 3000,
+                        "sid": "OBENE3",
+                        "waypoints": "KDPA-2L/h195 OREOS OBENE MONNY MNOSO"
+                    },
+                    "NITWT": {
+                        "cleared_altitude": 3000,
+                        "sid": "OBENE3",
+                        "waypoints": "KDPA-2L/h195 OREOS OBENE NIGHT"
+                    },
+                    "ROEZZ": {
+                        "cleared_altitude": 3000,
+                        "sid": "OBENE3",
+                        "waypoints": "KDPA-2L/h195 OREOS OBENE CARET"
+                    },
+                    "SIMMN": {
+                        "cleared_altitude": 3000,
+                        "waypoints": "KDPA-2L/h195"
+                    }
+                },
+                "2R": {
+                    "ARLYN": {
+                        "cleared_altitude": 3000,
+                        "sid": "ADELL6",
+                        "waypoints": "KDPA-20L/h015 ACITO ADELL AKMIE ARLYN"
+                    },
+                    "BEKKI,RBS": {
+                        "cleared_altitude": 3000,
+                        "sid": "BLOKR6",
+                        "waypoints": "KDPA-20L/h015 BACEN BLOKR"
+                    },
+                    "CYBIL": {
+                        "cleared_altitude": 3000,
+                        "sid": "CARYN6",
+                        "waypoints": "KDPA-20L/h015 CMSKY CARYN"
+                    },
+                    "SCOTO,DONVE": {
+                        "cleared_altitude": 3000,
+                        "sid": "DARCY6",
+                        "waypoints": "KDPA-20L/h015 DENNT DARCY DREGS"
+                    },
+                    "ELANR": {
+                        "cleared_altitude": 3000,
+                        "sid": "ELANR6",
+                        "waypoints": "KDPA-20L/h015 EARND"
+                    },
+                    "ERECO,EMEGE": {
+                        "cleared_altitude": 3000,
+                        "sid": "ELANR6",
+                        "waypoints": "KDPA-20L/h015 EARND ELANR EMMLY"
+                    },
+                    "OGALE,ROTTN": {
+                        "cleared_altitude": 3000,
+                        "sid": "OBENE3",
+                        "waypoints": "KDPA-20L/h015 OREOS OBENE"
+                    },
+                    "SMIDD,MNOSO,JORDY": {
+                        "cleared_altitude": 3000,
+                        "sid": "OBENE3",
+                        "waypoints": "KDPA-20L/h015 OREOS OBENE MONNY"
+                    },
+                    "IANNA": {
+                        "cleared_altitude": 3000,
+                        "sid": "OBENE3",
+                        "waypoints": "KDPA-20L/h015 OREOS OBENE MONNY MNOSO"
+                    },
+                    "NITWT": {
+                        "cleared_altitude": 3000,
+                        "sid": "OBENE3",
+                        "waypoints": "KDPA-20L/h015 OREOS OBENE NIGHT"
+                    },
+                    "ROEZZ": {
+                        "cleared_altitude": 3000,
+                        "sid": "OBENE3",
+                        "waypoints": "KDPA-20L/h015 OREOS OBENE CARET"
+                    },
+                    "SIMMN": {
+                        "cleared_altitude": 3000,
+                        "waypoints": "KDPA-20L/h015"
+                    }
+                },
+                "2L": {
+                    "ARLYN": {
+                        "cleared_altitude": 3000,
+                        "sid": "ADELL6",
+                        "waypoints": "KDPA-20R/h015 ACITO ADELL AKMIE ARLYN"
+                    },
+                    "BEKKI,RBS": {
+                        "cleared_altitude": 3000,
+                        "sid": "BLOKR6",
+                        "waypoints": "KDPA-20R/h015 BACEN BLOKR"
+                    },
+                    "CYBIL": {
+                        "cleared_altitude": 3000,
+                        "sid": "CARYN6",
+                        "waypoints": "KDPA-20R/h015 CMSKY CARYN"
+                    },
+                    "SCOTO,DONVE": {
+                        "cleared_altitude": 3000,
+                        "sid": "DARCY6",
+                        "waypoints": "KDPA-20R/h015 DENNT DARCY DREGS"
+                    },
+                    "ELANR": {
+                        "cleared_altitude": 3000,
+                        "sid": "ELANR6",
+                        "waypoints": "KDPA-20R/h015 EARND"
+                    },
+                    "ERECO,EMEGE": {
+                        "cleared_altitude": 3000,
+                        "sid": "ELANR6",
+                        "waypoints": "KDPA-20R/h015 EARND ELANR EMMLY"
+                    },
+                    "OGALE,ROTTN": {
+                        "cleared_altitude": 3000,
+                        "sid": "OBENE3",
+                        "waypoints": "KDPA-20R/h015 OREOS OBENE"
+                    },
+                    "SMIDD,MNOSO,JORDY": {
+                        "cleared_altitude": 3000,
+                        "sid": "OBENE3",
+                        "waypoints": "KDPA-20R/h015 OREOS OBENE MONNY"
+                    },
+                    "IANNA": {
+                        "cleared_altitude": 3000,
+                        "sid": "OBENE3",
+                        "waypoints": "KDPA-20R/h015 OREOS OBENE MONNY MNOSO"
+                    },
+                    "NITWT": {
+                        "cleared_altitude": 3000,
+                        "sid": "OBENE3",
+                        "waypoints": "KDPA-20R/h015 OREOS OBENE NIGHT"
+                    },
+                    "ROEZZ": {
+                        "cleared_altitude": 3000,
+                        "sid": "OBENE3",
+                        "waypoints": "KDPA-20R/h015 OREOS OBENE CARET"
+                    },
+                    "SIMMN": {
+                        "cleared_altitude": 3000,
+                        "waypoints": "KDPA-20R/h015"
+                    }
+                }
+            },
+            "departures": [
+                {
+                    "airlines": [
+                        {
+                        "icao": "EJA"
+                        }
+                    ],
+                    "altitude": 36000,
+                    "destination": "KMSP",
+                    "exit": "MNOSO",
+                    "route": "MNOSO BLUEM4"
+                },
+                {
+                    "airlines": [
+                        {
+                        "icao": "EJA"
+                        }
+                    ],
+                    "altitude": 29000,
+                    "destination": "KIND",
+                    "exit": "ELANR",
+                    "route": "ELANR JAKKS2"
+                },
+                {
+                    "airlines": [
+                        {
+                        "icao": "EJA"
+                        }
+                    ],
+                    "altitude": 36000,
+                    "destination": "KHFJ",
+                    "exit": "ARLYN",
+                    "route": "ARLYN STL"
+                },
+                {
+                    "airlines": [
+                        {
+                        "icao": "EJA"
+                        }
+                    ],
+                    "altitude": 36000,
+                    "destination": "KFMY",
+                    "exit": "CYBIL",
+                    "route": "CYBIL PXV HITMN MGMRY LAARA SNAPY PLYER TYNEE2"
+                }
+            ],
+            "exit_categories": {
+                "ARLYN": "South",
+                "BEKKI": "South",
+                "RBS": "South",
+                "CYBIL": "South",
+                "SCOTO": "South",
+                "DONVE": "South",
+                "ELANR": "South",
+                "ERECO": "South",
+                "EMEGE": "South",
+                "SMIDD": "West",
+                "IANNA": "West",
+                "MNOSO": "West",
+                "JORDY": "West",
+                "NITWT": "West",
+                "OGALE": "West",
+                "ROTTN": "West",
+                "ELYNA": "West",
+                "ROEZZ": "West",
+                "SIMMN": "West"
+            },
+            "tower_list": 5,
+            "hold_for_release": true
+        },
+        "KLOT": {
+            "approaches": {
+                "L2": {
+                    "runway": "2",
+                    "type": "RNAV",
+                    "full_name": "Localizer Runway 2",
+                    "waypoints": [
+                        "JIMMO/a2300 TURRK/a1260"
+                    ]
+                },
+                "R2": {
+                    "runway": "2",
+                    "type": "RNAV",
+                    "waypoints": [
+                        "EON/iaf/nopt CAMLI/if/iaf/a2300/nopt180/hilpt JIMMO/a2300",
+                        "MEDAN/iaf/nopt CAMLI/if/iaf/a2300/nopt180/hilpt JIMMO/a2300"
+                    ]
+                },
+                "L9": {
+                    "runway": "9",
+                    "type": "RNAV",
+                    "full_name": "Localizer Runway 9",
+                    "waypoints": [
+                        "DPA/iaf/nopt GATLY/if/iaf/nopt180/hilpt/a2500 HOBLT/a1800"
+                    ]
+                },
+                "R9": {
+                    "runway": "9",
+                    "type": "RNAV",
+                    "full_name": "Localizer Runway 9",
+                    "waypoints": [
+                        "DPA RAYLI/iaf/nopt GATLY/if/iaf/nopt180/hilpt/a2500 HOBLT/a1800",
+                        "MEDAN/iaf/nopt GATLY/if/iaf/nopt180/hilpt/a2500 HOBLT/a1800"
+                    ]
+                },
+                "R20": {
+                    "runway": "20",
+                    "type": "RNAV",
+                    "waypoints": [
+                        "DPA/iaf BEPKE/if/a2300 JESUB/a2300"
+                    ]
+                },
+                "R27": {
+                    "runway": "27",
+                    "type": "RNAV",
+                    "waypoints": [
+                        "CGT/nopt/iaf QAJER/if/iaf/nopt180/hilpt/a2400 NOKIZ/a2300 BAYAK/a1460"
+                    ]
+                }
+            },
+            "departure_routes": {
+                "9": {
+                    "ARLYN": {
+                        "cleared_altitude": 3000,
+                        "sid": "ADELL6",
+                        "waypoints": "KLOT-27/h090 ACITO ADELL AKMIE ARLYN"
+                    },
+                    "BEKKI,RBS": {
+                        "cleared_altitude": 3000,
+                        "sid": "BLOKR6",
+                        "waypoints": "KLOT-27/h090 BACEN BLOKR"
+                    },
+                    "CYBIL": {
+                        "cleared_altitude": 3000,
+                        "sid": "CARYN6",
+                        "waypoints": "KLOT-27/h090 CMSKY CARYN"
+                    },
+                    "SCOTO,DONVE": {
+                        "cleared_altitude": 3000,
+                        "sid": "DARCY6",
+                        "waypoints": "KLOT-27/h090 DENNT DARCY DREGS"
+                    },
+                    "ELANR": {
+                        "cleared_altitude": 3000,
+                        "sid": "ELANR6",
+                        "waypoints": "KLOT-27/h090 EARND"
+                    },
+                    "ERECO,EMEGE": {
+                        "cleared_altitude": 3000,
+                        "sid": "ELANR6",
+                        "waypoints": "KLOT-27/h090 EARND ELANR EMMLY"
+                    },
+                    "OGALE,ROTTN": {
+                        "cleared_altitude": 3000,
+                        "sid": "OBENE3",
+                        "waypoints": "KLOT-27/h090 OREOS OBENE"
+                    },
+                    "SMIDD,MNOSO,JORDY": {
+                        "cleared_altitude": 3000,
+                        "sid": "OBENE3",
+                        "waypoints": "KLOT-27/h090 OREOS OBENE MONNY"
+                    },
+                    "IANNA": {
+                        "cleared_altitude": 3000,
+                        "sid": "OBENE3",
+                        "waypoints": "KLOT-27/h090 OREOS OBENE MONNY MNOSO"
+                    },
+                    "NITWT": {
+                        "cleared_altitude": 3000,
+                        "sid": "OBENE3",
+                        "waypoints": "KLOT-27/h090 OREOS OBENE NIGHT"
+                    },
+                            "ROEZZ": {
+                                "cleared_altitude": 3000,
+                                "sid": "OBENE3",
+                                "waypoints": "KLOT-27/h090 OREOS OBENE CARET"
+                            },
+                            "SIMMN": {
+                                "cleared_altitude": 3000,
+                                "waypoints": "KLOT-27/h090"
+                            }
+                        },
+                        "27": {
+                            "ARLYN": {
+                                "cleared_altitude": 3000,
+                                "sid": "ADELL6",
+                                "waypoints": "KLOT-9/h270 ACITO ADELL AKMIE ARLYN"
+                            },
+                            "BEKKI,RBS": {
+                                "cleared_altitude": 3000,
+                                "sid": "BLOKR6",
+                                "waypoints": "KLOT-9/h270 BACEN BLOKR"
+                            },
+                            "CYBIL": {
+                                "cleared_altitude": 3000,
+                                "sid": "CARYN6",
+                                "waypoints": "KLOT-9/h270 CMSKY CARYN"
+                            },
+                            "SCOTO,DONVE": {
+                                "cleared_altitude": 3000,
+                                "sid": "DARCY6",
+                                "waypoints": "KLOT-9/h270 DENNT DARCY DREGS"
+                            },
+                            "ELANR": {
+                                "cleared_altitude": 3000,
+                                "sid": "ELANR6",
+                                "waypoints": "KLOT-9/h270 EARND"
+                            },
+                            "ERECO,EMEGE": {
+                                "cleared_altitude": 3000,
+                                "sid": "ELANR6",
+                                "waypoints": "KLOT-9/h270 EARND ELANR EMMLY"
+                            },
+                            "OGALE,ROTTN": {
+                                "cleared_altitude": 3000,
+                                "sid": "OBENE3",
+                                "waypoints": "KLOT-9/h270 OREOS OBENE"
+                            },
+                            "SMIDD,MNOSO,JORDY": {
+                                "cleared_altitude": 3000,
+                                "sid": "OBENE3",
+                                "waypoints": "KLOT-9/h270 OREOS OBENE MONNY"
+                            },
+                            "IANNA": {
+                                "cleared_altitude": 3000,
+                                "sid": "OBENE3",
+                                "waypoints": "KLOT-9/h270 OREOS OBENE MONNY MNOSO"
+                            },
+                            "NITWT": {
+                                "cleared_altitude": 3000,
+                                "sid": "OBENE3",
+                                "waypoints": "KLOT-9/h270 OREOS OBENE NIGHT"
+                            },
+                            "ROEZZ": {
+                                "cleared_altitude": 3000,
+                                "sid": "OBENE3",
+                                "waypoints": "KLOT-9/h270 OREOS OBENE CARET"
+                            },
+                            "SIMMN": {
+                                "cleared_altitude": 3000,
+                                "waypoints": "KLOT-9/h270"
+                            }
+                        },
+                        "20": {
+                            "ARLYN": {
+                                "cleared_altitude": 3000,
+                                "sid": "ADELL6",
+                                "waypoints": "KLOT-2/h196 ACITO ADELL AKMIE ARLYN"
+                            },
+                            "BEKKI,RBS": {
+                                "cleared_altitude": 3000,
+                                "sid": "BLOKR6",
+                                "waypoints": "KLOT-2/h196 BACEN BLOKR"
+                            },
+                            "CYBIL": {
+                                "cleared_altitude": 3000,
+                                "sid": "CARYN6",
+                                "waypoints": "KLOT-2/h196 CMSKY CARYN"
+                            },
+                            "SCOTO,DONVE": {
+                                "cleared_altitude": 3000,
+                                "sid": "DARCY6",
+                                "waypoints": "KLOT-2/h196 DENNT DARCY DREGS"
+                            },
+                            "ELANR": {
+                                "cleared_altitude": 3000,
+                                "sid": "ELANR6",
+                                "waypoints": "KLOT-2/h196 EARND"
+                            },
+                            "ERECO,EMEGE": {
+                                "cleared_altitude": 3000,
+                                "sid": "ELANR6",
+                                "waypoints": "KLOT-2/h196 EARND ELANR EMMLY"
+                            },
+                            "OGALE,ROTTN": {
+                                "cleared_altitude": 3000,
+                                "sid": "OBENE3",
+                                "waypoints": "KLOT-2/h196 OREOS OBENE"
+                            },
+                            "SMIDD,MNOSO,JORDY": {
+                                "cleared_altitude": 3000,
+                                "sid": "OBENE3",
+                                "waypoints": "KLOT-2/h196 OREOS OBENE MONNY"
+                            },
+                            "IANNA": {
+                                "cleared_altitude": 3000,
+                                "sid": "OBENE3",
+                                "waypoints": "KLOT-2/h196 OREOS OBENE MONNY MNOSO"
+                            },
+                            "NITWT": {
+                                "cleared_altitude": 3000,
+                                "sid": "OBENE3",
+                                "waypoints": "KLOT-2/h196 OREOS OBENE NIGHT"
+                            },
+                            "ROEZZ": {
+                                "cleared_altitude": 3000,
+                                "sid": "OBENE3",
+                                "waypoints": "KLOT-2/h196 OREOS OBENE CARET"
+                            },
+                            "SIMMN": {
+                                "cleared_altitude": 3000,
+                                "waypoints": "KLOT-2/h196"
+                            }
+                        },
+                        "2": {
+                            "ARLYN": {
+                                "cleared_altitude": 3000,
+                                "sid": "ADELL6",
+                                "waypoints": "KLOT-20/h016 ACITO ADELL AKMIE ARLYN"
+                            },
+                            "BEKKI,RBS": {
+                                "cleared_altitude": 3000,
+                                "sid": "BLOKR6",
+                                "waypoints": "KLOT-20/h016 BACEN BLOKR"
+                            },
+                            "CYBIL": {
+                                "cleared_altitude": 3000,
+                                "sid": "CARYN6",
+                                "waypoints": "KLOT-20/h016 CMSKY CARYN"
+                            },
+                            "SCOTO,DONVE": {
+                                "cleared_altitude": 3000,
+                                "sid": "DARCY6",
+                                "waypoints": "KLOT-20/h016 DENNT DARCY DREGS"
+                            },
+                            "ELANR": {
+                                "cleared_altitude": 3000,
+                                "sid": "ELANR6",
+                                "waypoints": "KLOT-20/h016 EARND"
+                            },
+                            "ERECO,EMEGE": {
+                                "cleared_altitude": 3000,
+                                "sid": "ELANR6",
+                                "waypoints": "KLOT-20/h016 EARND ELANR EMMLY"
+                            },
+                            "OGALE,ROTTN": {
+                                "cleared_altitude": 3000,
+                                "sid": "OBENE3",
+                                "waypoints": "KLOT-20/h016 OREOS OBENE"
+                            },
+                            "SMIDD,MNOSO,JORDY": {
+                                "cleared_altitude": 3000,
+                                "sid": "OBENE3",
+                                "waypoints": "KLOT-20/h016 OREOS OBENE MONNY"
+                            },
+                            "IANNA": {
+                                "cleared_altitude": 3000,
+                                "sid": "OBENE3",
+                                "waypoints": "KLOT-20/h016 OREOS OBENE MONNY MNOSO"
+                            },
+                            "NITWT": {
+                                "cleared_altitude": 3000,
+                                "sid": "OBENE3",
+                                "waypoints": "KLOT-20/h016 OREOS OBENE NIGHT"
+                            },
+                            "ROEZZ": {
+                                "cleared_altitude": 3000,
+                                "sid": "OBENE3",
+                                "waypoints": "KLOT-20/h016 OREOS OBENE CARET"
+                            },
+                            "SIMMN": {
+                                "cleared_altitude": 3000,
+                                "waypoints": "KLOT-20/h016"
+                            }
+                        }
+                    },
+                    "departures": [
+                        {
+                            "airlines": [
+                                {
+                                "icao": "EJA"
+                                }
+                            ],
+                            "altitude": 36000,
+                            "destination": "KMSP",
+                            "exit": "MNOSO",
+                            "route": "MNOSO BLUEM4"
+                        },
+                        {
+                            "airlines": [
+                                {
+                                "icao": "EJA"
+                                }
+                            ],
+                            "altitude": 29000,
+                            "destination": "KIND",
+                            "exit": "ELANR",
+                            "route": "ELANR JAKKS2"
+                        },
+                        {
+                            "airlines": [
+                                {
+                                "icao": "EJA"
+                                }
+                            ],
+                            "altitude": 36000,
+                            "destination": "KHFJ",
+                            "exit": "ARLYN",
+                            "route": "ARLYN STL"
+                        },
+                        {
+                            "airlines": [
+                                {
+                                "icao": "EJA"
+                                }
+                            ],
+                            "altitude": 36000,
+                            "destination": "KFMY",
+                            "exit": "CYBIL",
+                            "route": "CYBIL PXV HITMN MGMRY LAARA SNAPY PLYER TYNEE2"
+                        }
+                    ],
+                    "exit_categories": {
+                        "ARLYN": "South",
+                        "BEKKI": "South",
+                        "RBS": "South",
+                        "CYBIL": "South",
+                        "SCOTO": "South",
+                        "DONVE": "South",
+                        "ELANR": "South",
+                        "ERECO": "South",
+                        "EMEGE": "South",
+                        "SMIDD": "West",
+                        "IANNA": "West",
+                        "MNOSO": "West",
+                        "JORDY": "West",
+                        "NITWT": "West",
+                        "OGALE": "West",
+                        "ROTTN": "West",
+                        "ELYNA": "West",
+                        "ROEZZ": "West",
+                        "SIMMN": "West"
+                    },
+                    "tower_list": 6,
+                    "hold_for_release": true
+        },
+        "KGYY": {
+            "approaches": {
+                "R2": {
+                    "cifp_id": "R2"
+                },
+                "Y12": {
+                    "cifp_id": "RY12"
+                },
+                "Z12": {
+                    "cifp_id": "RZ12"
+                },
+                "R20": {
+                    "cifp_id": "R20"
+                },
+                "I30": {
+                    "cifp_id": "I30"
+                },
+                "Y30": {
+                    "cifp_id": "RY30"
+                },
+                "Z30": {
+                    "cifp_id": "RZ30"
+                }
+            },
+            "departure_routes": {
+                "12": {
+                    "ARLYN": {
+                        "cleared_altitude": 3000,
+                        "sid": "ADELL6",
+                        "waypoints": "KGYY-30/h120 ACITO ADELL AKMIE ARLYN"
+                    },
+                    "BEKKI,RBS": {
+                        "cleared_altitude": 3000,
+                        "sid": "BLOKR6",
+                        "waypoints": "KGYY-30/h120 BACEN BLOKR"
+                    },
+                    "CYBIL": {
+                        "cleared_altitude": 3000,
+                        "sid": "CARYN6",
+                        "waypoints": "KGYY-30/h120 CMSKY CARYN"
+                    },
+                    "SCOTO,DONVE": {
+                        "cleared_altitude": 3000,
+                        "sid": "DARCY6",
+                        "waypoints": "KGYY-30/h120 DENNT DARCY DREGS"
+                    },
+                    "ELANR": {
+                        "cleared_altitude": 3000,
+                        "sid": "ELANR6",
+                        "waypoints": "KGYY-30/h120 EARND"
+                    },
+                    "ERECO,EMEGE": {
+                        "cleared_altitude": 3000,
+                        "sid": "ELANR6",
+                        "waypoints": "KGYY-30/h120 EARND ELANR EMMLY"
+                    },
+                    "OGALE,ROTTN": {
+                        "cleared_altitude": 3000,
+                        "sid": "OBENE3",
+                        "waypoints": "KGYY-30/h120 OREOS OBENE"
+                    },
+                    "SMIDD,MNOSO,JORDY": {
+                        "cleared_altitude": 3000,
+                        "sid": "OBENE3",
+                        "waypoints": "KGYY-30/h120 OREOS OBENE MONNY"
+                    },
+                    "IANNA": {
+                        "cleared_altitude": 3000,
+                        "sid": "OBENE3",
+                        "waypoints": "KGYY-30/h120 OREOS OBENE MONNY MNOSO"
+                    },
+                    "NITWT": {
+                        "cleared_altitude": 3000,
+                        "sid": "OBENE3",
+                        "waypoints": "KGYY-30/h120 OREOS OBENE NIGHT"
+                    },
+                            "ROEZZ": {
+                                "cleared_altitude": 3000,
+                                "sid": "OBENE3",
+                                "waypoints": "KGYY-30/h120 OREOS OBENE CARET"
+                            },
+                            "SIMMN": {
+                                "cleared_altitude": 3000,
+                                "waypoints": "KGYY-30/h120"
+                            }
+                    },
+                "30": {
+                    "ARLYN": {
+                        "cleared_altitude": 3000,
+                        "sid": "ADELL6",
+                        "waypoints": "KGYY-12/h300 ACITO ADELL AKMIE ARLYN"
+                    },
+                    "BEKKI,RBS": {
+                        "cleared_altitude": 3000,
+                        "sid": "BLOKR6",
+                        "waypoints": "KGYY-12/h300 BACEN BLOKR"
+                    },
+                    "CYBIL": {
+                        "cleared_altitude": 3000,
+                        "sid": "CARYN6",
+                        "waypoints": "KGYY-12/h300 CMSKY CARYN"
+                    },
+                    "SCOTO,DONVE": {
+                        "cleared_altitude": 3000,
+                        "sid": "DARCY6",
+                        "waypoints": "KGYY-12/h300 DENNT DARCY DREGS"
+                    },
+                    "ELANR": {
+                        "cleared_altitude": 3000,
+                        "sid": "ELANR6",
+                        "waypoints": "KGYY-12/h300 EARND"
+                    },
+                    "ERECO,EMEGE": {
+                        "cleared_altitude": 3000,
+                        "sid": "ELANR6",
+                        "waypoints": "KGYY-12/h300 EARND ELANR EMMLY"
+                    },
+                    "OGALE,ROTTN": {
+                        "cleared_altitude": 3000,
+                        "sid": "OBENE3",
+                        "waypoints": "KGYY-12/h300 OREOS OBENE"
+                    },
+                    "SMIDD,MNOSO,JORDY": {
+                        "cleared_altitude": 3000,
+                        "sid": "OBENE3",
+                        "waypoints": "KGYY-12/h300 OREOS OBENE MONNY"
+                    },
+                    "IANNA": {
+                        "cleared_altitude": 3000,
+                        "sid": "OBENE3",
+                        "waypoints": "KGYY-12/h300 OREOS OBENE MONNY MNOSO"
+                    },
+                    "NITWT": {
+                        "cleared_altitude": 3000,
+                        "sid": "OBENE3",
+                        "waypoints": "KGYY-12/h300 OREOS OBENE NIGHT"
+                    },
+                    "ROEZZ": {
+                        "cleared_altitude": 3000,
+                        "sid": "OBENE3",
+                        "waypoints": "KGYY-12/h300 OREOS OBENE CARET"
+                    },
+                    "SIMMN": {
+                        "cleared_altitude": 3000,
+                        "waypoints": "KGYY-12/h300"
+                    }
+                }
+                    },
+                    "departures": [
+                        {
+                            "airlines": [
+                                {
+                                "icao": "EJA"
+                                }
+                            ],
+                            "altitude": 36000,
+                            "destination": "KMSP",
+                            "exit": "MNOSO",
+                            "route": "MNOSO BLUEM4"
+                        },
+                        {
+                            "airlines": [
+                                {
+                                "icao": "EJA"
+                                }
+                            ],
+                            "altitude": 29000,
+                            "destination": "KIND",
+                            "exit": "ELANR",
+                            "route": "ELANR JAKKS2"
+                        },
+                        {
+                            "airlines": [
+                                {
+                                "icao": "EJA"
+                                }
+                            ],
+                            "altitude": 36000,
+                            "destination": "KHFJ",
+                            "exit": "ARLYN",
+                            "route": "ARLYN STL"
+                        },
+                        {
+                            "airlines": [
+                                {
+                                "icao": "EJA"
+                                }
+                            ],
+                            "altitude": 36000,
+                            "destination": "KFMY",
+                            "exit": "CYBIL",
+                            "route": "CYBIL PXV HITMN MGMRY LAARA SNAPY PLYER TYNEE2"
+                        }
+                    ],
+                    "exit_categories": {
+                        "ARLYN": "South",
+                        "BEKKI": "South",
+                        "RBS": "South",
+                        "CYBIL": "South",
+                        "SCOTO": "South",
+                        "DONVE": "South",
+                        "ELANR": "South",
+                        "ERECO": "South",
+                        "EMEGE": "South",
+                        "SMIDD": "West",
+                        "IANNA": "West",
+                        "MNOSO": "West",
+                        "JORDY": "West",
+                        "NITWT": "West",
+                        "OGALE": "West",
+                        "ROTTN": "West",
+                        "ELYNA": "West",
+                        "ROEZZ": "West",
+                        "SIMMN": "West"
+                    },
+                    "tower_list": 7,
+                    "hold_for_release": true
+        }
+        },
+        "airspace": {
+            "boundaries": {
+                "CHIAPPA": [
+                    "N042.30.00.878,W088.27.42.231",
+                    "N042.30.00.137,W088.16.30.417",
+                    "N042.15.43.382,W088.10.49.511",
+                    "N042.12.57.694,W088.34.16.942",
+                    "N042.18.34.123,W088.32.37.214",
+                    "N042.30.00.878,W088.27.42.231"
+                ],
+                "CHIAPPB": [
+                    "N041.26.02.969,W088.28.44.743",
+                    "N041.24.34.406,W088.18.04.762",
+                    "N041.20.19.866,W088.20.11.874",
+                    "N041.22.23.490,W088.30.50.207",
+                    "N041.26.02.969,W088.28.44.743"
+                ],
+                "CHIAPPC": [
+                    "N042.30.00.137,W088.16.30.417",
+                    "N042.30.00.219,W088.02.09.748",
+                    "N042.30.00.013,W087.44.56.099",
+                    "N042.29.59.807,W087.25.43.771",
+                    "N042.20.04.623,W087.24.48.674",
+                    "N042.20.23.629,W087.19.00.875",
+                    "N042.21.24.823,W086.59.59.423",
+                    "N042.14.08.886,W087.03.29.042",
+                    "N042.04.06.945,W087.03.32.448",
+                    "N041.41.59.274,W087.03.29.976",
+                    "N041.41.59.920,W087.17.39.274",
+                    "N041.33.52.841,W087.16.02.924",
+                    "N041.25.29.475,W087.31.35.169",
+                    "N041.23.50.653,W088.13.03.325",
+                    "N041.24.34.406,W088.18.04.762",
+                    "N041.26.02.969,W088.28.44.743",
+                    "N041.39.44.664,W088.38.20.180",
+                    "N041.39.50.061,W088.43.58.751",
+                    "N041.40.49.525,W088.44.45.498",
+                    "N041.47.36.486,W088.49.12.026",
+                    "N041.50.49.200,W088.49.09.884",
+                    "N042.01.51.373,W088.49.11.174",
+                    "N042.12.56.417,W088.38.55.885",
+                    "N042.12.57.694,W088.34.16.942",
+                    "N042.15.43.382,W088.10.49.511",
+                    "N042.30.00.137,W088.16.30.417"
+                ],
+                "CHIAPPD": [
+                    "N042.38.46.876,W088.02.08.594",
+                    "N042.38.46.643,W087.44.56.154",
+                    "N042.30.00.013,W087.44.56.099",
+                    "N042.30.00.219,W088.02.09.748",
+                    "N042.38.46.876,W088.02.08.594"
+                ],
+                "CHIAPPE": [
+                    "N041.41.59.920,W087.17.39.274",
+                    "N041.41.59.274,W087.03.29.976",
+                    "N041.26.02.503,W087.08.02.821",
+                    "N041.21.00.447,W087.12.06.251",
+                    "N041.25.29.475,W087.31.35.169",
+                    "N041.33.52.841,W087.16.02.924",
+                    "N041.41.59.920,W087.17.39.274"
+                ],
+                "CHIAPPF": [
+                    "N042.04.06.945,W087.03.32.448",
+                    "N042.02.56.097,W086.55.04.165",
+                    "N041.52.25.152,W086.44.22.069",
+                    "N041.41.59.563,W086.42.28.223",
+                    "N041.41.59.274,W087.03.29.976",
+                    "N042.04.06.945,W087.03.32.448"
+                ],
+                "CHIAPGNorth": [
+                    "N042.01.51.373,W088.49.11.174",
+                    "N041.50.49.200,W088.49.09.884",
+                    "N041.50.37.348,W089.09.42.247",
+                    "N041.55.22.059,W089.07.51.615",
+                    "N041.58.05.700,W089.04.59.020",
+                    "N041.59.48.766,W089.02.23.316",
+                    "N042.01.29.195,W088.56.59.384",
+                    "N042.01.51.373,W088.49.11.174"
+                ],
+                "CHIAPGSouth": [
+                    "N041.50.49.200,W088.49.09.884",
+                    "N041.47.36.486,W088.49.12.026",
+                    "N041.40.49.525,W088.44.45.498",
+                    "N041.41.17.046,W089.09.33.294",
+                    "N041.39.58.246,W089.13.25.160",
+                    "N041.46.09.570,W089.11.34.720",
+                    "N041.50.37.348,W089.09.42.247",
+                    "N041.50.49.200,W088.49.09.884"
+                ],
+                "CHIAPPH": [
+                    "N042.18.34.123,W088.32.37.214",
+                    "N042.12.57.694,W088.34.16.942",
+                    "N042.12.56.417,W088.38.55.885",
+                    "N042.18.34.123,W088.32.37.214"
+                ],
+                "CHIAPPJ": [
+                    "N042.29.59.807,W087.25.43.771",
+                    "N042.29.59.903,W087.24.40.654",
+                    "N042.20.23.629,W087.19.00.875",
+                    "N042.20.04.623,W087.24.48.674",
+                    "N042.29.59.807,W087.25.43.771"
+                ],
+                "CHIAPPX": [
+                    "N042.12.56.829,W088.48.57.469",
+                    "N042.12.56.417,W088.38.55.885",
+                    "N042.01.51.373,W088.49.11.174",
+                    "N042.12.56.829,W088.48.57.469"
+                ],
+                "CHIFAPPW080": [
+                    "N041.59.21.781,W087.54.22.692",
+                    "N042.07.56.834,W087.44.47.860",
+                    "N042.07.55.296,W087.36.52.152",
+                    "N042.07.02.671,W087.35.52.331",
+                    "N042.07.02.671,W087.35.52.331",
+                    "N042.05.45.808,W087.34.42.403",
+                    "N042.05.09.814,W087.34.14.415",
+                    "N042.05.09.814,W087.34.14.415",
+                    "N042.03.57.867,W087.33.22.944",
+                    "N042.03.21.695,W087.33.08.388",
+                    "N042.03.21.695,W087.33.08.388",
+                    "N042.02.23.632,W087.32.43.558",
+                    "N042.01.19.953,W087.32.25.184",
+                    "N042.00.16.191,W087.32.02.030",
+                    "N041.59.14.708,W087.31.56.784",
+                    "N041.59.20.298,W087.54.26.482"
+                ],
+                "CHIFAPPW4080": [
+                    "N042.07.02.671,W087.35.52.331",
+                    "N042.07.02.671,W087.35.52.331",
+                    "N042.05.45.808,W087.34.42.403",
+                    "N042.05.09.814,W087.34.14.415",
+                    "N042.05.09.814,W087.34.14.415",
+                    "N042.03.57.867,W087.33.22.944",
+                    "N042.03.21.695,W087.33.08.388",
+                    "N042.03.21.695,W087.33.08.388",
+                    "N042.02.23.632,W087.32.43.558",
+                    "N042.01.19.953,W087.32.25.184",
+                    "N042.00.16.191,W087.32.02.030",
+                    "N041.59.14.708,W087.31.56.784",
+                    "N041.59.19.172,W087.16.54.669",
+                    "N042.01.24.855,W087.17.07.606",
+                    "N042.01.24.855,W087.17.07.606",
+                    "N042.04.27.201,W087.17.54.655",
+                    "N042.04.27.201,W087.17.54.655",
+                    "N042.07.56.161,W087.19.44.518",
+                    "N042.07.57.603,W087.37.01.215"
+                ],
+                "CHIFAPPW4050": [
+                    "N041.59.19.172,W087.16.54.669",
+                    "N042.01.24.855,W087.17.07.606",
+                    "N042.01.24.855,W087.17.07.606",
+                    "N042.04.27.201,W087.17.54.655",
+                    "N042.04.27.201,W087.17.54.655",
+                    "N042.07.56.161,W087.19.44.518",
+                    "N042.07.44.515,W087.11.37.988",
+                    "N042.07.16.198,W087.11.22.910",
+                    "N042.07.16.198,W087.11.22.910",
+                    "N042.07.16.198,W087.11.22.910",
+                    "N042.03.49.174,W087.10.06.115",
+                    "N042.02.22.025,W087.09.52.410",
+                    "N042.01.08.678,W087.09.36.837",
+                    "N042.01.08.678,W087.09.36.837",
+                    "N042.01.08.678,W087.09.36.837",
+                    "N041.59.10.767,W087.09.28.020",
+                    "N041.59.14.420,W087.16.55.081"
+                ],
+                "CHIFAPPE080": [
+                    "N041.57.57.928,W087.56.08.765",
+                    "N041.58.58.641,W087.55.23.199",
+                    "N042.07.57.355,W088.05.36.456",
+                    "N042.08.00.020,W088.11.58.121",
+                    "N042.06.48.045,W088.13.30.681",
+                    "N042.05.18.260,W088.14.30.336",
+                    "N042.05.18.260,W088.14.30.336",
+                    "N042.02.35.813,W088.15.18.429",
+                    "N041.58.00.633,W088.09.47.850",
+                    "N041.57.58.120,W087.55.57.339"
+                ],
+                "CHIFAPPE4080": [
+                    "N042.07.54.540,W088.12.10.700",
+                    "N042.07.54.540,W088.12.10.700",
+                    "N042.05.41.894,W088.14.17.785",
+                    "N042.05.41.894,W088.14.17.785",
+                    "N042.05.41.894,W088.14.17.785",
+                    "N042.05.41.894,W088.14.17.785",
+                    "N042.02.38.203,W088.15.18.457",
+                    "N041.57.53.135,W088.09.43.236",
+                    "N041.57.49.152,W088.31.57.086",
+                    "N041.59.33.715,W088.31.53.626",
+                    "N042.04.16.173,W088.31.02.127",
+                    "N042.04.29.755,W088.30.50.976",
+                    "N042.07.49.624,W088.29.18.334",
+                    "N042.08.02.189,W088.11.54.550"
+                ],
+                "CHIFAPPE4050": [
+                    "N041.57.47.587,W088.31.53.790",
+                    "N041.58.43.686,W088.31.55.274",
+                    "N042.01.28.302,W088.31.45.633",
+                    "N042.03.43.915,W088.31.06.412",
+                    "N042.05.55.531,W088.30.22.000",
+                    "N042.07.57.864,W088.29.13.665",
+                    "N042.07.46.149,W088.37.07.697",
+                    "N042.06.02.493,W088.38.06.227",
+                    "N042.03.29.687,W088.39.02.147",
+                    "N042.01.24.443,W088.39.17.254",
+                    "N042.01.24.443,W088.39.17.254",
+                    "N041.57.45.582,W088.39.32.140",
+                    "N041.57.58.161,W088.32.11.478"
+                ],
+                "CHIZAPPW110120": [
+                    "N041.41.59.947,W087.03.29.564",
+                    "N041.42.00.606,W086.42.27.015",
+                    "N041.50.55.545,W086.44.10.561",
+                    "N041.51.03.386,W087.03.30.360",
+                    "N041.42.03.271,W087.03.29.234"
+                ],
+                "CHIZAPPW90120" : [
+                    "N041.51.01.820,W087.03.08.168",
+                    "N042.04.09.266,W087.03.32.475",
+                    "N042.02.59.214,W086.54.59.386",
+                    "N041.52.29.079,W086.44.43.026",
+                    "N041.50.52.702,W086.44.02.129",
+                    "N041.51.00.832,W087.03.29.674"
+                ],
+                "CHIZAPPW70110": [
+                    "N041.51.06.764,W087.18.34.782",
+                    "N041.52.48.855,W087.17.54.353",
+                    "N041.53.55.775,W087.17.41.526",
+                    "N041.55.24.668,W087.17.10.215",
+                    "N041.57.26.534,W087.17.01.536",
+                    "N041.59.38.562,W087.16.58.048",
+                    "N042.01.30.266,W087.17.17.658",
+                    "N042.03.52.360,W087.17.46.305",
+                    "N042.05.59.307,W087.18.33.793",
+                    "N042.07.48.978,W087.19.37.542",
+                    "N042.08.07.243,W087.03.31.981",
+                    "N041.51.06.174,W087.02.54.270",
+                    "N041.51.05.309,W087.18.36.101"
+                ],
+                "CHIZAPPW90110": [
+                    "N041.51.06.764,W087.18.34.782",
+                    "N041.52.48.855,W087.17.54.353",
+                    "N041.53.55.775,W087.17.41.526",
+                    "N041.55.24.668,W087.17.10.215",
+                    "N041.57.26.534,W087.17.01.536",
+                    "N041.59.38.562,W087.16.58.048",
+                    "N042.01.30.266,W087.17.17.658",
+                    "N042.03.52.360,W087.17.46.305",
+                    "N042.05.59.307,W087.18.33.793",
+                    "N042.07.48.978,W087.19.37.542",
+                    "N042.07.54.197,W087.41.15.823",
+                    "N041.58.56.128,W087.54.49.224",
+                    "N041.51.10.143,W087.44.50.194",
+                    "N041.51.07.506,W087.18.37.666"
+                ],
+                "CHIWAPPW080": [
+                    "N041.59.18.499,W087.53.56.984",
+                    "N041.51.08.646,W087.44.49.205",
+                    "N041.51.07.643,W087.44.45.717",
+                    "N041.51.07.643,W087.44.45.717",
+                    "N041.51.51.630,W087.44.50.881",
+                    "N041.51.51.630,W087.44.50.881",
+                    "N041.51.51.630,W087.44.50.881",
+                    "N041.51.51.630,W087.44.50.881",
+                    "N041.51.51.630,W087.44.50.881",
+                    "N041.53.29.628,W087.40.29.406",
+                    "N041.53.29.628,W087.40.29.406",
+                    "N041.54.04.688,W087.37.04.346",
+                    "N041.54.33.651,W087.32.53.007",
+                    "N041.55.10.496,W087.32.28.754",
+                    "N041.56.47.752,W087.32.08.979",
+                    "N041.56.47.752,W087.32.08.979",
+                    "N041.59.16.246,W087.31.53.955",
+                    "N041.59.14.502,W087.53.31.276"
+                ],
+                "CHIWAPP4080": [
+                    "N041.51.11.763,W087.45.33.013",
+                    "N041.51.09.772,W087.44.44.811",
+                    "N041.51.09.772,W087.44.44.811",
+                    "N041.51.47.331,W087.44.51.595",
+                    "N041.51.47.331,W087.44.51.595",
+                    "N041.52.29.890,W087.43.21.562",
+                    "N041.52.29.890,W087.43.21.562",
+                    "N041.53.29.257,W087.40.34.103",
+                    "N041.53.40.010,W087.39.55.211",
+                    "N041.53.45.283,W087.39.20.852",
+                    "N041.53.59.607,W087.37.16.953",
+                    "N041.54.35.669,W087.32.44.630",
+                    "N041.55.04.797,W087.32.34.550",
+                    "N041.55.19.491,W087.32.28.507",
+                    "N041.55.55.458,W087.32.21.366",
+                    "N041.56.32.427,W087.32.12.000",
+                    "N041.57.26.726,W087.32.02.195",
+                    "N041.58.32.040,W087.31.54.971",
+                    "N041.59.16.892,W087.31.50.494",
+                    "N041.59.13.610,W087.16.57.279",
+                    "N041.58.54.411,W087.16.57.361",
+                    "N041.58.26.231,W087.16.58.405",
+                    "N041.57.34.939,W087.16.57.224",
+                    "N041.56.35.201,W087.17.00.162",
+                    "N041.55.49.800,W087.17.11.945",
+                    "N041.55.16.374,W087.17.18.317",
+                    "N041.54.38.100,W087.17.33.149",
+                    "N041.54.11.596,W087.17.27.958",
+                    "N041.54.11.060,W087.25.09.384",
+                    "N041.53.42.798,W087.25.21.716",
+                    "N041.52.34.957,W087.25.44.705",
+                    "N041.52.14.468,W087.25.59.756",
+                    "N041.52.14.468,W087.25.59.756",
+                    "N041.51.05.075,W087.26.42.905",
+                    "N041.51.10.280,W087.44.45.333"
+                ],
+                "CHIWAPP5W080": [
+                    "N041.51.03.331,W087.26.45.239",
+                    "N041.51.23.079,W087.26.30.737",
+                    "N041.51.41.591,W087.26.19.092",
+                    "N041.52.13.273,W087.26.01.294",
+                    "N041.52.36.015,W087.25.48.028",
+                    "N041.52.47.646,W087.25.43.304",
+                    "N041.53.05.980,W087.25.35.888",
+                    "N041.53.17.749,W087.25.30.670",
+                    "N041.53.33.336,W087.25.24.298",
+                    "N041.54.11.156,W087.25.09.576",
+                    "N041.54.14.754,W087.17.32.050",
+                    "N041.53.56.695,W087.17.32.737",
+                    "N041.53.02.244,W087.17.55.424",
+                    "N041.52.30.137,W087.18.07.564",
+                    "N041.52.30.137,W087.18.07.564",
+                    "N041.51.06.531,W087.18.40.523",
+                    "N041.51.03.551,W087.26.38.620"
+                ],
+                "CHIWAPPW4060": [
+                    "N041.54.13.422,W087.17.28.013",
+                    "N041.54.12.433,W087.09.59.743",
+                    "N041.55.17.239,W087.09.43.978",
+                    "N041.56.33.182,W087.09.29.229",
+                    "N041.57.16.688,W087.09.32.195",
+                    "N041.57.33.662,W087.09.21.895",
+                    "N041.58.08.584,W087.09.32.360",
+                    "N041.59.11.371,W087.09.23.241",
+                    "N041.59.10.314,W087.16.59.366",
+                    "N041.58.38.522,W087.16.58.872",
+                    "N041.57.52.929,W087.16.55.631",
+                    "N041.57.01.801,W087.16.59.723",
+                    "N041.56.23.514,W087.17.04.612",
+                    "N041.54.15.180,W087.17.32.709"
+                ],
+                "CHIWAPPW60": [
+                    "N041.59.08.199,W087.16.52.225",
+                    "N042.01.57.553,W087.17.28.617",
+                    "N042.02.23.989,W087.17.26.090",
+                    "N042.02.23.989,W087.17.26.090",
+                    "N042.05.52.153,W087.18.32.915",
+                    "N042.07.47.523,W087.19.35.289",
+                    "N042.07.53.400,W087.18.35.936",
+                    "N042.07.57.534,W087.11.56.583",
+                    "N042.06.39.971,W087.11.15.521",
+                    "N042.05.45.437,W087.10.45.831",
+                    "N042.05.10.981,W087.10.35.119",
+                    "N042.04.08.153,W087.10.05.786",
+                    "N042.03.07.907,W087.09.58.068",
+                    "N042.01.51.291,W087.09.58.947",
+                    "N041.59.13.005,W087.09.20.687",
+                    "N041.59.10.355,W087.17.03.651"
+                ],
+                "CHIWAPP5060": [
+                    "N041.51.05.570,W087.18.40.193",
+                    "N041.51.01.367,W087.03.09.102",
+                    "N042.08.13.176,W087.03.35.496",
+                    "N042.07.52.975,W087.11.23.349",
+                    "N042.06.47.620,W087.11.18.872",
+                    "N042.04.06.615,W087.10.12.789",
+                    "N042.03.02.949,W087.09.49.663",
+                    "N042.02.15.090,W087.09.41.286",
+                    "N042.00.55.041,W087.09.28.377",
+                    "N042.00.00.192,W087.09.32.772",
+                    "N041.59.28.771,W087.09.17.391",
+                    "N041.58.44.578,W087.09.32.167",
+                    "N041.57.39.265,W087.09.29.256",
+                    "N041.57.39.265,W087.09.29.256",
+                    "N041.57.39.265,W087.09.29.256",
+                    "N041.55.25.712,W087.09.29.448",
+                    "N041.54.10.112,W087.10.02.792",
+                    "N041.54.10.758,W087.17.30.485",
+                    "N041.52.59.333,W087.17.50.507",
+                    "N041.52.59.333,W087.17.50.507",
+                    "N041.52.59.333,W087.17.50.507"
+                ],
+                "SSAT_31C_22L_4R": [
+                    "N042.03.21.296,W088.47.48.283",
+                    "N042.03.25.004,W088.16.15.915",
+                    "N041.55.28.623,W088.07.14.619",
+                    "N041.51.02.658,W088.08.28.584",
+                    "N041.51.04.855,W087.38.27.568",
+                    "N041.53.02.986,W087.37.07.313",
+                    "N041.55.46.092,W087.35.57.907",
+                    "N041.58.09.367,W087.35.33.380",
+                    "N041.58.01.320,W087.03.30.690",
+                    "N041.41.59.508,W087.03.28.685",
+                    "N041.26.04.054,W087.08.03.096",
+                    "N041.21.00.090,W087.12.06.718",
+                    "N041.25.29.777,W087.31.33.383",
+                    "N041.25.10.578,W087.39.54.497",
+                    "N041.23.50.268,W088.13.01.704",
+                    "N041.24.34.310,W088.18.04.542",
+                    "N041.20.19.921,W088.20.12.533",
+                    "N041.22.24.067,W088.30.49.411",
+                    "N041.26.03.945,W088.28.43.947",
+                    "N041.34.47.416,W088.34.50.917",
+                    "N041.39.44.074,W088.38.20.317",
+                    "N041.39.50.213,W088.43.59.025",
+                    "N041.47.33.987,W088.49.10.378",
+                    "N042.01.51.318,W088.49.10.598",
+                    "N042.03.21.296,W088.47.48.283"
+                ],
+                "SSAT_13C": [
+                    "N042.03.21.296,W088.47.48.283",
+                    "N042.03.25.004,W088.16.15.915",
+                    "N041.55.28.623,W088.07.14.619",
+                    "N041.51.02.658,W088.08.28.584",
+                    "N041.51.03.867,W088.01.18.634",
+                    "N041.55.09.260,W087.56.28.101",
+                    "N041.55.09.631,W087.53.30.397",
+                    "N041.48.12.054,W087.43.43.150",
+                    "N041.51.04.485,W087.40.02.215",
+                    "N041.51.04.855,W087.38.27.568",
+                    "N041.53.02.986,W087.37.07.313",
+                    "N041.55.46.092,W087.35.57.907",
+                    "N041.58.09.367,W087.35.33.380",
+                    "N041.58.01.320,W087.03.30.690",
+                    "N041.41.59.508,W087.03.28.685",
+                    "N041.26.04.054,W087.08.03.096",
+                    "N041.21.00.090,W087.12.06.718",
+                    "N041.25.29.777,W087.31.33.383",
+                    "N041.25.10.578,W087.39.54.497",
+                    "N041.23.50.268,W088.13.01.704",
+                    "N041.24.34.310,W088.18.04.542",
+                    "N041.20.19.921,W088.20.12.533",
+                    "N041.22.24.067,W088.30.49.411",
+                    "N041.26.03.945,W088.28.43.947",
+                    "N041.34.47.416,W088.34.50.917",
+                    "N041.39.44.074,W088.38.20.317",
+                    "N041.39.50.213,W088.43.59.025",
+                    "N041.47.33.987,W088.49.10.378",
+                    "N042.01.51.318,W088.49.10.598",
+                    "N042.03.21.296,W088.47.48.283"
+                ],
+                "CHIZAPPE90120": [
+                    "N041.50.39.257,W089.09.38.402",
+                    "N041.50.53.224,W088.49.13.921",
+                    "N042.01.55.452,W088.49.11.147",
+                    "N042.01.27.025,W088.56.59.824",
+                    "N042.01.27.025,W088.56.59.824",
+                    "N041.58.08.996,W089.04.55.559",
+                    "N041.55.22.155,W089.07.55.543",
+                    "N041.50.42.924,W089.09.33.513",
+                    "N041.50.54.679,W088.49.13.262"
+                ],
+                "CHIZAPPE70110": [
+                    "N041.50.54.679,W088.49.13.262",
+                    "N042.12.59.150,W088.39.19.890",
+                    "N042.12.49.221,W088.25.12.460",
+                    "N042.12.49.221,W088.25.12.460",
+                    "N042.11.32.839,W088.26.27.881",
+                    "N042.11.32.839,W088.26.27.881",
+                    "N042.10.22.773,W088.27.23.334",
+                    "N042.10.22.773,W088.27.23.334",
+                    "N042.08.33.487,W088.28.48.286",
+                    "N042.08.33.487,W088.28.48.286",
+                    "N042.06.36.194,W088.29.58.901",
+                    "N042.04.27.723,W088.30.54.986",
+                    "N042.02.41.869,W088.31.20.914",
+                    "N042.00.20.104,W088.31.45.743",
+                    "N041.57.18.047,W088.31.45.029",
+                    "N041.54.20.989,W088.31.13.223",
+                    "N041.54.20.989,W088.31.13.223",
+                    "N041.50.38.392,W088.29.35.418",
+                    "N041.49.10.653,W088.29.14.296",
+                    "N041.49.10.653,W088.29.14.296",
+                    "N041.45.55.934,W088.49.12.246",
+                    "N042.01.50.234,W088.49.06.121"
+                ],
+                "CHIZAPPE90110": [
+                    "N041.58.41.118,W087.55.47.863",
+                    "N041.51.07.588,W088.03.21.104",
+                    "N041.49.33.408,W088.29.19.680",
+                    "N041.52.07.244,W088.30.25.488",
+                    "N041.53.38.101,W088.31.21.216",
+                    "N041.53.38.101,W088.31.21.216",
+                    "N041.56.11.250,W088.31.21.051",
+                    "N041.56.11.250,W088.31.21.051",
+                    "N042.00.40.498,W088.31.47.858",
+                    "N042.03.47.691,W088.31.06.934",
+                    "N042.03.47.691,W088.31.06.934",
+                    "N042.03.47.691,W088.31.06.934",
+                    "N042.03.47.691,W088.31.06.934",
+                    "N042.07.46.465,W088.04.57.674",
+                    "N041.59.01.593,W087.54.47.301"
+                ],
+                "CHIWAPPE60": []
+            },
+            "volumes": {
+                "CHI_APPE": [
+                    {
+                        "boundaries": [
+                            "CHIAPPA"
+                        ],
+                        "lower": 0,
+                        "upper": 13000
+                    },
+                    {
+                        "boundaries": [
+                            "CHIAPPB"
+                        ],
+                        "lower": 0,
+                        "upper": 3000
+                    },
+                    {
+                        "boundaries": [
+                            "CHIAPPC"
+                        ],
+                        "lower": 0,
+                        "upper": 15000
+                    },
+                    {
+                        "boundaries": [
+                            "CHIAPPD"
+                        ],
+                        "lower": 8000,
+                        "upper": 13000
+                    },
+                    {
+                        "boundaries": [
+                            "CHIAPPE"
+                        ],
+                        "lower": 0,
+                        "upper": 10000
+                    },
+                    {
+                        "boundaries": [
+                            "CHIAPPF"
+                        ],
+                        "lower": 9000,
+                        "upper": 12000
+                    },
+                    {
+                        "boundaries": [
+                            "CHIAPGNorth"
+                        ],
+                        "lower": 9000,
+                        "upper": 12000
+                    },
+                    {
+                        "boundaries": [
+                            "CHIAPGSouth"
+                        ],
+                        "lower": 11000,
+                        "upper": 12000
+                    },
+                    {
+                        "boundaries": [
+                            "CHIAPPH"
+                        ],
+                        "lower": 0,
+                        "upper": 10000
+                    },
+                    {
+                        "boundaries": [
+                            "CHIAPPJ"
+                        ],
+                        "lower": 0,
+                        "upper": 7000
+                    },
+                    {
+                        "boundaries": [
+                            "CHIAPPX"
+                        ],
+                        "lower": 13000,
+                        "upper": 15000
+                    }
+                ],
+                "CHI_F_APPW": [
+                    {
+                        "boundaries": [
+                            "CHIFAPPW080"
+                        ],
+                        "lower": 0,
+                        "upper": 8000
+                    },
+                    {
+                        "boundaries": [
+                            "CHIFAPPW4080"
+                        ],
+                        "lower": 4000,
+                        "upper": 8000
+                    },
+                    {
+                        "boundaries": [
+                            "CHIFAPPW4050"
+                        ],
+                        "lower": 4000,
+                        "upper": 5000
+                    }
+                ],
+                "CHI_F_APPE": [
+                    {
+                        "boundaries": [
+                            "CHIFAPPE080"
+                        ],
+                        "lower": 0,
+                        "upper": 8000
+                    },
+                    {
+                        "boundaries": [
+                            "CHIFAPPE4080"
+                        ],
+                        "lower": 4000,
+                        "upper": 8000
+                    },
+                    {
+                        "boundaries": [
+                            "CHIFAPPE4050"
+                        ],
+                        "lower": 4000,
+                        "upper": 5000
+                    }
+                ],
+                "CHI_Z_APPW": [
+                    {
+                        "boundaries": [
+                            "CHIZAPPW110120"
+                        ],
+                        "lower": 11000,
+                        "upper": 12000
+                    },
+                    {
+                        "boundaries": [
+                            "CHIZAPPW90120"
+                        ],
+                        "lower": 9000,
+                        "upper": 12000
+                    },
+                    {
+                        "boundaries": [
+                            "CHIZAPPW70110"
+                        ],
+                        "lower": 7000,
+                        "upper": 11000
+                    },
+                    {
+                        "boundaries": [
+                            "CHIZAPPW90110"
+                        ],
+                        "lower": 9000,
+                        "upper": 11000
+                    }
+                ],
+                "CHI_W_APPW": [
+                    {
+                        "boundaries": [
+                            "CHIWAPPW080"
+                        ],
+                        "lower": 0,
+                        "upper": 8000
+                    },
+                    {
+                        "boundaries": [
+                            "CHIWAPP4080"
+                        ],
+                        "lower": 4000,
+                        "upper": 8000
+                    },
+                    {
+                        "boundaries": [
+                            "CHIWAPP5W080"
+                        ],
+                        "lower": 5000,
+                        "upper": 8000
+                    },
+                    {
+                        "boundaries": [
+                            "CHIWAPPW4060"
+                        ],
+                        "lower": 4000,
+                        "upper": 6000
+                    },
+                    {
+                        "boundaries": [
+                            "CHIWAPP5060"
+                        ],
+                        "lower": 5000,
+                        "upper": 6000
+                    },
+                    {
+                        "boundaries": [
+                            "CHIWAPPW60"
+                        ],
+                        "lower": 6000,
+                        "upper": 6000
+                    }
+                ],
+                "CHI_APPW": [
+                    {
+                        "boundaries": [
+                            "CHIAPPA"
+                        ],
+                        "lower": 0,
+                        "upper": 13000
+                    },
+                    {
+                        "boundaries": [
+                            "CHIAPPB"
+                        ],
+                        "lower": 0,
+                        "upper": 3000
+                    },
+                    {
+                        "boundaries": [
+                            "CHIAPPC"
+                        ],
+                        "lower": 0,
+                        "upper": 15000
+                    },
+                    {
+                        "boundaries": [
+                            "CHIAPPD"
+                        ],
+                        "lower": 8000,
+                        "upper": 13000
+                    },
+                    {
+                        "boundaries": [
+                            "CHIAPPE"
+                        ],
+                        "lower": 0,
+                        "upper": 10000
+                    },
+                    {
+                        "boundaries": [
+                            "CHIAPPF"
+                        ],
+                        "lower": 9000,
+                        "upper": 12000
+                    },
+                    {
+                        "boundaries": [
+                            "CHIAPPH"
+                        ],
+                        "lower": 0,
+                        "upper": 10000
+                    },
+                    {
+                        "boundaries": [
+                            "CHIAPPJ"
+                        ],
+                        "lower": 0,
+                        "upper": 7000
+                    },
+                    {
+                        "boundaries": [
+                            "CHIAPPX"
+                        ],
+                        "lower": 13000,
+                        "upper": 15000
+                    }
+                ],
+                "CHI_S_APP_31C_22L_4R": [
+                    {
+                        "boundaries": [
+                            "SSAT_31C_22L_4R"
+                        ],
+                        "lower": 0,
+                        "upper": 5000
+                    }
+                ],
+                "CHI_S_DEP_31C_22L_4R": [
+                    {
+                        "boundaries": [
+                            "SSAT_31C_22L_4R"
+                        ],
+                        "lower": 0,
+                        "upper": 15000
+                    }
+                ],
+                "CHI_S_APP_13C": [
+                    {
+                        "boundaries": [
+                            "SSAT_13C"
+                        ],
+                        "lower": 0,
+                        "upper": 5000
+                    }
+                ],
+                "CHI_S_DEP_13C": [
+                    {
+                        "boundaries": [
+                            "SSAT_13C"
+                        ],
+                        "lower": 0,
+                        "upper": 15000
+                    }
+                ]
+            }
+        },
+        "inbound_flows": {
+            "BENKY6": {
+            "arrivals": [{
+                    "airlines": {
+                        "KORD": [
+                            {
+                                "airport": "KDEN",
+                                "icao": "UAL"
+                            },
+                            {
+                                "airport": "KDEN",
+                                "icao": "FFT"
+                            },
+                            {
+                                "airport": "KCOS",
+                                "icao": "AWI"
+                            },
+                            {
+                                "airport": "KSLC",
+                                "icao": "DAL"
+                            },
+                            {
+                                "airport": "KSLC",
+                                "fleet": "short",
+                                "icao": "UAL"
+                            },
+                            {
+                                "airport": "KSLC",
+                                "fleet": "short",
+                                "icao": "AAL"
+                            },
+                            {
+                                "airport": "KSFO",
+                                "icao": "UAL"
+                            },
+                            {
+                                "airport": "KLAX",
+                                "icao": "UAL"
+                            },
+                            {
+                                "airport": "KLAX",
+                                "icao": "AAL"
+                            },
+                            {
+                                "airport": "KLAX",
+                                "icao": "NKS"
+                            },
+                            {
+                                "airport": "KLAS",
+                                "icao": "AAL"
+                            }
+                        ]
+                    },
+                    "initial_altitude": 20000,
+                    "initial_controller": "CHI_81_CTR",
+                    "initial_speed" : 280,
+                    "star": "BENKY6",
+                    "runway_waypoints": {
+                    "KORD": {
+                        "9L": "AHSTN PETAH JORJO MONKZ TONIE/h093",
+                        "10L": "AHSTN PETAH JORJO MONKZ TONIE/h093",
+                        "9C": "AHSTN PETAH JORJO MONKZ TONIE/h093",
+                        "10C": "AHSTN PETAH JORJO MONKZ TONIE/h093",
+                        "10R": "AHSTN PETAH JORJO MONKZ TONIE/h093",
+                        "9R": "AHSTN PETAH JORJO MONKZ TONIE/h093",
+                        "27L": "AHSTN PETAH JORJO MONKZ TONIE/h093",
+                        "27C": "AHSTN PETAH JORJO MONKZ TONIE/h093",
+                        "27R": "AHSTN PETAH KURKK VULCN HIMGO/h093",
+                        "28L": "AHSTN PETAH JORJO MONKZ RREGY/h095",
+                        "28C": "AHSTN PETAH JORJO MONKZ TONIE/h093",
+                        "28R": "AHSTN PETAH JORJO MONKZ TONIE/h093"
+                    }
+                    },
+                    "speed_restriction": 250,
+                    "waypoints": "BYLAW/a20000/ho BENKY/a12000 NEWRK AHSTN"
+
+        }]
+            },
+            "TRTLL6": {
+                "arrivals": [{
+                    "airlines": {
+                        "KORD": [
+                            {
+                                "airport": "KDEN",
+                                "icao": "UAL"
+                            },
+                            {
+                                "airport": "KDEN",
+                                "icao": "FFT"
+                            },
+                            {
+                                "airport": "KCOS",
+                                "icao": "AWI"
+                            },
+                            {
+                                "airport": "KSLC",
+                                "icao": "DAL"
+                            },
+                            {
+                                "airport": "KSLC",
+                                "fleet": "short",
+                                "icao": "UAL"
+                            },
+                            {
+                                "airport": "KSLC",
+                                "fleet": "short",
+                                "icao": "AAL"
+                            },
+                            {
+                                "airport": "KSFO",
+                                "icao": "UAL"
+                            },
+                            {
+                                "airport": "KLAX",
+                                "icao": "UAL"
+                            },
+                            {
+                                "airport": "KLAX",
+                                "icao": "AAL"
+                            },
+                            {
+                                "airport": "KLAX",
+                                "icao": "NKS"
+                            },
+                            {
+                                "airport": "KLAS",
+                                "icao": "AAL"
+                            }
+                        ]
+                    },
+                    "initial_altitude": 27000,
+                    "initial_controller": "CHI_81_CTR",
+                    "initial_speed" : 280,
+                    "star": "TRTLL6",
+                    "runway_waypoints": {
+                    "KORD": {
+                        "9L": "HIHRY RINNO JORJO MONKZ TONIE/h093",
+                        "10L": "HIHRY RINNO JORJO MONKZ TONIE/h093",
+                        "9C": "HIHRY RINNO JORJO MONKZ TONIE/h093",
+                        "10C": "HIHRY RINNO JORJO MONKZ TONIE/h093",
+                        "10R": "HIHRY RINNO JORJO MONKZ TONIE/h093",
+                        "9R": "HIHRY RINNO JORJO MONKZ TONIE/h093",
+                        "27L": "HIHRY RINNO JORJO MONKZ TONIE/h093",
+                        "27C": "HIHRY RINNO JORJO MONKZ TONIE/h093",
+                        "27R": "HIHRY RINNO KURKK VULCN HIMGO/h093",
+                        "28L": "HIHRY RINNO JORJO MONKZ RREGY/h095",
+                        "28C": "HIHRY RINNO JORJO MONKZ TONIE/h093",
+                        "28R": "HIHRY RINNO JORJO MONKZ TONIE/h093"
+                    }
+                    },
+                    "speed_restriction": 250,
+                    "waypoints": "MAROC/a24000-27000 TRICH/a14000/ho TRTLL/a11000 HIHRY"
+                }]
+            },
+            "BENKY6_FINALWW": {
+               "arrivals": [{
+                    "airlines": {
+                        "KORD": [
+                            {
+                                "airport": "KDEN",
+                                "icao": "UAL"
+                            },
+                            {
+                                "airport": "KDEN",
+                                "icao": "FFT"
+                            },
+                            {
+                                "airport": "KCOS",
+                                "icao": "AWI"
+                            },
+                            {
+                                "airport": "KSLC",
+                                "icao": "DAL"
+                            },
+                            {
+                                "airport": "KSLC",
+                                "fleet": "short",
+                                "icao": "UAL"
+                            },
+                            {
+                                "airport": "KSLC",
+                                "fleet": "short",
+                                "icao": "AAL"
+                            },
+                            {
+                                "airport": "KSFO",
+                                "icao": "UAL"
+                            },
+                            {
+                                "airport": "KLAX",
+                                "icao": "UAL"
+                            },
+                            {
+                                "airport": "KLAX",
+                                "icao": "AAL"
+                            },
+                            {
+                                "airport": "KLAX",
+                                "icao": "NKS"
+                            },
+                            {
+                                "airport": "KLAS",
+                                "icao": "AAL"
+                            }
+                        ]
+                    },
+                    "assigned_altitude": 7000,
+                    "cruise_altitude": 35000,
+                    "expect_approach": "I8C",
+                    "initial_altitude": 8000,
+                    "initial_controller": "CHI_X_APP",
+                    "initial_speed" : 250,
+                    "speed_restriction": 210,
+                    "star": "BENKY6",
+                    "scratchpad": "I8C",
+                    "waypoints": "PETAH JORJO/ho MONKZ TONIE/h093"
+                }]
+            },
+            "ENDEE6": {
+               "arrivals": [{
+                    "airlines": {
+                        "KMDW": [
+                            {
+                                "airport": "KLGB",
+                                "icao": "SWA"
+                            },
+                            {
+                                "airport": "KLAX",
+                                "icao": "SWA"
+                            },
+                            {
+                                "airport": "KSFO",
+                                "icao": "SWA"
+                            },
+                            {
+                                "airport": "KPHX",
+                                "icao": "SWA"
+                            },
+                            {
+                                "airport": "KLAS",
+                                "icao": "SWA"
+                            },
+                            {
+                                "airport": "MMUN",
+                                "icao": "VOI"
+                            },
+                            {
+                                "airport": "KDAL",
+                                "icao": "SWA"
+                            },
+                            {
+                                "airport": "KDEN",
+                                "icao": "FFT"
+                            },
+                            {
+                                "airport": "KDEN",
+                                "icao": "SWA"
+                            },
+                            {
+                                "airport": "KCOS",
+                                "icao": "SWA"
+                            }
+                        ]
+                    },
+                    "initial_altitude": 24000,
+                    "initial_controller": "CHI_81_CTR",
+                    "initial_speed" : 250,
+                    "star": "ENDEE6.OHHMY",
+                    "runway_waypoints": {
+                    "KMDW": {
+                        "4R": "STKNY/a6000 ALQUE/a6000/h047",
+                        "13C": "STKNY/a6000 GORLC/h043",
+                        "22L": "STKNY/a6000 PKACH/a6000 TUURN WADLL/h095",
+                        "31C": "STKNY/a6000 WNNRS GAGGA/h091"
+                    }
+                    },
+                    "waypoints": "OHHMY UGGLY/a24000 AGONY FARCE CHUMP/a17000-21000 HEDOC PURTY/a15000-19000 OCCHO/a14000-16000 KOOKS/a10000-13000 JILLZ/a10000/ho ENDEE/a7000/s250 STKNY/a6000"
+                },
+                {
+                    "airlines": {
+                        "KMDW": [
+                            {
+                                "airport": "KLGB",
+                                "icao": "SWA"
+                            },
+                            {
+                                "airport": "KLAX",
+                                "icao": "SWA"
+                            },
+                            {
+                                "airport": "KSFO",
+                                "icao": "SWA"
+                            },
+                            {
+                                "airport": "KPHX",
+                                "icao": "SWA"
+                            },
+                            {
+                                "airport": "KLAS",
+                                "icao": "SWA"
+                            },
+                            {
+                                "airport": "MMUN",
+                                "icao": "VOI"
+                            },
+                            {
+                                "airport": "KDAL",
+                                "icao": "SWA"
+                            },
+                            {
+                                "airport": "KDEN",
+                                "icao": "FFT"
+                            },
+                            {
+                                "airport": "KDEN",
+                                "icao": "SWA"
+                            },
+                            {
+                                "airport": "KCOS",
+                                "icao": "SWA"
+                            }
+                        ]
+                    },
+                    "initial_altitude": 24000,
+                    "initial_controller": "CHI_81_CTR",
+                    "initial_speed" : 250,
+                    "star": "ENDEE6.JALAP",
+                    "runway_waypoints": {
+                    "KMDW": {
+                        "4R": "STKNY/a6000 ALQUE/a6000/h047",
+                        "13C": "STKNY/a6000 GORLC/h043",
+                        "22L": "STKNY/a6000 PKACH/a6000 TUURN WADLL/h095",
+                        "31C": "STKNY/a6000 WNNRS GAGGA/h091"
+                    }
+                    },
+                    "waypoints": "JALAP KAMBL/a24000-27000 MIGGS/a21000-23000 EDENS/a19000-21000 PURTY/a15000-19000 OCCHO/a14000-16000 KOOKS/a10000-13000 JILLZ/a10000/ho ENDEE/a7000/s250 STKNY/a6000"
+                },
+                {
+                    "airlines": {
+                        "KMDW": [
+                            {
+                                "airport": "KLGB",
+                                "icao": "SWA"
+                            },
+                            {
+                                "airport": "KLAX",
+                                "icao": "SWA"
+                            },
+                            {
+                                "airport": "KSFO",
+                                "icao": "SWA"
+                            },
+                            {
+                                "airport": "KPHX",
+                                "icao": "SWA"
+                            },
+                            {
+                                "airport": "KLAS",
+                                "icao": "SWA"
+                            },
+                            {
+                                "airport": "MMUN",
+                                "icao": "VOI"
+                            },
+                            {
+                                "airport": "KDAL",
+                                "icao": "SWA"
+                            },
+                            {
+                                "airport": "KDEN",
+                                "icao": "FFT"
+                            },
+                            {
+                                "airport": "KDEN",
+                                "icao": "SWA"
+                            },
+                            {
+                                "airport": "KCOS",
+                                "icao": "SWA"
+                            }
+                        ]
+                    },
+                    "initial_altitude": 31000,
+                    "initial_controller": "CHI_81_CTR",
+                    "initial_speed" : 250,
+                    "star": "ENDEE6.IRK",
+                    "runway_waypoints": {
+                    "KMDW": {
+                        "4R": "STKNY/a6000 ALQUE/a6000/h047",
+                        "13C": "STKNY/a6000 GORLC/h043",
+                        "22L": "STKNY/a6000 PKACH/a6000 TUURN WADLL/h095",
+                        "31C": "STKNY/a6000 WNNRS GAGGA/h091"
+                    }
+                    },
+                    "waypoints": "IRK ENNZO FUDDD/a31000 BOOKK/a24000-29000 LLVSS/a19000-21000 PEALE/a16000-19000 TOLCA/a10000-13000 JILLZ/a10000/ho ENDEE/a7000/s250 STKNY/a6000"
+                },
+                {
+                    "airlines": {
+                        "KMDW": [
+                            {
+                                "airport": "KLGB",
+                                "icao": "SWA"
+                            },
+                            {
+                                "airport": "KLAX",
+                                "icao": "SWA"
+                            },
+                            {
+                                "airport": "KSFO",
+                                "icao": "SWA"
+                            },
+                            {
+                                "airport": "KPHX",
+                                "icao": "SWA"
+                            },
+                            {
+                                "airport": "KLAS",
+                                "icao": "SWA"
+                            },
+                            {
+                                "airport": "MMUN",
+                                "icao": "VOI"
+                            },
+                            {
+                                "airport": "KDAL",
+                                "icao": "SWA"
+                            },
+                            {
+                                "airport": "KDEN",
+                                "icao": "FFT"
+                            },
+                            {
+                                "airport": "KDEN",
+                                "icao": "SWA"
+                            },
+                            {
+                                "airport": "KCOS",
+                                "icao": "SWA"
+                            }
+                        ]
+                    },
+                    "initial_altitude": 31000,
+                    "initial_controller": "CHI_81_CTR",
+                    "initial_speed" : 250,
+                    "star": "ENDEE6.MAGOO",
+                    "runway_waypoints": {
+                    "KMDW": {
+                        "4R": "STKNY/a6000 ALQUE/a6000/h047",
+                        "13C": "STKNY/a6000 GORLC/h043",
+                        "22L": "STKNY/a6000 PKACH/a6000 TUURN WADLL/h095",
+                        "31C": "STKNY/a6000 WNNRS GAGGA/h091"
+                    }
+                    },
+                    "waypoints": "MAGOO DARKK/a31000 BURUU/a24000-29000 ILIAD LLVSS/a19000-21000 PEALE/a16000-19000 TOLCA/a10000-13000 JILLZ/a10000/ho ENDEE/a7000/s250 STKNY/a6000"
+                },
+                {
+                    "airlines": {
+                        "KMDW": [
+                            {
+                                "airport": "KLGB",
+                                "icao": "SWA"
+                            },
+                            {
+                                "airport": "KLAX",
+                                "icao": "SWA"
+                            },
+                            {
+                                "airport": "KSFO",
+                                "icao": "SWA"
+                            },
+                            {
+                                "airport": "KPHX",
+                                "icao": "SWA"
+                            },
+                            {
+                                "airport": "KLAS",
+                                "icao": "SWA"
+                            },
+                            {
+                                "airport": "MMUN",
+                                "icao": "VOI"
+                            },
+                            {
+                                "airport": "KDAL",
+                                "icao": "SWA"
+                            },
+                            {
+                                "airport": "KDEN",
+                                "icao": "FFT"
+                            },
+                            {
+                                "airport": "KDEN",
+                                "icao": "SWA"
+                            },
+                            {
+                                "airport": "KCOS",
+                                "icao": "SWA"
+                            }
+                        ]
+                    },
+                    "initial_altitude": 24000,
+                    "initial_controller": "CHI_81_CTR",
+                    "initial_speed" : 250,
+                    "star": "ENDEE6.PHEEB",
+                    "runway_waypoints": {
+                    "KMDW": {
+                        "4R": "STKNY/a6000 ALQUE/a6000/h047",
+                        "13C": "STKNY/a6000 GORLC/h043",
+                        "22L": "STKNY/a6000 PKACH/a6000 TUURN WADLL/h095",
+                        "31C": "STKNY/a6000 WNNRS GAGGA/h091"
+                    }
+                    },
+                    "waypoints": "PHEEB/a24000- POOGY/a22000-27000 NANEE/a14000-16000 MMEGG/a9000+/ho ENDEE/a7000/s250 STKNY/a6000"
+                }]
+            },
+            "ERNNY8": {
+                "arrivals": [{
+                    "airlines": {
+                        "KORD": [
+                            {
+                                "airport": "KMKE",
+                                "icao": "AWI"
+                            },
+                            {
+                                "airport": "KATW",
+                                "icao": "AWI"
+                            },
+                            {
+                                "airport": "KSAW",
+                                "icao": "AWI"
+                            }
+                        ]
+                    },
+                    "initial_altitude": 14000,
+                    "initial_controller": "MKE_E_APP",
+                    "initial_speed": 280,
+                    "star": "ERNNY8",
+                    "runway_waypoints": {
+                    "KORD": {
+                        "9L": "ERNNY PAPPI TUBEZ VULCN KURKK BAMBB/h273",
+                        "9C": "ERNNY PAPPI TUBEZ VULCN KURKK BAMBB/h273",
+                        "9R": "ERNNY PAPPI TUBEZ VULCN KURKK BAMBB/h273",
+                        "10L": "ERNNY PAPPI TUBEZ MONKZ JORJO POSSM/h270",
+                        "10C": "ERNNY PAPPI TUBEZ MONKZ JORJO POSSM/h270",
+                        "10R": "ERNNY PAPPI TUBEZ MONKZ JORJO POSSM/h270",
+                        "27L": "ERNNY PAPPI TUBEZ VULCN KURKK BAMBB/h273",
+                        "27C": "ERNNY PAPPI TUBEZ VULCN KURKK BAMBB/h273",
+                        "27R": "ERNNY PAPPI TUBEZ VULCN KURKK BAMBB/h273",
+                        "28L": "ERNNY PAPPI TUBEZ VULCN KURKK BAMBB/h273",
+                        "28C": "ERNNY PAPPI TUBEZ VULCN KURKK BAMBB/h273",
+                        "28R": "ERNNY PAPPI TUBEZ VULCN KURKK BAMBB/h273"
+                    }
+                    },
+                    "speed_restriction": 250,
+                    "waypoints": "CHDRR/a14000 LYNNI PHRLY SWIIS/a10000/ho ERNNY"
+                }]
+            },
+            "FINALW_WN": {
+                "arrivals": [{
+                    "airlines": {
+                        "KORD": [
+                            {
+                                "airport": "KMKE",
+                                "icao": "AWI"
+                            },
+                            {
+                                "airport": "KATW",
+                                "icao": "AWI"
+                            },
+                            {
+                                "airport": "KSAW",
+                                "icao": "AWI"
+                            },
+                            {
+                                "airport": "EGLL",
+                                "fleet": "long",
+                                "icao": "UAL"
+                            },
+                            {
+                                "airport": "EGLL",
+                                "fleet": "long",
+                                "icao": "BAW"
+                            },
+                            {
+                                "airport": "EHAM",
+                                "fleet": "long",
+                                "icao": "KLM"
+                            },
+                            {
+                                "airport": "EHAM",
+                                "fleet": "long",
+                                "icao": "AAL"
+                            },
+                            {
+                                "airport": "LFPG",
+                                "fleet": "long",
+                                "icao": "AFR"
+                            },
+                            {
+                                "airport": "LFPG",
+                                "fleet": "long",
+                                "icao": "AAL"
+                            },
+                            {
+                                "airport": "LIRF",
+                                "fleet": "long",
+                                "icao": "AZA"
+                            },
+                            {
+                                "airport": "CYYZ",
+                                "icao": "JZA"
+                            },
+                            {
+                                "airport": "CYYZ",
+                                "fleet": "short",
+                                "icao": "ACA"
+                            },
+                            {
+                                "airport": "CYYZ",
+                                "fleet": "short",
+                                "icao": "AAL"
+                            },
+                            {
+                                "airport": "CYYZ",
+                                "fleet": "short",
+                                "icao": "UAL"
+                            },
+                            {
+                                "airport": "CYUL",
+                                "icao": "JZA"
+                            },
+                            {
+                                "airport": "CYUL",
+                                "fleet": "short",
+                                "icao": "ACA"
+                            },
+                            {
+                                "airport": "CYUL",
+                                "fleet": "short",
+                                "icao": "AAL"
+                            },
+                            {
+                                "airport": "CYUL",
+                                "fleet": "short",
+                                "icao": "UAL"
+                            },
+                            {
+                                "airport": "CYOW",
+                                "icao": "JIA"
+                            },
+                            {
+                                "airport": "CYOW",
+                                "icao": "JIA"
+                            },
+                            {
+                                "airport": "CYHZ",
+                                "fleet": "short",
+                                "icao": "ACA"
+                            },
+                            {
+                                "airport": "EIDW",
+                                "fleet": "long",
+                                "icao": "EIN"
+                            },
+                            {
+                                "airport": "EIDW",
+                                "fleet": "long",
+                                "icao": "UAL"
+                            },
+                            {
+                                "airport": "OMDB",
+                                "icao": "UAE"
+                            },
+                            {
+                                "airport": "OMDB",
+                                "fleet": "long",
+                                "icao": "UAL"
+                            },
+                            {
+                                "airport": "OTBD",
+                                "fleet": "long",
+                                "icao": "QTR"
+                            },
+                            {
+                                "airport": "LGAV",
+                                "fleet": "long",
+                                "icao": "UAL"
+                            }
+                        ]
+                    },
+                    "assigned_altitude": 7000,
+                    "cruise_altitude": 32000,
+                    "expect_approach": "I7C",
+                    "initial_altitude": 8000,
+                    "initial_controller": "CHI_J_APP",
+                    "initial_speed": 250,
+                    "speed_restriction": 250,
+                    "star": "ERNNY8",
+                    "scratchpad": "I7C",
+                    "waypoints": "ERNNY PAPPI/h160/ho"
+                }]
+            },
+            "FISSK6/PANGG5": {
+                "arrivals": [
+                    {
+                    "airlines": {
+                        "KMDW": [
+                            {
+                                "airport": "KATL",
+                                "icao": "SWA"
+                            },
+                            {
+                                "airport": "KMCO",
+                                "icao": "SWA"
+                            },
+                            {
+                                "airport": "KTPA",
+                                "icao": "SWA"
+                            },
+                            {
+                                "airport": "KBHM",
+                                "icao": "SWA"
+                            },
+                            {
+                                "airport": "KJAX",
+                                "icao": "SWA"
+                            },
+                            {
+                                "airport": "KMIA",
+                                "icao": "SWA"
+                            },
+                            {
+                                "airport": "KRSW",
+                                "icao": "SWA"
+                            },
+                            {
+                                "airport": "KMSY",
+                                "icao": "SWA"
+                            },
+                            {
+                                "airport": "KHOU",
+                                "icao": "SWA"
+                            },
+                            {
+                                "airport": "KBNA",
+                                "icao": "SWA"
+                            }
+                        ]
+                    },
+                    "initial_altitude": 18000,
+                    "initial_controller": "SBN_N_APP",
+                    "initial_speed": 250,
+                    "star": "FISSK6",
+                    "runway_waypoints": {
+                    "KMDW": {
+                        "4R": "HALIE/a6000 OLCYK/a4000+/h278",
+                        "13C": "HALIE/a6000 TINLY/a4000+/h279",
+                        "22L": "HALIE/a6000 GERMN/a4000+ LNANE BOCAH TACTT/a3000/h274",
+                        "31C": "HALIE/a6000 HAADN/a6000 HILLS/a5000/s240/h295"
+                    }
+                    },
+                    "speed_restriction": 250,
+                    "waypoints": "GOTNE/a18000- FISSK VEECK OZZEY AZUMO/ho HALIE/a6000"
+                },
+                {
+                    "airlines": {
+                        "KMDW": [
+                            {
+                                "airport": "KBWI",
+                                "icao": "SWA"
+                            },
+                            {
+                                "airport": "KJFK",
+                                "icao": "SWA"
+                            },
+                            {
+                                "airport": "KBOS",
+                                "icao": "SWA"
+                            },
+                            {
+                                "airport": "KDCA",
+                                "icao": "SWA"
+                            },
+                            {
+                                "airport": "KHVN",
+                                "icao": "VXP"
+                            },
+                            {
+                                "airport": "KILG",
+                                "icao": "VXP"
+                            },
+                            {
+                                "airport": "KRDU",
+                                "icao": "SWA"
+                            },
+                            {
+                                "airport": "KBNA",
+                                "icao": "SWA"
+                            }
+                        ]
+                    },
+                    "initial_altitude": 13000,
+                    "initial_controller": "SBN_N_APP",
+                    "initial_speed": 250,
+                    "star": "PANGG5",
+                    "runway_waypoints": {
+                    "KMDW": {
+                        "4R": "HALIE/a6000 OLCYK/a4000+/h278",
+                        "13C": "HALIE/a6000 TINLY/a4000+/h279",
+                        "22L": "HALIE/a6000 GERMN/a4000+ LNANE BOCAH TACTT/a3000/h274",
+                        "31C": "HALIE/a6000 HAADN/a6000 HILLS/a5000/s240/h295"
+                    }
+                    },
+                    "speed_restriction": 250,
+                    "waypoints": "BAGEL PANGG AWSUM/a10000 IROCK/ho HALIE/a6000"
+                }
+            ]
+            },
+            "FYTTE7": {
+                "arrivals": [{
+                    "airlines": {
+                        "KORD": [
+                            {
+                                "airport": "KMSP",
+                                "fleet": "short",
+                                "icao": "DAL"
+                            },
+                            {
+                                "airport": "KMSP",
+                                "fleet": "short",
+                                "icao": "UAL"
+                            },
+                            {
+                                "airport": "KMSP",
+                                "fleet": "short",
+                                "icao": "AAL"
+                            },
+                            {
+                                "airport": "KSEA",
+                                "fleet": "short",
+                                "icao": "DAL"
+                            },
+                            {
+                                "airport": "KSEA",
+                                "icao": "ASA"
+                            },
+                            {
+                                "airport": "KSEA",
+                                "fleet": "short",
+                                "icao": "UAL"
+                            },
+                            {
+                                "airport": "KSLC",
+                                "fleet": "short",
+                                "icao": "DAL"
+                            },
+                            {
+                                "airport": "KSLC",
+                                "icao": "AWI"
+                            },
+                            {
+                                "airport": "KBIL",
+                                "icao": "AWI"
+                            },
+                            {
+                                "airport": "KFAR",
+                                "icao": "AWI"
+                            },
+                            {
+                                "airport": "KLNK",
+                                "icao": "AWI"
+                            }
+                        ]
+                    },
+                    "initial_altitude": 21000,
+                    "initial_controller": "CHI_81_CTR",
+                    "initial_speed": 280,
+                    "star": "FYTTE7",
+                    "runway_waypoints": {
+                    "KORD": {
+                        "9L": "MADII SOOLU KURKK VULCN HIMGO/h093",
+                        "9C": "MADII SOOLU KURKK VULCN HIMGO/h093",
+                        "9R": "MADII SOOLU KURKK VULCN HIMGO/h093",
+                        "10L": "MADII SOOLU KURKK VULCN HIMGO/h093",
+                        "10C": "MADII SOOLU KURKK VULCN HIMGO/h093",
+                        "10R": "MADII SOOLU KURKK VULCN HIMGO/h093",
+                        "27L": "MADII SOOLU KURKK VULCN HIMGO/h093",
+                        "27C": "MADII SOOLU JORJO MONKZ TONIE/h093",
+                        "27R": "MADII SOOLU KURKK VULCN HIMGO/h093",
+                        "28L": "MADII SOOLU JORJO MONKZ RREGY/h095",
+                        "28C": "MADII SOOLU JORJO MONKZ TONIE/h093",
+                        "28R": "MADII SOOLU JORJO MONKZ TONIE/h093"
+                    }
+                    },
+                    "speed_restriction": 250,
+                    "waypoints": "BHAWK/a21000-26000 STNLE/a17000-21000 CUUPP/ho CHMPN CLSBY/a13000/s270 FYTTE/a11000/s250 MOTRR COGSS MADII"
+                }]
+            },
+            "FYTTE7_FINALNW": {
+                "arrivals": [{
+                    "airlines": {
+                        "KORD": [
+                            {
+                                "airport": "KMSP",
+                                "fleet": "short",
+                                "icao": "DAL"
+                            },
+                            {
+                                "airport": "KMSP",
+                                "fleet": "short",
+                                "icao": "UAL"
+                            },
+                            {
+                                "airport": "KMSP",
+                                "fleet": "short",
+                                "icao": "AAL"
+                            },
+                            {
+                                "airport": "KSEA",
+                                "fleet": "short",
+                                "icao": "DAL"
+                            },
+                            {
+                                "airport": "KSEA",
+                                "icao": "ASA"
+                            },
+                            {
+                                "airport": "KSEA",
+                                "fleet": "short",
+                                "icao": "UAL"
+                            },
+                            {
+                                "airport": "KSLC",
+                                "fleet": "short",
+                                "icao": "DAL"
+                            },
+                            {
+                                "airport": "KSLC",
+                                "icao": "AWI"
+                            },
+                            {
+                                "airport": "KBIL",
+                                "icao": "AWI"
+                            },
+                            {
+                                "airport": "KFAR",
+                                "icao": "AWI"
+                            },
+                            {
+                                "airport": "KLNK",
+                                "icao": "AWI"
+                            }
+                        ]
+                    },
+                    "assigned_altitude": 7000,
+                    "cruise_altitude": 36000,
+                    "expect_approach": "I7R",
+                    "initial_altitude": 8000,
+                    "initial_controller": "CHI_Y_APP",
+                    "initial_speed": 250,
+                    "speed_restriction": 220,
+                    "star": "FYTTE7",
+                    "scratchpad": "I7R",
+                    "waypoints": "SOOLU KURKK/ho VULCN"
+                }]
+            },
+            "FYTTE7_FINALNE": {
+                "arrivals": [{
+                    "airlines": {
+                        "KORD": [
+                            {
+                                "airport": "KMSP",
+                                "fleet": "short",
+                                "icao": "DAL"
+                            },
+                            {
+                                "airport": "KMSP",
+                                "fleet": "short",
+                                "icao": "UAL"
+                            },
+                            {
+                                "airport": "KMSP",
+                                "fleet": "short",
+                                "icao": "AAL"
+                            },
+                            {
+                                "airport": "KSEA",
+                                "fleet": "short",
+                                "icao": "DAL"
+                            },
+                            {
+                                "airport": "KSEA",
+                                "icao": "ASA"
+                            },
+                            {
+                                "airport": "KSEA",
+                                "fleet": "short",
+                                "icao": "UAL"
+                            },
+                            {
+                                "airport": "KSLC",
+                                "fleet": "short",
+                                "icao": "DAL"
+                            },
+                            {
+                                "airport": "KSLC",
+                                "icao": "AWI"
+                            },
+                            {
+                                "airport": "KBIL",
+                                "icao": "AWI"
+                            },
+                            {
+                                "airport": "KFAR",
+                                "icao": "AWI"
+                            },
+                            {
+                                "airport": "KLNK",
+                                "icao": "AWI"
+                            }
+                        ]
+                    },
+                    "assigned_altitude": 7000,
+                    "cruise_altitude": 36000,
+                    "expect_approach": "I9L",
+                    "initial_altitude": 8000,
+                    "initial_controller": "CHI_Y_APP",
+                    "initial_speed": 250,
+                    "speed_restriction": 220,
+                    "star": "FYTTE7",
+                    "scratchpad": "I9L",
+                    "waypoints": "COGSS MADII/h200/ho"
+                }]
+            },
+            "MADII7": {
+                "arrivals": [{
+                    "airlines": {
+                        "KORD": [
+                            {
+                                "airport": "KMKE",
+                                "icao": "AWI"
+                            },
+                            {
+                                "airport": "KATW",
+                                "icao": "AWI"
+                            },
+                            {
+                                "airport": "KSAW",
+                                "icao": "AWI"
+                            }
+                        ]
+                    },
+                    "initial_altitude": 14000,
+                    "initial_controller": "MKE_E_APP",
+                    "initial_speed": 280,
+                    "star": "MADII7",
+                    "runway_waypoints": {
+                    "KORD": {
+                        "9L": "MADII SOOLU KURKK VULCN HIMGO/h093",
+                        "9C": "MADII SOOLU KURKK VULCN HIMGO/h093",
+                        "9R": "MADII SOOLU KURKK VULCN HIMGO/h093",
+                        "10L": "MADII SOOLU KURKK VULCN HIMGO/h093",
+                        "10C": "MADII SOOLU KURKK VULCN HIMGO/h093",
+                        "10R": "MADII SOOLU KURKK VULCN HIMGO/h093",
+                        "27L": "MADII SOOLU KURKK VULCN HIMGO/h093",
+                        "27C": "MADII SOOLU JORJO MONKZ TONIE/h093",
+                        "27R": "MADII SOOLU KURKK VULCN HIMGO/h093",
+                        "28L": "MADII SOOLU JORJO MONKZ RREGY/h095",
+                        "28C": "MADII SOOLU JORJO MONKZ TONIE/h093",
+                        "28R": "MADII SOOLU JORJO MONKZ TONIE/h093"
+                    }
+                    },
+                    "speed_restriction": 250,
+                    "waypoints": " CHDRR/a14000 ZANDI HOPSS/ho HUNKA/a10000 MADII"
+                }]
+            },
+            "SHAIN2": {
+                "arrivals": [{
+                    "airlines": {
+                        "KORD": [
+                            {
+                                "airport": "KDEN",
+                                "icao": "UAL"
+                            },
+                            {
+                                "airport": "KOMA",
+                                "icao": "AWI"
+                            },
+                            {
+                                "airport": "KLAX",
+                                "icao": "NKS"
+                            },
+                            {
+                                "airport": "KLAX",
+                                "icao": "AAL"
+                            },
+                            {
+                                "airport": "KLAX",
+                                "icao": "UAL"
+                            },
+                            {
+                                "airport": "KOAK",
+                                "icao": "SWA"
+                            },
+                            {
+                                "airport": "KSJC",
+                                "icao": "SWA"
+                            },
+                            {
+                                "airport": "KLAS",
+                                "icao": "NKS"
+                            },
+                            {
+                                "airport": "KLAS",
+                                "fleet": "short",
+                                "icao": "AAL"
+                            },
+                            {
+                                "airport": "KLAS",
+                                "fleet": "short",
+                                "icao": "UAL"
+                            }
+                        ]
+                    },
+                    "initial_altitude": 27000,
+                    "initial_controller": "CHI_81_CTR",
+                    "initial_speed": 280,
+                    "star": "SHAIN2",
+                    "speed_restriction": 250,
+                    "waypoints": "MAROC/a27000 KELTS/a20000 FNBAR/a17000-20000 TRIDE/a15000/ho SHAIN/a12000 RAGSS JUMPN NUNWS/h072 "
+                }]
+            },
+            "VEECK5": {
+                "arrivals": [{
+                    "airlines": {
+                        "KORD": [
+                            {
+                                "airport": "KATL",
+                                "icao": "DAL"
+                            },
+                            {
+                                "airport": "KATL",
+                                "icao": "UAL"
+                            },
+                            {
+                                "airport": "KMCO",
+                                "fleet": "short",
+                                "icao": "UAL"
+                            },
+                            {
+                                "airport": "KMCO",
+                                "fleet": "short",
+                                "icao": "AAL"
+                            },
+                            {
+                                "airport": "KMIA",
+                                "icao": "AAL"
+                            },
+                            {
+                                "airport": "KFLL",
+                                "icao": "JBU"
+                            },
+                            {
+                                "airport": "KFLL",
+                                "icao": "NKS"
+                            },
+                            {
+                                "airport": "KTPA",
+                                "fleet": "short",
+                                "icao": "UAL"
+                            },
+                            {
+                                "airport": "KMSY",
+                                "fleet": "short",
+                                "icao": "UAL"
+                            },
+                            {
+                                "airport": "KIAH",
+                                "icao": "UAL"
+                            },
+                            {
+                                "airport": "KDFW",
+                                "icao": "AAL"
+                            }
+                        ]
+                    },
+                    "initial_altitude": 13000,
+                    "initial_controller": "CHI_81_CTR",
+                    "initial_speed": 280,
+                    "star": "VEECK5",
+                    "runway_waypoints": {
+                    "KORD": {
+                        "9L": "CLUSO KAYTO PINKK VULCN KURKK BAMBB/h270",
+                        "9C": "CLUSO KAYTO PINKK MONKZ JORJO POSSM/h270",
+                        "9R": "CLUSO KAYTO PINKK MONKZ JORJO POSSM/h270",
+                        "10L": "CLUSO KAYTO PINKK MONKZ JORJO POSSM/h270",
+                        "10C": "CLUSO KAYTO PINKK MONKZ JORJO POSSM/h270",
+                        "10R": "CLUSO KAYTO PINKK MONKZ JORJO POSSM/h270",
+                        "27L": "CLUSO KAYTO PINKK MONKZ JORJO POSSM/h270",
+                        "27C": "CLUSO KAYTO PINKK MONKZ JORJO POSSM/h270",
+                        "27R": "CLUSO KAYTO PINKK MONKZ JORJO POSSM/h270",
+                        "28L": "CLUSO KAYTO PINKK MONKZ JORJO POSSM/h270",
+                        "28C": "CLUSO KAYTO PINKK MONKZ JORJO POSSM/h270",
+                        "28R": "CLUSO KAYTO PINKK MONKZ JORJO POSSM/h270"
+                    }
+                    },
+                    "speed_restriction": 250,
+                    "waypoints": "VEECK/ho BOONE/a11000 HANNI CLUSO"
+                }]
+            },
+            "VEECK5_FINALWW": {
+                "arrivals": [{
+                    "airlines": {
+                        "KORD": [
+                            {
+                                "airport": "KATL",
+                                "icao": "DAL"
+                            },
+                            {
+                                "airport": "KATL",
+                                "icao": "UAL"
+                            },
+                            {
+                                "airport": "KMCO",
+                                "fleet": "short",
+                                "icao": "UAL"
+                            },
+                            {
+                                "airport": "KMCO",
+                                "fleet": "short",
+                                "icao": "AAL"
+                            },
+                            {
+                                "airport": "KMIA",
+                                "icao": "AAL"
+                            },
+                            {
+                                "airport": "KFLL",
+                                "icao": "JBU"
+                            },
+                            {
+                                "airport": "KFLL",
+                                "icao": "NKS"
+                            },
+                            {
+                                "airport": "KTPA",
+                                "fleet": "short",
+                                "icao": "UAL"
+                            },
+                            {
+                                "airport": "KMSY",
+                                "fleet": "short",
+                                "icao": "UAL"
+                            },
+                            {
+                                "airport": "KIAH",
+                                "icao": "UAL"
+                            },
+                            {
+                                "airport": "KDFW",
+                                "icao": "AAL"
+                            }
+                        ]
+                    },
+                    "assigned_altitude": 7000,
+                    "cruise_altitude": 35000,
+                    "expect_approach": "I8C",
+                    "initial_altitude": 8000,
+                    "initial_controller": "CHI_E_APP",
+                    "initial_speed": 250,
+                    "speed_restriction": 210,
+                    "star": "VEECK5",
+                    "scratchpad": "I8C",
+                    "waypoints": "HANNI CLUSO/h015/ho"
+                }]
+            },
+            "WATSN4": {
+                "arrivals": [{
+                    "airlines": {
+                        "KORD": [
+                            {
+                                "airport": "KIND",
+                                "icao": "AWI"
+                            },
+                            {
+                                "airport": "KCLE",
+                                "icao": "AWI"
+                            },
+                            {
+                                "airport": "KIND",
+                                "icao": "SKW"
+                            },
+                            {
+                                "airport": "KCMH",
+                                "icao": "SKW"
+                            },
+                            {
+                                "airport": "KCMH",
+                                "icao": "AWI"
+                            },
+                            {
+                                "airport": "KSDF",
+                                "icao": "AWI"
+                            },
+                            {
+                                "airport": "KLEX",
+                                "icao": "SKW"
+                            },
+                            {
+                                "airport": "KSTL",
+                                "icao": "AWI"
+                            },
+                            {
+                                "airport": "KALB",
+                                "icao": "JIA"
+                            },
+                            {
+                                "airport": "KLGA",
+                                "icao": "JIA"
+                            },
+                            {
+                                "airport": "KEWR",
+                                "icao": "SKW"
+                            },
+                            {
+                                "airport": "KROA",
+                                "icao": "SKW"
+                            },
+                            {
+                                "airport": "KRIC",
+                                "icao": "AWI"
+                            },
+                            {
+                                "airport": "KPIT",
+                                "icao": "AWI"
+                            },
+                            {
+                                "airport": "KCLT",
+                                "icao": "JIA"
+                            }
+                        ]
+                    },
+                        "initial_altitude": 16000,
+                        "initial_controller": "CHI_81_CTR",
+                        "initial_speed": 280,
+                        "star": "WATSN4",
+                        "speed_restriction": 250,
+                        "waypoints": "DAIFE WATSN/ho HAUPO MKITA PRISE HULLS/a12000 STYLE DWEEB CENAK/h270"
+                }]
+            },
+            "WYNDE2": {
+                "arrivals": [{
+                    "airlines": {
+                        "KORD": [
+                            {
+                                "airport": "EGLL",
+                                "fleet": "long",
+                                "icao": "UAL"
+                            },
+                            {
+                                "airport": "EGLL",
+                                "fleet": "long",
+                                "icao": "BAW"
+                            },
+                            {
+                                "airport": "EHAM",
+                                "fleet": "long",
+                                "icao": "KLM"
+                            },
+                            {
+                                "airport": "EHAM",
+                                "fleet": "long",
+                                "icao": "AAL"
+                            },
+                            {
+                                "airport": "LFPG",
+                                "fleet": "long",
+                                "icao": "AFR"
+                            },
+                            {
+                                "airport": "LFPG",
+                                "fleet": "long",
+                                "icao": "AAL"
+                            },
+                            {
+                                "airport": "LIRF",
+                                "fleet": "long",
+                                "icao": "AZA"
+                            },
+                            {
+                                "airport": "CYYZ",
+                                "icao": "JZA"
+                            },
+                            {
+                                "airport": "CYYZ",
+                                "fleet": "short",
+                                "icao": "ACA"
+                            },
+                            {
+                                "airport": "CYYZ",
+                                "fleet": "short",
+                                "icao": "AAL"
+                            },
+                            {
+                                "airport": "CYYZ",
+                                "fleet": "short",
+                                "icao": "UAL"
+                            },
+                            {
+                                "airport": "CYUL",
+                                "icao": "JZA"
+                            },
+                            {
+                                "airport": "CYUL",
+                                "fleet": "short",
+                                "icao": "ACA"
+                            },
+                            {
+                                "airport": "CYUL",
+                                "fleet": "short",
+                                "icao": "AAL"
+                            },
+                            {
+                                "airport": "CYUL",
+                                "fleet": "short",
+                                "icao": "UAL"
+                            },
+                            {
+                                "airport": "CYOW",
+                                "icao": "JIA"
+                            },
+                            {
+                                "airport": "CYOW",
+                                "icao": "JIA"
+                            },
+                            {
+                                "airport": "CYHZ",
+                                "fleet": "short",
+                                "icao": "ACA"
+                            },
+                            {
+                                "airport": "EIDW",
+                                "fleet": "long",
+                                "icao": "EIN"
+                            },
+                            {
+                                "airport": "EIDW",
+                                "fleet": "long",
+                                "icao": "UAL"
+                            },
+                            {
+                                "airport": "OMDB",
+                                "icao": "UAE"
+                            },
+                            {
+                                "airport": "OMDB",
+                                "fleet": "long",
+                                "icao": "UAL"
+                            },
+                            {
+                                "airport": "OTBD",
+                                "fleet": "long",
+                                "icao": "QTR"
+                            },
+                            {
+                                "airport": "LGAV",
+                                "fleet": "long",
+                                "icao": "UAL"
+                            }
+                        ]
+                    },
+                    "initial_altitude": 26000,
+                    "initial_controller": "CHI_81_CTR",
+                    "initial_speed": 280,
+                    "star": "WYNDE2",
+                    "runway_waypoints": {
+                    "KORD": {
+                        "9L": "ERNNY PAPPI TUBEZ VULCN KURKK BAMBB/h273",
+                        "9C": "ERNNY PAPPI TUBEZ VULCN KURKK BAMBB/h273",
+                        "9R": "ERNNY PAPPI TUBEZ VULCN KURKK BAMBB/h273",
+                        "10L": "ERNNY PAPPI TUBEZ MONKZ JORJO POSSM/h270",
+                        "10C": "ERNNY PAPPI TUBEZ MONKZ JORJO POSSM/h270",
+                        "10R": "ERNNY PAPPI TUBEZ MONKZ JORJO POSSM/h270",
+                        "27L": "ERNNY PAPPI TUBEZ VULCN KURKK BAMBB/h273",
+                        "27C": "ERNNY PAPPI TUBEZ VULCN KURKK BAMBB/h273",
+                        "27R": "ERNNY PAPPI TUBEZ VULCN KURKK BAMBB/h273",
+                        "28L": "ERNNY PAPPI TUBEZ VULCN KURKK BAMBB/h273",
+                        "28C": "ERNNY PAPPI TUBEZ VULCN KURKK BAMBB/h273",
+                        "28R": "ERNNY PAPPI TUBEZ VULCN KURKK BAMBB/h273"
+                    }
+                    },
+                    "speed_restriction": 250,
+                    "waypoints": "LTOUR VIO DITCA WLTER/a24000 RHIVR/a20000 PAITN/ho WYNDE FIYER/a9000 ERNNY"
+                }]
+            },
+            "FIYER": {
+                "arrivals": [{
+                    "airlines": {
+                       "KPWK": [
+                            {
+                                "airport": "KSTL",
+                                "icao": "EJA"
+                            },
+                            {
+                                "airport": "KAUS",
+                                "icao": "EJA"
+                            },
+                            {
+                                "airport": "KDFW",
+                                "icao": "EJA"
+                            },
+                            {
+                                "airport": "KLAX",
+                                "icao": "EJA"
+                            },
+                            {
+                                "airport": "KDEN",
+                                "icao": "EJA"
+                            },
+                            {
+                                "airport": "KPHX",
+                                "icao": "EJA"
+                            },
+                            {
+                                "airport": "KHOU",
+                                "icao": "EJA"
+                            },
+                            {
+                                "airport": "KIAH",
+                                "icao": "EJA"
+                            },
+                            {
+                                "airport": "KDAL",
+                                "icao": "EJA"
+                            }
+                        ],
+                        "KDPA": [
+                            {
+                                "airport": "KSTL",
+                                "icao": "EJA"
+                            },
+                            {
+                                "airport": "KAUS",
+                                "icao": "EJA"
+                            },
+                            {
+                                "airport": "KDFW",
+                                "icao": "EJA"
+                            },
+                            {
+                                "airport": "KLAX",
+                                "icao": "EJA"
+                            },
+                            {
+                                "airport": "KDEN",
+                                "icao": "EJA"
+                            },
+                            {
+                                "airport": "KPHX",
+                                "icao": "EJA"
+                            },
+                            {
+                                "airport": "KHOU",
+                                "icao": "EJA"
+                            },
+                            {
+                                "airport": "KIAH",
+                                "icao": "EJA"
+                            },
+                            {
+                                "airport": "KDAL",
+                                "icao": "EJA"
+                            }
+                        ],
+                        "KARR": [
+                            {
+                                "airport": "KSTL",
+                                "icao": "EJA"
+                            },
+                            {
+                                "airport": "KAUS",
+                                "icao": "EJA"
+                            },
+                            {
+                                "airport": "KDFW",
+                                "icao": "EJA"
+                            },
+                            {
+                                "airport": "KLAX",
+                                "icao": "EJA"
+                            },
+                            {
+                                "airport": "KDEN",
+                                "icao": "EJA"
+                            },
+                            {
+                                "airport": "KPHX",
+                                "icao": "EJA"
+                            },
+                            {
+                                "airport": "KHOU",
+                                "icao": "EJA"
+                            },
+                            {
+                                "airport": "KIAH",
+                                "icao": "EJA"
+                            },
+                            {
+                                "airport": "KDAL",
+                                "icao": "EJA"
+                            }
+                        ],
+                        "KGYY": [
+                            {
+                                "airport": "KSTL",
+                                "icao": "EJA"
+                            },
+                            {
+                                "airport": "KAUS",
+                                "icao": "EJA"
+                            },
+                            {
+                                "airport": "KDFW",
+                                "icao": "EJA"
+                            },
+                            {
+                                "airport": "KLAX",
+                                "icao": "EJA"
+                            },
+                            {
+                                "airport": "KDEN",
+                                "icao": "EJA"
+                            },
+                            {
+                                "airport": "KPHX",
+                                "icao": "EJA"
+                            },
+                            {
+                                "airport": "KHOU",
+                                "icao": "EJA"
+                            },
+                            {
+                                "airport": "KIAH",
+                                "icao": "EJA"
+                            },
+                            {
+                                "airport": "KDAL",
+                                "icao": "EJA"
+                            }
+                        ],
+                        "KLOT": [
+                            {
+                                "airport": "KSTL",
+                                "icao": "EJA"
+                            },
+                            {
+                                "airport": "KAUS",
+                                "icao": "EJA"
+                            },
+                            {
+                                "airport": "KDFW",
+                                "icao": "EJA"
+                            },
+                            {
+                                "airport": "KLAX",
+                                "icao": "EJA"
+                            },
+                            {
+                                "airport": "KDEN",
+                                "icao": "EJA"
+                            },
+                            {
+                                "airport": "KPHX",
+                                "icao": "EJA"
+                            },
+                            {
+                                "airport": "KHOU",
+                                "icao": "EJA"
+                            },
+                            {
+                                "airport": "KIAH",
+                                "icao": "EJA"
+                            },
+                            {
+                                "airport": "KDAL",
+                                "icao": "EJA"
+                            }
+                        ]
+                    },
+                    "initial_altitude": 4000,
+                    "initial_controller": "CHI_81_CTR",
+                    "initial_speed": 250,
+                    "star": "FIYER",
+                    "runway_waypoints": {
+                        "KPWK": {
+                            "16": "OBK/h254"
+                        }
+                    },
+                    "speed_restriction": 250,
+                    "waypoints": "N042.33.32.269,W086.19.28.533 N042.28.48.547,W086.52.26.786/ho FIYER OBK"
+                }]
+            },
+            "KRENA": {
+                "arrivals": [{
+                    "airlines": {
+                       "KPWK": [
+                            {
+                                "airport": "KSTL",
+                                "icao": "EJA"
+                            },
+                            {
+                                "airport": "KAUS",
+                                "icao": "EJA"
+                            },
+                            {
+                                "airport": "KDFW",
+                                "icao": "EJA"
+                            },
+                            {
+                                "airport": "KLAX",
+                                "icao": "EJA"
+                            },
+                            {
+                                "airport": "KDEN",
+                                "icao": "EJA"
+                            },
+                            {
+                                "airport": "KPHX",
+                                "icao": "EJA"
+                            },
+                            {
+                                "airport": "KHOU",
+                                "icao": "EJA"
+                            },
+                            {
+                                "airport": "KIAH",
+                                "icao": "EJA"
+                            },
+                            {
+                                "airport": "KDAL",
+                                "icao": "EJA"
+                            }
+                        ],
+                        "KDPA": [
+                            {
+                                "airport": "KSTL",
+                                "icao": "EJA"
+                            },
+                            {
+                                "airport": "KAUS",
+                                "icao": "EJA"
+                            },
+                            {
+                                "airport": "KDFW",
+                                "icao": "EJA"
+                            },
+                            {
+                                "airport": "KLAX",
+                                "icao": "EJA"
+                            },
+                            {
+                                "airport": "KDEN",
+                                "icao": "EJA"
+                            },
+                            {
+                                "airport": "KPHX",
+                                "icao": "EJA"
+                            },
+                            {
+                                "airport": "KHOU",
+                                "icao": "EJA"
+                            },
+                            {
+                                "airport": "KIAH",
+                                "icao": "EJA"
+                            },
+                            {
+                                "airport": "KDAL",
+                                "icao": "EJA"
+                            }
+                        ],
+                        "KARR": [
+                            {
+                                "airport": "KSTL",
+                                "icao": "EJA"
+                            },
+                            {
+                                "airport": "KAUS",
+                                "icao": "EJA"
+                            },
+                            {
+                                "airport": "KDFW",
+                                "icao": "EJA"
+                            },
+                            {
+                                "airport": "KLAX",
+                                "icao": "EJA"
+                            },
+                            {
+                                "airport": "KDEN",
+                                "icao": "EJA"
+                            },
+                            {
+                                "airport": "KPHX",
+                                "icao": "EJA"
+                            },
+                            {
+                                "airport": "KHOU",
+                                "icao": "EJA"
+                            },
+                            {
+                                "airport": "KIAH",
+                                "icao": "EJA"
+                            },
+                            {
+                                "airport": "KDAL",
+                                "icao": "EJA"
+                            }
+                        ],
+                        "KGYY": [
+                            {
+                                "airport": "KSTL",
+                                "icao": "EJA"
+                            },
+                            {
+                                "airport": "KAUS",
+                                "icao": "EJA"
+                            },
+                            {
+                                "airport": "KDFW",
+                                "icao": "EJA"
+                            },
+                            {
+                                "airport": "KLAX",
+                                "icao": "EJA"
+                            },
+                            {
+                                "airport": "KDEN",
+                                "icao": "EJA"
+                            },
+                            {
+                                "airport": "KPHX",
+                                "icao": "EJA"
+                            },
+                            {
+                                "airport": "KHOU",
+                                "icao": "EJA"
+                            },
+                            {
+                                "airport": "KIAH",
+                                "icao": "EJA"
+                            },
+                            {
+                                "airport": "KDAL",
+                                "icao": "EJA"
+                            }
+                        ],
+                        "KLOT": [
+                            {
+                                "airport": "KSTL",
+                                "icao": "EJA"
+                            },
+                            {
+                                "airport": "KAUS",
+                                "icao": "EJA"
+                            },
+                            {
+                                "airport": "KDFW",
+                                "icao": "EJA"
+                            },
+                            {
+                                "airport": "KLAX",
+                                "icao": "EJA"
+                            },
+                            {
+                                "airport": "KDEN",
+                                "icao": "EJA"
+                            },
+                            {
+                                "airport": "KPHX",
+                                "icao": "EJA"
+                            },
+                            {
+                                "airport": "KHOU",
+                                "icao": "EJA"
+                            },
+                            {
+                                "airport": "KIAH",
+                                "icao": "EJA"
+                            },
+                            {
+                                "airport": "KDAL",
+                                "icao": "EJA"
+                            }
+                        ]
+                    },
+                    "initial_altitude": 5000,
+                    "initial_controller": "CHI_81_CTR",
+                    "initial_speed": 250,
+                    "star": "KRENA",
+                    "runway_waypoints": {
+                        "KPWK": {
+                            "16": "KRENA/h114"
+                        }
+                    },
+                    "speed_restriction": 250,
+                    "waypoints": "JIBOR BRIBE MYTCH JVL/ho BULLZ TEDDY KRENA"
+                }]
+            },
+            "PLANO": {
+                "arrivals": [{
+                    "airlines": {
+                       "KPWK": [
+                            {
+                                "airport": "KSTL",
+                                "icao": "EJA"
+                            },
+                            {
+                                "airport": "KAUS",
+                                "icao": "EJA"
+                            },
+                            {
+                                "airport": "KDFW",
+                                "icao": "EJA"
+                            },
+                            {
+                                "airport": "KLAX",
+                                "icao": "EJA"
+                            },
+                            {
+                                "airport": "KDEN",
+                                "icao": "EJA"
+                            },
+                            {
+                                "airport": "KPHX",
+                                "icao": "EJA"
+                            },
+                            {
+                                "airport": "KHOU",
+                                "icao": "EJA"
+                            },
+                            {
+                                "airport": "KIAH",
+                                "icao": "EJA"
+                            },
+                            {
+                                "airport": "KDAL",
+                                "icao": "EJA"
+                            }
+                        ],
+                        "KDPA": [
+                            {
+                                "airport": "KSTL",
+                                "icao": "EJA"
+                            },
+                            {
+                                "airport": "KAUS",
+                                "icao": "EJA"
+                            },
+                            {
+                                "airport": "KDFW",
+                                "icao": "EJA"
+                            },
+                            {
+                                "airport": "KLAX",
+                                "icao": "EJA"
+                            },
+                            {
+                                "airport": "KDEN",
+                                "icao": "EJA"
+                            },
+                            {
+                                "airport": "KPHX",
+                                "icao": "EJA"
+                            },
+                            {
+                                "airport": "KHOU",
+                                "icao": "EJA"
+                            },
+                            {
+                                "airport": "KIAH",
+                                "icao": "EJA"
+                            },
+                            {
+                                "airport": "KDAL",
+                                "icao": "EJA"
+                            }
+                        ],
+                        "KARR": [
+                            {
+                                "airport": "KSTL",
+                                "icao": "EJA"
+                            },
+                            {
+                                "airport": "KAUS",
+                                "icao": "EJA"
+                            },
+                            {
+                                "airport": "KDFW",
+                                "icao": "EJA"
+                            },
+                            {
+                                "airport": "KLAX",
+                                "icao": "EJA"
+                            },
+                            {
+                                "airport": "KDEN",
+                                "icao": "EJA"
+                            },
+                            {
+                                "airport": "KPHX",
+                                "icao": "EJA"
+                            },
+                            {
+                                "airport": "KHOU",
+                                "icao": "EJA"
+                            },
+                            {
+                                "airport": "KIAH",
+                                "icao": "EJA"
+                            },
+                            {
+                                "airport": "KDAL",
+                                "icao": "EJA"
+                            }
+                        ],
+                        "KGYY": [
+                            {
+                                "airport": "KSTL",
+                                "icao": "EJA"
+                            },
+                            {
+                                "airport": "KAUS",
+                                "icao": "EJA"
+                            },
+                            {
+                                "airport": "KDFW",
+                                "icao": "EJA"
+                            },
+                            {
+                                "airport": "KLAX",
+                                "icao": "EJA"
+                            },
+                            {
+                                "airport": "KDEN",
+                                "icao": "EJA"
+                            },
+                            {
+                                "airport": "KPHX",
+                                "icao": "EJA"
+                            },
+                            {
+                                "airport": "KHOU",
+                                "icao": "EJA"
+                            },
+                            {
+                                "airport": "KIAH",
+                                "icao": "EJA"
+                            },
+                            {
+                                "airport": "KDAL",
+                                "icao": "EJA"
+                            }
+                        ],
+                        "KLOT": [
+                            {
+                                "airport": "KSTL",
+                                "icao": "EJA"
+                            },
+                            {
+                                "airport": "KAUS",
+                                "icao": "EJA"
+                            },
+                            {
+                                "airport": "KDFW",
+                                "icao": "EJA"
+                            },
+                            {
+                                "airport": "KLAX",
+                                "icao": "EJA"
+                            },
+                            {
+                                "airport": "KDEN",
+                                "icao": "EJA"
+                            },
+                            {
+                                "airport": "KPHX",
+                                "icao": "EJA"
+                            },
+                            {
+                                "airport": "KHOU",
+                                "icao": "EJA"
+                            },
+                            {
+                                "airport": "KIAH",
+                                "icao": "EJA"
+                            },
+                            {
+                                "airport": "KDAL",
+                                "icao": "EJA"
+                            }
+                        ]
+                    },
+                    "initial_altitude": 6000,
+                    "initial_controller": "CHI_81_CTR",
+                    "initial_speed": 250,
+                    "star": "KRENA",
+                    "runway_waypoints": {
+                        "KPWK": {
+                            "16": "DPA/h360"
+                        },
+                        "KDPA": {
+                            "2L": "DPA/h039",
+                            "2R": "DPA/h039",
+                            "20L": "DPA/h039",
+                            "33": "DPA/h039",
+                            "10": "DPA/h039"
+                        },
+                        "KARR": {
+                            "9": "DPA/h039",
+                            "15": "DPA/h039",
+                            "27": "DPA/h039",
+                            "33": "DPA/h039"
+                        }
+                    },
+                    "speed_restriction": 250,
+                    "waypoints": "N041.15.44.343,W089.22.56.202/ho PLANO DPA"
+                }]
+            },
+            "MOTIF": {
+                "arrivals": [{
+                    "airlines": {
+                       "KPWK": [
+                            {
+                                "airport": "KSTL",
+                                "icao": "EJA"
+                            },
+                            {
+                                "airport": "KAUS",
+                                "icao": "EJA"
+                            },
+                            {
+                                "airport": "KDFW",
+                                "icao": "EJA"
+                            },
+                            {
+                                "airport": "KLAX",
+                                "icao": "EJA"
+                            },
+                            {
+                                "airport": "KDEN",
+                                "icao": "EJA"
+                            },
+                            {
+                                "airport": "KPHX",
+                                "icao": "EJA"
+                            },
+                            {
+                                "airport": "KHOU",
+                                "icao": "EJA"
+                            },
+                            {
+                                "airport": "KIAH",
+                                "icao": "EJA"
+                            },
+                            {
+                                "airport": "KDAL",
+                                "icao": "EJA"
+                            }
+                        ],
+                        "KDPA": [
+                            {
+                                "airport": "KSTL",
+                                "icao": "EJA"
+                            },
+                            {
+                                "airport": "KAUS",
+                                "icao": "EJA"
+                            },
+                            {
+                                "airport": "KDFW",
+                                "icao": "EJA"
+                            },
+                            {
+                                "airport": "KLAX",
+                                "icao": "EJA"
+                            },
+                            {
+                                "airport": "KDEN",
+                                "icao": "EJA"
+                            },
+                            {
+                                "airport": "KPHX",
+                                "icao": "EJA"
+                            },
+                            {
+                                "airport": "KHOU",
+                                "icao": "EJA"
+                            },
+                            {
+                                "airport": "KIAH",
+                                "icao": "EJA"
+                            },
+                            {
+                                "airport": "KDAL",
+                                "icao": "EJA"
+                            }
+                        ],
+                        "KARR": [
+                            {
+                                "airport": "KSTL",
+                                "icao": "EJA"
+                            },
+                            {
+                                "airport": "KAUS",
+                                "icao": "EJA"
+                            },
+                            {
+                                "airport": "KDFW",
+                                "icao": "EJA"
+                            },
+                            {
+                                "airport": "KLAX",
+                                "icao": "EJA"
+                            },
+                            {
+                                "airport": "KDEN",
+                                "icao": "EJA"
+                            },
+                            {
+                                "airport": "KPHX",
+                                "icao": "EJA"
+                            },
+                            {
+                                "airport": "KHOU",
+                                "icao": "EJA"
+                            },
+                            {
+                                "airport": "KIAH",
+                                "icao": "EJA"
+                            },
+                            {
+                                "airport": "KDAL",
+                                "icao": "EJA"
+                            }
+                        ],
+                        "KGYY": [
+                            {
+                                "airport": "KSTL",
+                                "icao": "EJA"
+                            },
+                            {
+                                "airport": "KAUS",
+                                "icao": "EJA"
+                            },
+                            {
+                                "airport": "KDFW",
+                                "icao": "EJA"
+                            },
+                            {
+                                "airport": "KLAX",
+                                "icao": "EJA"
+                            },
+                            {
+                                "airport": "KDEN",
+                                "icao": "EJA"
+                            },
+                            {
+                                "airport": "KPHX",
+                                "icao": "EJA"
+                            },
+                            {
+                                "airport": "KHOU",
+                                "icao": "EJA"
+                            },
+                            {
+                                "airport": "KIAH",
+                                "icao": "EJA"
+                            },
+                            {
+                                "airport": "KDAL",
+                                "icao": "EJA"
+                            }
+                        ],
+                        "KLOT": [
+                            {
+                                "airport": "KSTL",
+                                "icao": "EJA"
+                            },
+                            {
+                                "airport": "KAUS",
+                                "icao": "EJA"
+                            },
+                            {
+                                "airport": "KDFW",
+                                "icao": "EJA"
+                            },
+                            {
+                                "airport": "KLAX",
+                                "icao": "EJA"
+                            },
+                            {
+                                "airport": "KDEN",
+                                "icao": "EJA"
+                            },
+                            {
+                                "airport": "KPHX",
+                                "icao": "EJA"
+                            },
+                            {
+                                "airport": "KHOU",
+                                "icao": "EJA"
+                            },
+                            {
+                                "airport": "KIAH",
+                                "icao": "EJA"
+                            },
+                            {
+                                "airport": "KDAL",
+                                "icao": "EJA"
+                            }
+                        ]
+                    },
+                    "initial_altitude": 5000,
+                    "initial_controller": "CHI_81_CTR",
+                    "initial_speed": 250,
+                    "star": "MOTIF",
+                    "runway_waypoints": {
+                        "KLOT": {
+                            "2": "JOT/h027",
+                            "9": "JOT/h027",
+                            "20": "JOT/h027",
+                            "27": "JOT/h027"
+                        }
+                    },
+                    "speed_restriction": 250,
+                    "waypoints": "N040.59.40.911,W088.40.32.235/ho MOTIF JOT"
+                },
+                {
+                    "airlines": {
+                        "KGYY": [
+                            {
+                                "airport": "KSTL",
+                                "icao": "EJA"
+                            },
+                            {
+                                "airport": "KAUS",
+                                "icao": "EJA"
+                            },
+                            {
+                                "airport": "KDFW",
+                                "icao": "EJA"
+                            },
+                            {
+                                "airport": "KLAX",
+                                "icao": "EJA"
+                            },
+                            {
+                                "airport": "KDEN",
+                                "icao": "EJA"
+                            },
+                            {
+                                "airport": "KPHX",
+                                "icao": "EJA"
+                            },
+                            {
+                                "airport": "KHOU",
+                                "icao": "EJA"
+                            },
+                            {
+                                "airport": "KIAH",
+                                "icao": "EJA"
+                            },
+                            {
+                                "airport": "KDAL",
+                                "icao": "EJA"
+                            }
+                        ]
+                    },
+                    "initial_altitude": 5000,
+                    "initial_controller": "CHI_81_CTR",
+                    "initial_speed": 250,
+                    "star": "MOTIF",
+                    "runway_waypoints": {
+                        "KLOT": {
+                            "2": "JOT/h027",
+                            "9": "JOT/h027",
+                            "20": "JOT/h027",
+                            "27": "JOT/h027"
+                        }
+                    },
+                    "speed_restriction": 250,
+                    "waypoints": "N040.59.40.911,W088.40.32.235/ho MOTIF JOT"
+                }]
+            },
+            "GSH9": {
+                "arrivals": [{
+                    "airlines": {
+                        "KGYY": [
+                            {
+                                "airport": "KSTL",
+                                "icao": "EJA"
+                            },
+                            {
+                                "airport": "KAUS",
+                                "icao": "EJA"
+                            },
+                            {
+                                "airport": "KDFW",
+                                "icao": "EJA"
+                            },
+                            {
+                                "airport": "KLAX",
+                                "icao": "EJA"
+                            },
+                            {
+                                "airport": "KDEN",
+                                "icao": "EJA"
+                            },
+                            {
+                                "airport": "KPHX",
+                                "icao": "EJA"
+                            },
+                            {
+                                "airport": "KHOU",
+                                "icao": "EJA"
+                            },
+                            {
+                                "airport": "KIAH",
+                                "icao": "EJA"
+                            },
+                            {
+                                "airport": "KDAL",
+                                "icao": "EJA"
+                            }
+                        ]
+                    },
+                    "initial_altitude": 11000,
+                    "initial_controller": "SBN_N_APP",
+                    "initial_speed": 250,
+                    "star": "GSH9",
+                    "speed_restriction": 250,
+                    "waypoints": "FWA BAGEL GSH MEGGZ AWSUM IROCK/ho HALIE/a6000 CGT"
+                }]
+            },
+            "LUCIT2": {
+                "arrivals": [{
+                    "airlines": {
+                        "KGYY": [
+                            {
+                                "airport": "KSTL",
+                                "icao": "EJA"
+                            },
+                            {
+                                "airport": "KAUS",
+                                "icao": "EJA"
+                            },
+                            {
+                                "airport": "KDFW",
+                                "icao": "EJA"
+                            },
+                            {
+                                "airport": "KLAX",
+                                "icao": "EJA"
+                            },
+                            {
+                                "airport": "KDEN",
+                                "icao": "EJA"
+                            },
+                            {
+                                "airport": "KPHX",
+                                "icao": "EJA"
+                            },
+                            {
+                                "airport": "KHOU",
+                                "icao": "EJA"
+                            },
+                            {
+                                "airport": "KIAH",
+                                "icao": "EJA"
+                            },
+                            {
+                                "airport": "KDAL",
+                                "icao": "EJA"
+                            }
+                        ]
+                    },
+                    "initial_altitude": 11000,
+                    "initial_controller": "CHI_81_CTR",
+                    "initial_speed": 250,
+                    "star": "LUCIT2",
+                    "speed_restriction": 250,
+                    "waypoints": "EDENS HERWK/a10000/ho UJEAN/a10000 LUCIT/a4000 HTDOG/a4000"
+                },
+                {
+                    "airlines": {
+                        "KGYY": [
+                            {
+                                "airport": "KSTL",
+                                "icao": "EJA"
+                            },
+                            {
+                                "airport": "KAUS",
+                                "icao": "EJA"
+                            },
+                            {
+                                "airport": "KDFW",
+                                "icao": "EJA"
+                            },
+                            {
+                                "airport": "KLAX",
+                                "icao": "EJA"
+                            },
+                            {
+                                "airport": "KDEN",
+                                "icao": "EJA"
+                            },
+                            {
+                                "airport": "KPHX",
+                                "icao": "EJA"
+                            },
+                            {
+                                "airport": "KHOU",
+                                "icao": "EJA"
+                            },
+                            {
+                                "airport": "KIAH",
+                                "icao": "EJA"
+                            },
+                            {
+                                "airport": "KDAL",
+                                "icao": "EJA"
+                            }
+                        ]
+                    },
+                    "initial_altitude": 24000,
+                    "initial_controller": "CHI_81_CTR",
+                    "initial_speed": 250,
+                    "star": "LUCIT2",
+                    "speed_restriction": 250,
+                    "waypoints": "SOHOW HAAYQ/a24000 WUNTZ COOKS/a17000 DABOZ/a17000 USTIS/a15000 ROEPR/a11000-13000/ho WYDIK/a8000-11000 LUCIT/a4000 HTDOG/a4000/h034"
+                },
+                {
+                    "airlines": {
+                        "KGYY": [
+                            {
+                                "airport": "KSTL",
+                                "icao": "EJA"
+                            },
+                            {
+                                "airport": "KAUS",
+                                "icao": "EJA"
+                            },
+                            {
+                                "airport": "KDFW",
+                                "icao": "EJA"
+                            },
+                            {
+                                "airport": "KLAX",
+                                "icao": "EJA"
+                            },
+                            {
+                                "airport": "KDEN",
+                                "icao": "EJA"
+                            },
+                            {
+                                "airport": "KPHX",
+                                "icao": "EJA"
+                            },
+                            {
+                                "airport": "KHOU",
+                                "icao": "EJA"
+                            },
+                            {
+                                "airport": "KIAH",
+                                "icao": "EJA"
+                            },
+                            {
+                                "airport": "KDAL",
+                                "icao": "EJA"
+                            }
+                        ]
+                    },
+                    "initial_altitude": 24000,
+                    "initial_controller": "CHI_81_CTR",
+                    "initial_speed": 250,
+                    "star": "LUCIT2",
+                    "speed_restriction": 250,
+                    "waypoints": "SOHOW HAAYQ/a24000 WUNTZ COOKS/a17000 DABOZ/a17000 USTIS/a15000 ROEPR/a11000-13000/ho WYDIK/a8000-11000 LUCIT/a4000 HTDOG/a4000/h034"
+                },
+                {
+                    "airlines": {
+                        "KGYY": [
+                            {
+                                "airport": "KSTL",
+                                "icao": "EJA"
+                            },
+                            {
+                                "airport": "KAUS",
+                                "icao": "EJA"
+                            },
+                            {
+                                "airport": "KDFW",
+                                "icao": "EJA"
+                            },
+                            {
+                                "airport": "KLAX",
+                                "icao": "EJA"
+                            },
+                            {
+                                "airport": "KDEN",
+                                "icao": "EJA"
+                            },
+                            {
+                                "airport": "KPHX",
+                                "icao": "EJA"
+                            },
+                            {
+                                "airport": "KHOU",
+                                "icao": "EJA"
+                            },
+                            {
+                                "airport": "KIAH",
+                                "icao": "EJA"
+                            },
+                            {
+                                "airport": "KDAL",
+                                "icao": "EJA"
+                            }
+                        ]
+                    },
+                    "initial_altitude": 24000,
+                    "initial_controller": "CHI_81_CTR",
+                    "initial_speed": 250,
+                    "star": "LUCIT2",
+                    "speed_restriction": 250,
+                    "waypoints": "MACES KKOPA/a24000 HLMIT/a12000 POSOC/a11000/ho GRIDZ/a8000-10000 LUCIT/a4000 HTDOG/a4000/h034"
+                }]
+            }
+        },
+        "control_positions": {
+            "CHI_Z_APP": {
+                "frequency": 119000,
+                "full_name": "Chicago Approach",
+                "scope_char": "Z",
+                "facility": "C90",
+                "sector_id": "1Z",
+                "facility": "C90",
+                "default_airport": "KORD"
+            },
+            "CHI_W_APP": {
+                "frequency": 133625,
+                "full_name": "Chicago Approach",
+                "scope_char": "W",
+                "facility": "C90",
+                "sector_id": "1W"
+            },
+            "CHI_F_APP": {
+                "frequency": 124350,
+                "full_name": "Chicago Approach",
+                "scope_char": "F",
+                "facility": "C90",
+                "sector_id": "1F"
+            },
+            "CHI_H_APP": {
+                "frequency": 132175,
+                "full_name": "Chicago Approach",
+                "scope_char": "H",
+                "facility": "C90",
+                "sector_id": "1H"
+            },
+            "CHI_X_APP": {
+                "frequency": 135075,
+                "full_name": "Chicago Approach",
+                "scope_char": "X",
+                "facility": "C90",
+                "sector_id": "1X"
+            },
+            "CHI_J_APP": {
+                "frequency": 134625,
+                "full_name": "Chicago Approach",
+                "scope_char": "J",
+                "facility": "C90",
+                "sector_id": "1J"
+            },
+            "CHI_E_APP": {
+                "frequency": 135025,
+                "full_name": "Chicago Approach",
+                "scope_char": "E",
+                "facility": "C90",
+                "sector_id": "1E"
+            },
+            "CHI_Y_APP": {
+                "frequency": 135025,
+                "full_name": "Chicago Approach",
+                "scope_char": "Y",
+                "facility": "C90",
+                "sector_id": "1Y"
+            },
+            "CHI_S_APP": {
+                "frequency": 128200,
+                "full_name": "Chicago Approach",
+                "scope_char": "S",
+                "facility": "C90",
+                "sector_id": "1S",
+                "facility": "C90",
+                "default_airport": "KMDW"
+            },
+            "CHI_P_APP": {
+                "frequency": 119350,
+                "full_name": "Chicago Approach",
+                "scope_char": "P",
+                "facility": "C90",
+                "sector_id": "1P"
+            },
+            "CHI_L_APP": {
+                "frequency": 133500,
+                "full_name": "Chicago Approach",
+                "scope_char": "L",
+                "facility": "C90",
+                "sector_id": "1L"
+            },
+            "CHI_U_APP": {
+                "frequency": 127875,
+                "full_name": "Chicago Approach",
+                "scope_char": "U",
+                "facility": "C90",
+                "sector_id": "1U"
+            },
+
+            "CHI_B_DEP": {
+                "frequency": 125000,
+                "full_name": "Chicago Departure",
+                "scope_char": "B",
+                "facility": "C90",
+                "sector_id": "1B"
+            },
+            "CHI_M_DEP": {
+                "frequency": 126625,
+                "full_name": "Chicago Departure",
+                "scope_char": "M",
+                "facility": "C90",
+                "sector_id": "1M"
+            },
+            "CHI_G_DEP": {
+                "frequency": 135275,
+                "full_name": "Chicago Departure",
+                "scope_char": "G",
+                "facility": "C90",
+                "sector_id": "1G"
+            },
+            "CHI_D_DEP": {
+                "frequency": 134400,
+                "full_name": "Chicago Departure",
+                "scope_char": "D",
+                "facility": "C90",
+                "sector_id": "1D"
+            },
+            "CHI_A_APP": {
+                "frequency": 120555,
+                "full_name": "Chicago Approach",
+                "scope_char": "A",
+                "facility": "C90",
+                "sector_id": "1A"
+            },
+            "CHI_81_CTR": {
+                "frequency": 120350,
+                "full_name": "Chicago Center",
+                "facility": "ZAU",
+                "facility_id": "C",
+                "eram_facility": true,
+                "scope_char": "C",
+                "facility": "ZAU",
+                "sector_id": "C81"
+            },
+            "ORD_S_TWR": {
+                "frequency": 120750,
+                "full_name": "O'Hare Tower",
+                "scope_char": "T",
+                "facility": "C90",
+                "sector_id": "SLC"
+            },
+            "ORD_N_TWR": {
+                "frequency": 126900,
+                "full_name": "O'Hare Tower",
+                "scope_char": "T",
+                "facility": "C90",
+                "sector_id": "NLC"
+            },
+            "ORD_C_TWR": {
+                "frequency": 132700,
+                "full_name": "O'Hare Tower",
+                "scope_char": "T",
+                "facility": "C90",
+                "sector_id": "3LC"
+            },
+            "ORD_NN_TWR": {
+                "frequency": 128150,
+                "full_name": "O'Hare Tower",
+                "scope_char": "T",
+                "facility": "C90",
+                "sector_id": "LCN"
+            },
+            "ORD_SS_TWR": {
+                "frequency": 133000,
+                "full_name": "O'Hare Tower",
+                "scope_char": "T",
+                "facility": "C90",
+                "sector_id": "LCS"
+            },
+            "MDW_TWR": {
+                "frequency": 135200,
+                "full_name": "Midway Tower",
+                "scope_char": "R",
+                "facility": "C90",
+                "sector_id": "MLC"
+            },
+            "PWK_TWR": {
+                "frequency": 119900,
+                "full_name": "Executive Tower",
+                "scope_char": "6",
+                "facility": "C90",
+                "sector_id": "16"
+            },
+            "DPA_TWR": {
+                "frequency": 120900,
+                "full_name": "Dupage Tower",
+                "scope_char": "7",
+                "facility": "C90",
+                "sector_id": "17"
+            },
+            "ARR_TWR": {
+                "frequency": 120600,
+                "full_name": "Aurora Tower",
+                "scope_char": "8",
+                "facility": "C90",
+                "sector_id": "18"
+            },
+            "LOT_TWR": {
+                "frequency": 134800,
+                "full_name": "Lewis Tower",
+                "scope_char": "5",
+                "facility": "C90",
+                "sector_id": "15"
+            },
+            "MKE_E_APP": {
+                "frequency": 118000,
+                "full_name": "Milwaukee approach",
+                "scope_char": "1",
+                "sector_id": "1E",
+                "facility_id": "1",
+                "facility": "MKE"
+            },
+            "RFD_E_APP": {
+                "frequency": 121000,
+                "full_name": "Rockford approach",
+                "scope_char": "3",
+                "sector_id": "3E",
+                "facility_id": "3",
+                "facility": "RFD"
+            },
+            "SBN_N_APP": {
+                "frequency": 118550,
+                "full_name": "Southbend approach",
+                "scope_char": "2",
+                "sector_id": "2N",
+                "facility_id": "2",
+                "facility": "SBN"
+            },
+            "GYY_TWR": {
+                "frequency": 125600,
+                "full_name": "Gary Tower",
+                "scope_char": "G",
+                "facility": "C90",
+                "sector_id": "GT"
+            }
+        },
+        "default_scenario": "KORD West",
+        "fixes": {
+            "_ORD_4L": "N41.58.53.900,W87.54.50.027",
+            "_ORD_4R": "N41.57.12.045,W87.53.57.782",
+            "_ORD_9C": "N41.59.17.937,W87.55.53.348",
+            "_ORD_9L": "N42.00.09.969,W87.55.35.511",
+            "_ORD_9R": "N41.59.01.921,W87.55.53.600",
+            "_ORD_10C": "N41.57.56.263,W87.55.53.332",
+            "_ORD_10L": "N41.58.08.254,W87.55.53.588",
+            "_ORD_10R": "N41.57.26.016,W87.55.40.085",
+            "_ORD_22L": "N41.58.11.714,W87.52.46.927",
+            "_ORD_22R": "N41.59.51.138,W87.53.46.839",
+            "_ORD_27L": "N41.59.02.065,W87.53.24.304",
+            "_ORD_27C": "N41.59.17.812,W87.53.24.599",
+            "_ORD_27R": "N42.00.10.218,W87.53.56.741",
+            "_ORD_28C": "N41.57.56.713,W87.53.30.593",
+            "_ORD_28L": "N41.57.26.072,W87.54.00.995",
+            "_ORD_28R": "N41.58.08.634,W87.53.01.307",
+            "_MDW_4L": "N41.46.52.841,W87.45.40.347",
+            "_MDW_4R": "N41.46.44.906,W87.45.33.546",
+            "_MDW_13C": "N41.47.29.700,W87.45.39.682",
+            "_MDW_13R": "N41.47.16.989,W87.45.31.618",
+            "_MDW_13L": "N41.47.32.338,W87.45.28.571",
+            "_MDW_22R": "N41.47.32.402,W87.44.50.226",
+            "_MDW_22L": "N41.47.31.227,W87.44.34.807",
+            "_MDW_31L": "N41.46.50.778,W87.44.54.776",
+            "_MDW_31C": "N41.46.45.113,W87.44.37.099",
+            "_MDW_31R": "N41.46.57.325,W87.44.39.376",
+            "_PWK_16": "N042.07.23.353,W087.54.24.147",
+            "KORD": "N41.58.33.910,W87.54.26.002",
+            "ORD": "N41.58.33.910,W87.54.26.002",
+            "KMDW": "N41.47.07.223,W87.45.05.876",
+            "MDW": "N41.47.07.223,W87.45.05.876"
+        },
+        "name": "KORD",
+        "primary_airport": "KORD",
+        "scenarios": {
+            "KORD West": {
+                "approach_airspace": [
+                    "CHI_APPW"
+                ],
+                "arrival_runways": [
+                    {
+                        "airport": "KORD",
+                        "runway": "28C"
+                    },
+                    {
+                        "airport": "KORD",
+                        "runway": "27C"
+                    },
+                    {
+                        "airport": "KORD",
+                        "runway": "27R"
+                    }
+                ],
+                "arrivals": {
+                    "BENKY6": {
+                        "KORD": 10
+                    },
+                    "MADII7": {
+                        "KORD": 5
+                    },
+                    "FYTTE7": {
+                        "KORD": 10
+                    },
+                    "WATSN4": {
+                        "KORD": 10
+                    },
+                    "WYNDE2": {
+                        "KORD": 10
+                    },
+                    "TRTLL6": {
+                        "KORD": 10
+                    },
+                    "VEECK5": {
+                        "KORD": 10
+                    }
+                },
+                "solo_controller": "CHI_Z_APP",
+                "multi_controllers": {
+                    "default" : {
+                        "CHI_Z_APP": {"primary": true, "arrivals": ["WATSN4"]},
+                        "CHI_B_DEP": {"departures": ["KORD/ORD8.E"], "backup": "CHI_Z_APP"},
+                        "CHI_F_APP": {"backup": "CHI_Z_APP"},
+                        "CHI_W_APP": {"backup": "CHI_Z_APP"},
+                        "CHI_H_APP": {"backup": "CHI_W_APP"},
+                        "CHI_D_DEP": {"departures": ["KORD/ORD8.N"],"backup": "CHI_B_DEP"},
+                        "CHI_A_APP": {"backup": "CHI_S_APP"},
+                        "CHI_M_DEP": {"departures": ["KORD/ORD8.S"], "backup": "CHI_B_DEP"},
+                        "CHI_G_DEP": {"departures": ["KORD/ORD8.W"],"backup": "CHI_M_DEP"},
+                        "CHI_X_APP": {"backup": "CHI_Z_APP", "arrivals": ["BENKY6", "TRTLL6"]},
+                        "CHI_E_APP": {"backup": "CHI_X_APP", "arrivals": ["VEECK5"]},
+                        "CHI_J_APP": {"backup": "CHI_Y_APP", "arrivals": ["WYNDE2"]},
+                        "CHI_Y_APP": {"backup": "CHI_X_APP", "arrivals": ["FYTTE7", "MADII7"]},
+                        "CHI_S_APP": {"backup": "CHI_B_DEP"},
+                        "CHI_U_APP": {"backup": "CHI_S_APP"},
+                        "CHI_P_APP": {"backup": "CHI_S_APP"},
+                        "CHI_L_APP": {"backup": "CHI_P_APP"}
+                    }
+                },
+                "controllers": [
+                    "CHI_81_CTR",
+                    "ORD_S_TWR",
+                    "MDW_TWR"
+                ],
+                "default_maps": [ "C90 MAIN" ],
+                "departure_airspace": [
+                    "CHI_APPW"
+                ],
+                "departure_runways": [
+                    {
+                        "airport": "KORD",
+                        "rate": 10,
+                        "runway": "27L",
+                        "category": "North"
+                    },
+                    {
+                        "airport": "KORD",
+                        "rate": 10,
+                        "runway": "27L",
+                        "category": "Northeast"
+                    },
+                    {
+                        "airport": "KORD",
+                        "rate": 15,
+                        "runway": "28R",
+                        "category": "West"
+                    },
+                    {
+                        "airport": "KORD",
+                        "rate": 5,
+                        "runway": "28R",
+                        "category": "Southwest"
+                    },
+                    {
+                        "airport": "KORD",
+                        "rate": 10,
+                        "runway": "22L",
+                        "category": "South"
+                    },
+                    {
+                        "airport": "KORD",
+                        "rate": 10,
+                        "runway": "22L",
+                        "category": "East"
+                    }
+                ],
+                "wind": {
+                    "direction": 280,
+                    "gust": 15,
+                    "speed": 7
+                }
+            },
+            "KORD West KMDW 31C": {
+                "approach_airspace": [
+                    "CHI_APPW"
+                ],
+                "arrival_runways": [
+                    {
+                        "airport": "KORD",
+                        "runway": "28C"
+                    },
+                    {
+                        "airport": "KORD",
+                        "runway": "27C"
+                    },
+                    {
+                        "airport": "KORD",
+                        "runway": "27R"
+                    },
+                    {
+                        "airport": "KMDW",
+                        "runway": "31C"
+                    }
+                ],
+                "arrivals": {
+                    "BENKY6": {
+                        "KORD": 10
+                    },
+                    "MADII7": {
+                        "KORD": 5
+                    },
+                    "FYTTE7": {
+                        "KORD": 10
+                    },
+                    "WATSN4": {
+                        "KORD": 10
+                    },
+                    "WYNDE2": {
+                        "KORD": 10
+                    },
+                    "ENDEE6": {
+                        "KMDW": 10
+                    },
+                    "FISSK6/PANGG5": {
+                        "KMDW": 10
+                    },
+                    "TRTLL6": {
+                        "KORD": 10
+                    },
+                    "VEECK5": {
+                        "KORD": 10
+                    }
+                },
+                "solo_controller": "CHI_Z_APP",
+                "multi_controllers": {
+                    "default" : {
+                        "CHI_Z_APP": {"primary": true, "arrivals": ["WATSN4"]},
+                        "CHI_B_DEP": {"departures": ["KORD/ORD8.E"], "backup": "CHI_Z_APP"},
+                        "CHI_F_APP": {"backup": "CHI_Z_APP"},
+                        "CHI_W_APP": {"backup": "CHI_Z_APP"},
+                        "CHI_H_APP": {"backup": "CHI_W_APP"},
+                        "CHI_D_DEP": {"departures": ["KORD/ORD8.N"],"backup": "CHI_B_DEP"},
+                        "CHI_A_APP": {"backup": "CHI_S_APP"},
+                        "CHI_M_DEP": {"departures": ["KORD/ORD8.S"], "backup": "CHI_B_DEP"},
+                        "CHI_G_DEP": {"departures": ["KORD/ORD8.W"],"backup": "CHI_M_DEP"},
+                        "CHI_X_APP": {"backup": "CHI_Z_APP", "arrivals": ["BENKY6", "TRTLL6"]},
+                        "CHI_E_APP": {"backup": "CHI_X_APP", "arrivals": ["VEECK5"]},
+                        "CHI_J_APP": {"backup": "CHI_Y_APP", "arrivals": ["WYNDE2"]},
+                        "CHI_Y_APP": {"backup": "CHI_X_APP", "arrivals": ["FYTTE7", "MADII7"]},
+                        "CHI_S_APP": {"backup": "CHI_B_DEP", "departures": ["KMDW"]},
+                        "CHI_U_APP": {"backup": "CHI_S_APP", "arrivals": ["FISSK6/PANGG5"]},
+                        "CHI_P_APP": {"backup": "CHI_S_APP", "arrivals": ["ENDEE6"]},
+                        "CHI_L_APP": {"backup": "CHI_P_APP"}
+                    }
+                },
+                "controllers": [
+                    "CHI_81_CTR",
+                    "ORD_S_TWR",
+                    "MDW_TWR"
+                ],
+                "default_maps": [ "C90 MAIN" ],
+                "departure_airspace": [
+                    "CHI_APPW"
+                ],
+                "departure_runways": [
+                    {
+                        "airport": "KORD",
+                        "rate": 10,
+                        "runway": "27L",
+                        "category": "North"
+                    },
+                    {
+                        "airport": "KORD",
+                        "rate": 10,
+                        "runway": "27L",
+                        "category": "Northeast"
+                    },
+                    {
+                        "airport": "KORD",
+                        "rate": 15,
+                        "runway": "28R",
+                        "category": "West"
+                    },
+                    {
+                        "airport": "KORD",
+                        "rate": 5,
+                        "runway": "28R",
+                        "category": "Southwest"
+                    },
+                    {
+                        "airport": "KORD",
+                        "rate": 10,
+                        "runway": "22L",
+                        "category": "South"
+                    },
+                    {
+                        "airport": "KORD",
+                        "rate": 10,
+                        "runway": "22L",
+                        "category": "East"
+                    },
+                    {
+                        "airport": "KMDW",
+                        "rate": 35,
+                        "runway":  "31C"
+                    }
+                ],
+                "wind": {
+                    "direction": 310,
+                    "gust": 15,
+                    "speed": 7
+                }
+            },
+            "KORD West KMDW 31C KPWK 16": {
+                "approach_airspace": [
+                    "CHI_APPW"
+                ],
+                "arrival_runways": [
+                    {
+                        "airport": "KORD",
+                        "runway": "28C"
+                    },
+                    {
+                        "airport": "KORD",
+                        "runway": "27C"
+                    },
+                    {
+                        "airport": "KORD",
+                        "runway": "27R"
+                    },
+                    {
+                        "airport": "KMDW",
+                        "runway": "31C"
+                    },
+                    {
+                        "airport": "KPWK",
+                        "runway": "16"
+                    }
+                ],
+                "arrivals": {
+                    "BENKY6": {
+                        "KORD": 10
+                    },
+                    "MADII7": {
+                        "KORD": 5
+                    },
+                    "FYTTE7": {
+                        "KORD": 10
+                    },
+                    "WATSN4": {
+                        "KORD": 10
+                    },
+                    "WYNDE2": {
+                        "KORD": 10
+                    },
+                    "ENDEE6": {
+                        "KMDW": 10
+                    },
+                    "FISSK6/PANGG5": {
+                        "KMDW": 10
+                    },
+                    "FIYER": {
+                        "KPWK": 3
+                    },
+                    "KRENA": {
+                        "KPWK": 3
+                    },
+                    "PLANO": {
+                        "KPWK": 3
+                    },
+                    "TRTLL6": {
+                        "KORD": 10
+                    },
+                    "VEECK5": {
+                        "KORD": 10
+                    }
+                },
+                "solo_controller": "CHI_Z_APP",
+                "multi_controllers": {
+                    "default" : {
+                        "CHI_Z_APP": {"primary": true, "arrivals": ["WATSN4"]},
+                        "CHI_B_DEP": {"departures": ["KORD/ORD8.E"], "backup": "CHI_Z_APP"},
+                        "CHI_F_APP": {"backup": "CHI_Z_APP"},
+                        "CHI_W_APP": {"backup": "CHI_Z_APP"},
+                        "CHI_H_APP": {"backup": "CHI_W_APP"},
+                        "CHI_D_DEP": {"departures": ["KPWK","KORD/ORD8.N"], "backup": "CHI_B_DEP"},
+                        "CHI_A_APP": {"backup": "CHI_S_APP", "arrivals": ["FIYER", "KRENA"]},
+                        "CHI_M_DEP": {"departures": ["KORD/ORD8.S"], "backup": "CHI_B_DEP"},
+                        "CHI_G_DEP": {"departures": ["KORD/ORD8.W"],"backup": "CHI_M_DEP"},
+                        "CHI_X_APP": {"backup": "CHI_Z_APP", "arrivals": ["BENKY6", "TRTLL6"]},
+                        "CHI_E_APP": {"backup": "CHI_X_APP", "arrivals": ["VEECK5"]},
+                        "CHI_J_APP": {"backup": "CHI_Y_APP", "arrivals": ["WYNDE2"]},
+                        "CHI_Y_APP": {"backup": "CHI_X_APP", "arrivals": ["FYTTE7", "MADII7"]},
+                        "CHI_S_APP": {"backup": "CHI_B_DEP", "departures": ["KMDW"]},
+                        "CHI_U_APP": {"backup": "CHI_S_APP", "arrivals": ["FISSK6/PANGG5"]},
+                        "CHI_P_APP": {"backup": "CHI_S_APP", "arrivals": ["ENDEE6"]},
+                        "CHI_L_APP": {"backup": "CHI_P_APP", "arrivals": ["PLANO"]}
+                    }
+                },
+                "controllers": [
+                    "CHI_81_CTR",
+                    "ORD_S_TWR",
+                    "MDW_TWR",
+                    "PWK_TWR"
+                ],
+                "default_maps": [ "C90 MAIN" ],
+                "departure_airspace": [
+                    "CHI_APPW"
+                ],
+                "departure_runways": [
+                    {
+                        "airport": "KORD",
+                        "rate": 10,
+                        "runway": "27L",
+                        "category": "North"
+                    },
+                    {
+                        "airport": "KORD",
+                        "rate": 10,
+                        "runway": "27L",
+                        "category": "Northeast"
+                    },
+                    {
+                        "airport": "KORD",
+                        "rate": 15,
+                        "runway": "28R",
+                        "category": "West"
+                    },
+                    {
+                        "airport": "KORD",
+                        "rate": 5,
+                        "runway": "28R",
+                        "category": "Southwest"
+                    },
+                    {
+                        "airport": "KORD",
+                        "rate": 10,
+                        "runway": "22L",
+                        "category": "South"
+                    },
+                    {
+                        "airport": "KORD",
+                        "rate": 10,
+                        "runway": "22L",
+                        "category": "East"
+                    },
+                    {
+                        "airport": "KMDW",
+                        "rate": 35,
+                        "runway":  "31C"
+                    },
+                    {
+                        "airport": "KPWK",
+                        "rate": 2,
+                        "runway": "16",
+                        "category": "East"
+                    },
+                    {
+                        "airport": "KPWK",
+                        "rate": 2,
+                        "runway": "16",
+                        "category": "West"
+                    },
+                    {
+                        "airport": "KPWK",
+                        "rate": 2,
+                        "runway": "16",
+                        "category": "North"
+                    },
+                    {
+                        "airport": "KPWK",
+                        "rate": 2,
+                        "runway": "16",
+                        "category": "South"
+                    }
+                ],
+                "wind": {
+                    "direction": 310,
+                    "gust": 15,
+                    "speed": 7
+                }
+            },
+            "KORD West KMDW 31C + Satellites": {
+                "approach_airspace": [
+                    "CHI_APPW"
+                ],
+                "arrival_runways": [
+                    {
+                        "airport": "KORD",
+                        "runway": "28C"
+                    },
+                    {
+                        "airport": "KORD",
+                        "runway": "27C"
+                    },
+                    {
+                        "airport": "KORD",
+                        "runway": "27R"
+                    },
+                    {
+                        "airport": "KMDW",
+                        "runway": "31C"
+                    },
+                    {
+                        "airport": "KPWK",
+                        "runway": "16"
+                    },
+                    {
+                        "airport": "KARR",
+                        "runway": "27"
+                    },
+                    {
+                        "airport": "KLOT",
+                        "runway": "27"
+                    },
+                    {
+                        "airport": "KDPA",
+                        "runway": "20L"
+                    },
+                    {
+                        "airport": "KGYY",
+                        "runway": "30"
+                    }
+                ],
+                "arrivals": {
+                    "BENKY6": {
+                        "KORD": 10
+                    },
+                    "MADII7": {
+                        "KORD": 5
+                    },
+                    "FYTTE7": {
+                        "KORD": 10
+                    },
+                    "WATSN4": {
+                        "KORD": 10
+                    },
+                    "WYNDE2": {
+                        "KORD": 10
+                    },
+                    "ENDEE6": {
+                        "KMDW": 10
+                    },
+                    "FISSK6/PANGG5": {
+                        "KMDW": 10
+                    },
+                    "FIYER": {
+                        "KPWK": 3,
+                        "KDPA": 3,
+                        "KGYY": 3,
+                        "KARR": 3,
+                        "KLOT": 3
+                    },
+                    "KRENA": {
+                        "KPWK": 3
+                    },
+                    "PLANO": {
+                        "KPWK": 3,
+                        "KDPA": 3,
+                        "KGYY": 3,
+                        "KARR": 3,
+                        "KLOT": 3
+                    },
+                    "MOTIF": {
+                        "KLOT": 3
+                    },
+                    "TRTLL6": {
+                        "KORD": 10
+                    },
+                    "VEECK5": {
+                        "KORD": 10
+                    },
+                    "LUCIT2": {
+                        "KGYY": 3
+                    },
+                    "GSH9": {
+                        "KGYY": 3
+                    }
+                },
+                "solo_controller": "CHI_Z_APP",
+                "multi_controllers": {
+                    "default" : {
+                        "CHI_Z_APP": {"primary": true, "arrivals": ["WATSN4"]},
+                        "CHI_B_DEP": {"departures": ["KORD/ORD8.E"], "backup": "CHI_Z_APP"},
+                        "CHI_F_APP": {"backup": "CHI_Z_APP"},
+                        "CHI_W_APP": {"backup": "CHI_Z_APP"},
+                        "CHI_H_APP": {"backup": "CHI_W_APP"},
+                        "CHI_D_DEP": {"departures": ["KPWK","KORD/ORD8.N"], "backup": "CHI_B_DEP"},
+                        "CHI_A_APP": {"backup": "CHI_S_APP", "arrivals": ["FIYER", "KRENA"]},
+                        "CHI_M_DEP": {"departures": ["KORD/ORD8.S"], "backup": "CHI_B_DEP"},
+                        "CHI_G_DEP": {"departures": ["KORD/ORD8.W"],"backup": "CHI_M_DEP"},
+                        "CHI_X_APP": {"backup": "CHI_Z_APP", "arrivals": ["BENKY6", "TRTLL6"]},
+                        "CHI_E_APP": {"backup": "CHI_X_APP", "arrivals": ["VEECK5"]},
+                        "CHI_J_APP": {"backup": "CHI_Y_APP", "arrivals": ["WYNDE2"]},
+                        "CHI_Y_APP": {"backup": "CHI_X_APP", "arrivals": ["FYTTE7", "MADII7"]},
+                        "CHI_S_APP": {"backup": "CHI_B_DEP", "departures": ["KMDW"]},
+                        "CHI_U_APP": {"backup": "CHI_S_APP", "arrivals": ["FISSK6/PANGG5","GSH9","LUCIT2"],"departures": ["KGYY"]},
+                        "CHI_P_APP": {"departures": ["KLOT"], "backup": "CHI_S_APP", "arrivals": ["ENDEE6", "MOTIF"]},
+                        "CHI_L_APP": {"departures": ["KDPA", "KARR"], "backup": "CHI_P_APP", "arrivals": ["PLANO"]}
+                    }
+                },
+                "controllers": [
+                    "CHI_81_CTR",
+                    "ORD_S_TWR",
+                    "MDW_TWR",
+                    "PWK_TWR",
+                    "DPA_TWR",
+                    "LOT_TWR",
+                    "ARR_TWR"
+                ],
+                "default_maps": [ "C90 MAIN" ],
+                "departure_airspace": [
+                    "CHI_APPW"
+                ],
+                "departure_runways": [
+                    {
+                        "airport": "KORD",
+                        "rate": 10,
+                        "runway": "27L",
+                        "category": "North"
+                    },
+                    {
+                        "airport": "KORD",
+                        "rate": 10,
+                        "runway": "27L",
+                        "category": "Northeast"
+                    },
+                    {
+                        "airport": "KORD",
+                        "rate": 15,
+                        "runway": "28R",
+                        "category": "West"
+                    },
+                    {
+                        "airport": "KORD",
+                        "rate": 5,
+                        "runway": "28R",
+                        "category": "Southwest"
+                    },
+                    {
+                        "airport": "KORD",
+                        "rate": 10,
+                        "runway": "22L",
+                        "category": "South"
+                    },
+                    {
+                        "airport": "KORD",
+                        "rate": 10,
+                        "runway": "22L",
+                        "category": "East"
+                    },
+                    {
+                        "airport": "KMDW",
+                        "rate": 35,
+                        "runway":  "31C"
+                    },
+                    {
+                        "airport": "KPWK",
+                        "rate": 2,
+                        "runway": "16",
+                        "category": "East"
+                    },
+                    {
+                        "airport": "KPWK",
+                        "rate": 2,
+                        "runway": "16",
+                        "category": "West"
+                    },
+                    {
+                        "airport": "KPWK",
+                        "rate": 2,
+                        "runway": "16",
+                        "category": "North"
+                    },
+                    {
+                        "airport": "KPWK",
+                        "rate": 2,
+                        "runway": "16",
+                        "category": "South"
+                    },
+                    {
+                        "airport": "KARR",
+                        "rate": 2,
+                        "runway": "27",
+                        "category": "South"
+                    },
+                    {
+                        "airport": "KARR",
+                        "rate": 2,
+                        "runway": "27",
+                        "category": "West"
+                    },
+                    {
+                        "airport": "KLOT",
+                        "rate": 2,
+                        "runway": "27",
+                        "category": "South"
+                    },
+                    {
+                        "airport": "KLOT",
+                        "rate": 2,
+                        "runway": "27",
+                        "category": "West"
+                    },
+                    {
+                        "airport": "KDPA",
+                        "rate": 2,
+                        "runway": "20R",
+                        "category": "South"
+                    },
+                    {
+                        "airport": "KDPA",
+                        "rate": 2,
+                        "runway": "20R",
+                        "category": "West"
+                    },
+                    {
+                        "airport": "KGYY",
+                        "rate": 2,
+                        "runway": "30",
+                        "category": "South"
+                    },
+                    {
+                        "airport": "KGYY",
+                        "rate": 2,
+                        "runway": "30",
+                        "category": "West"
+                    }
+                ],
+                "wind": {
+                    "direction": 270,
+                    "gust": 15,
+                    "speed": 7
+                }
+            },
+            "KORD West KMDW 22L + Satellites": {
+                "approach_airspace": [
+                    "CHI_APPW"
+                ],
+                "arrival_runways": [
+                    {
+                        "airport": "KORD",
+                        "runway": "28C"
+                    },
+                    {
+                        "airport": "KORD",
+                        "runway": "27C"
+                    },
+                    {
+                        "airport": "KORD",
+                        "runway": "27R"
+                    },
+                    {
+                        "airport": "KMDW",
+                        "runway": "22L"
+                    },
+                    {
+                        "airport": "KPWK",
+                        "runway": "16"
+                    },
+                    {
+                        "airport": "KARR",
+                        "runway": "27"
+                    },
+                    {
+                        "airport": "KLOT",
+                        "runway": "27"
+                    },
+                    {
+                        "airport": "KDPA",
+                        "runway": "20L"
+                    },
+                    {
+                        "airport": "KGYY",
+                        "runway": "12"
+                    }
+                ],
+                "arrivals": {
+                    "BENKY6": {
+                        "KORD": 10
+                    },
+                    "MADII7": {
+                        "KORD": 5
+                    },
+                    "FYTTE7": {
+                        "KORD": 10
+                    },
+                    "WATSN4": {
+                        "KORD": 10
+                    },
+                    "WYNDE2": {
+                        "KORD": 10
+                    },
+                    "ENDEE6": {
+                        "KMDW": 10
+                    },
+                    "FISSK6/PANGG5": {
+                        "KMDW": 10
+                    },
+                    "FIYER": {
+                        "KPWK": 3,
+                        "KDPA": 3,
+                        "KGYY": 3,
+                        "KARR": 3,
+                        "KLOT": 3
+                    },
+                    "KRENA": {
+                        "KPWK": 3,
+                        "KDPA": 3,
+                        "KGYY": 3,
+                        "KARR": 3,
+                        "KLOT": 3
+                    },
+                    "PLANO": {
+                        "KPWK": 3,
+                        "KDPA": 3,
+                        "KGYY": 3,
+                        "KARR": 3,
+                        "KLOT": 3
+                    },
+                    "MOTIF": {
+                        "KPWK": 3,
+                        "KDPA": 3,
+                        "KGYY": 3,
+                        "KARR": 3,
+                        "KLOT": 3
+                    },
+                    "TRTLL6": {
+                        "KORD": 10
+                    },
+                    "VEECK5": {
+                        "KORD": 10
+                    },
+                    "LUCIT2": {
+                        "KGYY": 3
+                    },
+                    "GSH9": {
+                        "KGYY": 3
+                    }
+                },
+                "solo_controller": "CHI_Z_APP",
+                "multi_controllers": {
+                    "default" : {
+                        "CHI_Z_APP": {"primary": true, "arrivals": ["WATSN4"]},
+                        "CHI_B_DEP": {"departures": ["KORD/ORD8.E"], "backup": "CHI_Z_APP"},
+                        "CHI_F_APP": {"backup": "CHI_Z_APP"},
+                        "CHI_W_APP": {"backup": "CHI_Z_APP"},
+                        "CHI_H_APP": {"backup": "CHI_W_APP"},
+                        "CHI_D_DEP": {"departures": ["KPWK","KORD/ORD8.N"], "backup": "CHI_B_DEP"},
+                        "CHI_A_APP": {"backup": "CHI_S_APP", "arrivals": ["FIYER", "KRENA"]},
+                        "CHI_M_DEP": {"departures": ["KORD/ORD8.S"], "backup": "CHI_B_DEP"},
+                        "CHI_G_DEP": {"departures": ["KORD/ORD8.W"],"backup": "CHI_M_DEP"},
+                        "CHI_X_APP": {"backup": "CHI_Z_APP", "arrivals": ["BENKY6", "TRTLL6"]},
+                        "CHI_E_APP": {"backup": "CHI_X_APP", "arrivals": ["VEECK5"]},
+                        "CHI_J_APP": {"backup": "CHI_Y_APP", "arrivals": ["WYNDE2"]},
+                        "CHI_Y_APP": {"backup": "CHI_X_APP", "arrivals": ["FYTTE7", "MADII7"]},
+                        "CHI_S_APP": {"backup": "CHI_B_DEP", "departures": ["KMDW"]},
+                        "CHI_U_APP": {"backup": "CHI_S_APP", "departures": ["KGYY"], "arrivals": ["FISSK6/PANGG5","LUCIT2","GSH9"]},
+                        "CHI_P_APP": {"departures": ["KLOT"], "backup": "CHI_S_APP", "arrivals": ["ENDEE6", "MOTIF"]},
+                        "CHI_L_APP": {"departures": ["KDPA", "KARR"], "backup": "CHI_P_APP", "arrivals": ["PLANO"]}
+                    }
+                },
+                "controllers": [
+                    "CHI_81_CTR",
+                    "ORD_S_TWR",
+                    "MDW_TWR",
+                    "PWK_TWR",
+                    "DPA_TWR",
+                    "LOT_TWR",
+                    "ARR_TWR"
+                ],
+                "default_maps": [ "C90 MAIN" ],
+                "departure_airspace": [
+                    "CHI_APPW"
+                ],
+                "departure_runways": [
+                    {
+                        "airport": "KORD",
+                        "rate": 10,
+                        "runway": "27L",
+                        "category": "North"
+                    },
+                    {
+                        "airport": "KORD",
+                        "rate": 10,
+                        "runway": "27L",
+                        "category": "Northeast"
+                    },
+                    {
+                        "airport": "KORD",
+                        "rate": 15,
+                        "runway": "28R",
+                        "category": "West"
+                    },
+                    {
+                        "airport": "KORD",
+                        "rate": 5,
+                        "runway": "28R",
+                        "category": "Southwest"
+                    },
+                    {
+                        "airport": "KORD",
+                        "rate": 10,
+                        "runway": "22L",
+                        "category": "South"
+                    },
+                    {
+                        "airport": "KORD",
+                        "rate": 10,
+                        "runway": "22L",
+                        "category": "East"
+                    },
+                    {
+                        "airport": "KMDW",
+                        "rate": 35,
+                        "runway":  "22L"
+                    },
+                    {
+                        "airport": "KPWK",
+                        "rate": 2,
+                        "runway": "16",
+                        "category": "East"
+                    },
+                    {
+                        "airport": "KPWK",
+                        "rate": 2,
+                        "runway": "16",
+                        "category": "West"
+                    },
+                    {
+                        "airport": "KPWK",
+                        "rate": 2,
+                        "runway": "16",
+                        "category": "North"
+                    },
+                    {
+                        "airport": "KPWK",
+                        "rate": 2,
+                        "runway": "16",
+                        "category": "South"
+                    },
+                    {
+                        "airport": "KARR",
+                        "rate": 2,
+                        "runway": "27",
+                        "category": "South"
+                    },
+                    {
+                        "airport": "KARR",
+                        "rate": 2,
+                        "runway": "27",
+                        "category": "West"
+                    },
+                    {
+                        "airport": "KLOT",
+                        "rate": 2,
+                        "runway": "27",
+                        "category": "South"
+                    },
+                    {
+                        "airport": "KLOT",
+                        "rate": 2,
+                        "runway": "27",
+                        "category": "West"
+                    },
+                    {
+                        "airport": "KDPA",
+                        "rate": 2,
+                        "runway": "20R",
+                        "category": "South"
+                    },
+                    {
+                        "airport": "KDPA",
+                        "rate": 2,
+                        "runway": "20R",
+                        "category": "West"
+                    },
+                                        {
+                        "airport": "KDPA",
+                        "rate": 2,
+                        "runway": "20R",
+                        "category": "South"
+                    },
+                    {
+                        "airport": "KDPA",
+                        "rate": 2,
+                        "runway": "20R",
+                        "category": "West"
+                    },
+                    {
+                        "airport": "KGYY",
+                        "rate": 2,
+                        "runway": "30",
+                        "category": "South"
+                    },
+                    {
+                        "airport": "KGYY",
+                        "rate": 2,
+                        "runway": "30",
+                        "category": "West"
+                    }
+                ],
+                "wind": {
+                    "direction": 270,
+                    "gust": 15,
+                    "speed": 7
+                }
+            },
+            "KORD West KPWK 16": {
+                "approach_airspace": [
+                    "CHI_APPW"
+                ],
+                "arrival_runways": [
+                    {
+                        "airport": "KORD",
+                        "runway": "28C"
+                    },
+                    {
+                        "airport": "KORD",
+                        "runway": "27C"
+                    },
+                    {
+                        "airport": "KORD",
+                        "runway": "27R"
+                    },
+                    {
+                        "airport": "KPWK",
+                        "runway": "16"
+                    }
+                ],
+                "arrivals": {
+                    "BENKY6": {
+                        "KORD": 10
+                    },
+                    "MADII7": {
+                        "KORD": 5
+                    },
+                    "FYTTE7": {
+                        "KORD": 10
+                    },
+                    "WATSN4": {
+                        "KORD": 10
+                    },
+                    "WYNDE2": {
+                        "KORD": 10
+                    },
+                    "FIYER": {
+                        "KPWK": 3
+                    },
+                    "KRENA": {
+                        "KPWK": 3
+                    },
+                    "PLANO": {
+                        "KPWK": 3
+                    },
+                    "TRTLL6": {
+                        "KORD": 10
+                    },
+                    "VEECK5": {
+                        "KORD": 10
+                    }
+                },
+                "solo_controller": "CHI_Z_APP",
+                "multi_controllers": {
+                    "default" : {
+                        "CHI_Z_APP": {"primary": true, "arrivals": ["WATSN4"]},
+                        "CHI_B_DEP": {"departures": ["KORD/ORD8.E"], "backup": "CHI_Z_APP"},
+                        "CHI_F_APP": {"backup": "CHI_Z_APP"},
+                        "CHI_W_APP": {"backup": "CHI_Z_APP"},
+                        "CHI_H_APP": {"backup": "CHI_W_APP"},
+                        "CHI_D_DEP": {"departures": ["KPWK","KORD/ORD8.N"], "backup": "CHI_B_DEP"},
+                        "CHI_A_APP": {"backup": "CHI_S_APP", "arrivals": ["FIYER", "KRENA"]},
+                        "CHI_M_DEP": {"departures": ["KORD/ORD8.S"], "backup": "CHI_B_DEP"},
+                        "CHI_G_DEP": {"departures": ["KORD/ORD8.W"],"backup": "CHI_M_DEP"},
+                        "CHI_X_APP": {"backup": "CHI_Z_APP", "arrivals": ["BENKY6", "TRTLL6"]},
+                        "CHI_E_APP": {"backup": "CHI_X_APP", "arrivals": ["VEECK5"]},
+                        "CHI_J_APP": {"backup": "CHI_Y_APP", "arrivals": ["WYNDE2"]},
+                        "CHI_Y_APP": {"backup": "CHI_X_APP", "arrivals": ["FYTTE7", "MADII7"]},
+                        "CHI_S_APP": {"backup": "CHI_B_DEP"},
+                        "CHI_U_APP": {"backup": "CHI_S_APP"},
+                        "CHI_P_APP": {"backup": "CHI_S_APP"},
+                        "CHI_L_APP": {"backup": "CHI_P_APP", "arrivals": ["PLANO"]}
+                    }
+                },
+                "controllers": [
+                    "CHI_81_CTR",
+                    "ORD_S_TWR",
+                    "MDW_TWR",
+                    "PWK_TWR"
+                ],
+                "default_maps": [ "C90 MAIN" ],
+                "departure_airspace": [
+                    "CHI_APPW"
+                ],
+                "departure_runways": [
+                    {
+                        "airport": "KORD",
+                        "rate": 10,
+                        "runway": "27L",
+                        "category": "North"
+                    },
+                    {
+                        "airport": "KORD",
+                        "rate": 10,
+                        "runway": "27L",
+                        "category": "Northeast"
+                    },
+                    {
+                        "airport": "KORD",
+                        "rate": 15,
+                        "runway": "28R",
+                        "category": "West"
+                    },
+                    {
+                        "airport": "KORD",
+                        "rate": 5,
+                        "runway": "28R",
+                        "category": "Southwest"
+                    },
+                    {
+                        "airport": "KORD",
+                        "rate": 10,
+                        "runway": "22L",
+                        "category": "South"
+                    },
+                    {
+                        "airport": "KORD",
+                        "rate": 10,
+                        "runway": "22L",
+                        "category": "East"
+                    },
+                    {
+                        "airport": "KPWK",
+                        "rate": 2,
+                        "runway": "16",
+                        "category": "East"
+                    },
+                    {
+                        "airport": "KPWK",
+                        "rate": 2,
+                        "runway": "16",
+                        "category": "West"
+                    },
+                    {
+                        "airport": "KPWK",
+                        "rate": 2,
+                        "runway": "16",
+                        "category": "North"
+                    },
+                    {
+                        "airport": "KPWK",
+                        "rate": 2,
+                        "runway": "16",
+                        "category": "South"
+                    }
+                ],
+                "wind": {
+                    "direction": 280,
+                    "gust": 15,
+                    "speed": 7
+                }
+            },
+            "KORD West KMDW 22L": {
+                "approach_airspace": [
+                    "CHI_APPW"
+                ],
+                "arrival_runways": [
+                    {
+                        "airport": "KORD",
+                        "runway": "28C"
+                    },
+                    {
+                        "airport": "KORD",
+                        "runway": "27C"
+                    },
+                    {
+                        "airport": "KORD",
+                        "runway": "27R"
+                    },
+                    {
+                        "airport": "KMDW",
+                        "runway": "22L"
+                    }
+                ],
+                "arrivals": {
+                    "BENKY6": {
+                        "KORD": 10
+                    },
+                    "MADII7": {
+                        "KORD": 5
+                    },
+                    "FYTTE7": {
+                        "KORD": 10
+                    },
+                    "WATSN4": {
+                        "KORD": 10
+                    },
+                    "WYNDE2": {
+                        "KORD": 10
+                    },
+                    "ENDEE6": {
+                        "KMDW": 10
+                    },
+                    "FISSK6/PANGG5": {
+                        "KMDW": 10
+                    },
+                    "TRTLL6": {
+                        "KORD": 10
+                    },
+                    "VEECK5": {
+                        "KORD": 10
+                    }
+                },
+                "solo_controller": "CHI_Z_APP",
+                "multi_controllers": {
+                    "default" : {
+                        "CHI_Z_APP": {"primary": true, "arrivals": ["WATSN4"]},
+                        "CHI_B_DEP": {"departures": ["KORD/ORD8.E"], "backup": "CHI_Z_APP"},
+                        "CHI_F_APP": {"backup": "CHI_Z_APP"},
+                        "CHI_W_APP": {"backup": "CHI_Z_APP"},
+                        "CHI_H_APP": {"backup": "CHI_W_APP"},
+                        "CHI_D_DEP": {"departures": ["KORD/ORD8.N"], "backup": "CHI_B_DEP"},
+                        "CHI_A_APP": {"backup": "CHI_S_APP"},
+                        "CHI_M_DEP": {"departures": ["KORD/ORD8.S"], "backup": "CHI_B_DEP"},
+                        "CHI_G_DEP": {"departures": ["KORD/ORD8.W"],"backup": "CHI_M_DEP"},
+                        "CHI_X_APP": {"backup": "CHI_Z_APP", "arrivals": ["BENKY6", "TRTLL6"]},
+                        "CHI_E_APP": {"backup": "CHI_X_APP", "arrivals": ["VEECK5"]},
+                        "CHI_J_APP": {"backup": "CHI_Y_APP", "arrivals": ["WYNDE2"]},
+                        "CHI_Y_APP": {"backup": "CHI_X_APP", "arrivals": ["FYTTE7", "MADII7"]},
+                        "CHI_S_APP": {"backup": "CHI_B_DEP", "departures": ["KMDW"]},
+                        "CHI_U_APP": {"backup": "CHI_S_APP", "arrivals": ["FISSK6/PANGG5"]},
+                        "CHI_P_APP": {"backup": "CHI_S_APP", "arrivals": ["ENDEE6"]},
+                        "CHI_L_APP": {"backup": "CHI_P_APP"}
+                    }
+                },
+                "controllers": [
+                    "CHI_81_CTR",
+                    "ORD_S_TWR",
+                    "MDW_TWR"
+                ],
+                "default_maps": [ "C90 MAIN" ],
+                "departure_airspace": [
+                    "CHI_APPW"
+                ],
+                "departure_runways": [
+                    {
+                        "airport": "KORD",
+                        "rate": 10,
+                        "runway": "27L",
+                        "category": "North"
+                    },
+                    {
+                        "airport": "KORD",
+                        "rate": 10,
+                        "runway": "27L",
+                        "category": "Northeast"
+                    },
+                    {
+                        "airport": "KORD",
+                        "rate": 15,
+                        "runway": "28R",
+                        "category": "West"
+                    },
+                    {
+                        "airport": "KORD",
+                        "rate": 5,
+                        "runway": "28R",
+                        "category": "Southwest"
+                    },
+                    {
+                        "airport": "KORD",
+                        "rate": 10,
+                        "runway": "22L",
+                        "category": "South"
+                    },
+                    {
+                        "airport": "KORD",
+                        "rate": 10,
+                        "runway": "22L",
+                        "category": "East"
+                    },
+                    {
+                        "airport": "KMDW",
+                        "rate": 35,
+                        "runway":  "22L"
+                    }
+                ],
+                "wind": {
+                    "direction": 250,
+                    "gust": 15,
+                    "speed": 7
+                }
+            },
+
+            "KORD 4's A Pair": {
+                "approach_airspace": [
+                    "CHI_APPW"
+                ],
+                "arrival_runways": [
+                    {
+                        "airport": "KORD",
+                        "runway": "4R"
+                    }
+                ],
+                "arrivals": {
+                    "BENKY6": {
+                        "KORD": 10
+                    },
+                    "MADII7": {
+                        "KORD": 5
+                    },
+                    "FYTTE7": {
+                        "KORD": 10
+                    },
+                    "WYNDE2": {
+                        "KORD": 10
+                    },
+                    "TRTLL6": {
+                        "KORD": 10
+                    },
+                    "VEECK5": {
+                        "KORD": 10
+                    }
+                },
+                "solo_controller": "CHI_Z_APP",
+                "multi_controllers": {
+                    "default" : {
+                        "CHI_Z_APP": {"primary": true, "arrivals": ["BENKY6", "TRTLL6"]},
+                        "CHI_B_DEP": {"departures": ["KORD/ORD8.E"], "backup": "CHI_Z_APP"},
+                        "CHI_F_APP": {"backup": "CHI_Z_APP"},
+                        "CHI_W_APP": {"backup": "CHI_Z_APP"},
+                        "CHI_H_APP": {"backup": "CHI_W_APP"},
+                        "CHI_D_DEP": {"departures": ["KORD/ORD8.N"],"backup": "CHI_B_DEP"},
+                        "CHI_A_APP": {"backup": "CHI_S_APP"},
+                        "CHI_M_DEP": {"departures": ["KORD/ORD8.S"], "backup": "CHI_B_DEP"},
+                        "CHI_G_DEP": {"departures": ["KORD/ORD8.W"],"backup": "CHI_M_DEP"},
+                        "CHI_X_APP": {"backup": "CHI_Z_APP"},
+                        "CHI_E_APP": {"backup": "CHI_X_APP", "arrivals": ["VEECK5"]},
+                        "CHI_J_APP": {"backup": "CHI_Y_APP", "arrivals": ["WYNDE2"]},
+                        "CHI_Y_APP": {"backup": "CHI_X_APP", "arrivals": ["FYTTE7", "MADII7"]},
+                        "CHI_S_APP": {"backup": "CHI_B_DEP"},
+                        "CHI_U_APP": {"backup": "CHI_S_APP"},
+                        "CHI_P_APP": {"backup": "CHI_S_APP"},
+                        "CHI_L_APP": {"backup": "CHI_P_APP"}
+                    }
+                },
+                "controllers": [
+                    "CHI_81_CTR",
+                    "ORD_S_TWR",
+                    "MDW_TWR"
+                ],
+                "default_maps": [ "C90 MAIN" ],
+                "departure_airspace": [
+                    "CHI_APPW"
+                ],
+                "departure_runways": [
+                    {
+                        "airport": "KORD",
+                        "rate": 10,
+                        "runway": "10L",
+                        "category": "South"
+                    },
+                    {
+                        "airport": "KORD",
+                        "rate": 10,
+                        "runway": "4L",
+                        "category": "North"
+                    },
+                    {
+                        "airport": "KORD",
+                        "rate": 10,
+                        "runway": "4L",
+                        "category": "West"
+                    },
+                    {
+                        "airport": "KORD",
+                        "rate": 10,
+                        "runway": "10L",
+                        "category": "East"
+                    }
+                ],
+                "wind": {
+                    "direction": 280,
+                    "gust": 15,
+                    "speed": 7
+                }
+            },
+            "KORD 4's A Pair KMDW 4R": {
+                "approach_airspace": [
+                    "CHI_APPW"
+                ],
+                "arrival_runways": [
+                    {
+                        "airport": "KORD",
+                        "runway": "4R"
+                    },
+                    {
+                        "airport": "KMDW",
+                        "runway": "4R"
+                    }
+                ],
+                "arrivals": {
+                    "BENKY6": {
+                        "KORD": 10
+                    },
+                    "MADII7": {
+                        "KORD": 5
+                    },
+                    "FYTTE7": {
+                        "KORD": 10
+                    },
+                    "WYNDE2": {
+                        "KORD": 10
+                    },
+                    "TRTLL6": {
+                        "KORD": 10
+                    },
+                    "VEECK5": {
+                        "KORD": 10
+                    },
+                    "ENDEE6": {
+                        "KMDW": 10
+                    },
+                    "FISSK6/PANGG5": {
+                        "KMDW": 10
+                    }
+                },
+                "solo_controller": "CHI_Z_APP",
+                "multi_controllers": {
+                    "default" : {
+                        "CHI_Z_APP": {"primary": true, "arrivals": ["BENKY6", "TRTLL6"]},
+                        "CHI_B_DEP": {"departures": ["KORD/ORD8.E"], "backup": "CHI_Z_APP"},
+                        "CHI_F_APP": {"backup": "CHI_Z_APP"},
+                        "CHI_W_APP": {"backup": "CHI_Z_APP"},
+                        "CHI_H_APP": {"backup": "CHI_W_APP"},
+                        "CHI_D_DEP": {"departures": ["KORD/ORD8.N"],"backup": "CHI_B_DEP"},
+                        "CHI_A_APP": {"backup": "CHI_S_APP"},
+                        "CHI_M_DEP": {"departures": ["KORD/ORD8.S"], "backup": "CHI_B_DEP"},
+                        "CHI_G_DEP": {"departures": ["KORD/ORD8.W"],"backup": "CHI_M_DEP"},
+                        "CHI_X_APP": {"backup": "CHI_Z_APP"},
+                        "CHI_E_APP": {"backup": "CHI_X_APP", "arrivals": ["VEECK5"]},
+                        "CHI_J_APP": {"backup": "CHI_Y_APP", "arrivals": ["WYNDE2"]},
+                        "CHI_Y_APP": {"backup": "CHI_X_APP", "arrivals": ["FYTTE7", "MADII7"]},
+                        "CHI_S_APP": {"backup": "CHI_B_DEP", "departures": ["KMDW"]},
+                        "CHI_U_APP": {"backup": "CHI_S_APP", "arrivals": ["FISSK6/PANGG5"]},
+                        "CHI_P_APP": {"backup": "CHI_S_APP", "arrivals": ["ENDEE6"]},
+                        "CHI_L_APP": {"backup": "CHI_P_APP"}
+                    }
+                },
+                "controllers": [
+                    "CHI_81_CTR",
+                    "ORD_S_TWR",
+                    "MDW_TWR"
+                ],
+                "default_maps": [ "C90 MAIN" ],
+                "departure_airspace": [
+                    "CHI_APPW"
+                ],
+                "departure_runways": [
+                    {
+                        "airport": "KORD",
+                        "rate": 10,
+                        "runway": "10L",
+                        "category": "South"
+                    },
+                    {
+                        "airport": "KORD",
+                        "rate": 10,
+                        "runway": "4L",
+                        "category": "North"
+                    },
+                    {
+                        "airport": "KORD",
+                        "rate": 10,
+                        "runway": "4L",
+                        "category": "West"
+                    },
+                    {
+                        "airport": "KORD",
+                        "rate": 10,
+                        "runway": "10L",
+                        "category": "East"
+                    },
+                    {
+                        "airport": "KMDW",
+                        "rate": 10,
+                        "runway": "4R"
+                    }
+                ],
+                "wind": {
+                    "direction": 280,
+                    "gust": 15,
+                    "speed": 7
+                }
+            },
+            "KORD 4's A Pair KMDW 4R PWK 16": {
+                "approach_airspace": [
+                    "CHI_APPW"
+                ],
+                "arrival_runways": [
+                    {
+                        "airport": "KORD",
+                        "runway": "4R"
+                    },
+                    {
+                        "airport": "KMDW",
+                        "runway": "4R"
+                    },
+                    {
+                        "airport": "KPWK",
+                        "runway": "16"
+                    }
+                ],
+                "arrivals": {
+                    "BENKY6": {
+                        "KORD": 10
+                    },
+                    "MADII7": {
+                        "KORD": 5
+                    },
+                    "FYTTE7": {
+                        "KORD": 10
+                    },
+                    "WYNDE2": {
+                        "KORD": 10
+                    },
+                    "TRTLL6": {
+                        "KORD": 10
+                    },
+                    "VEECK5": {
+                        "KORD": 10
+                    },
+                    "ENDEE6": {
+                        "KMDW": 10
+                    },
+                    "FISSK6/PANGG5": {
+                        "KMDW": 10
+                    },
+                    "FIYER": {
+                        "KPWK": 3
+                    },
+                    "KRENA": {
+                        "KPWK": 3
+                    },
+                    "PLANO": {
+                        "KPWK": 3
+                    }
+                },
+                "solo_controller": "CHI_Z_APP",
+                "multi_controllers": {
+                    "default" : {
+                        "CHI_Z_APP": {"primary": true, "arrivals": ["BENKY6", "TRTLL6"]},
+                        "CHI_B_DEP": {"departures": ["KORD/ORD8.E"], "backup": "CHI_Z_APP"},
+                        "CHI_F_APP": {"backup": "CHI_Z_APP"},
+                        "CHI_W_APP": {"backup": "CHI_Z_APP"},
+                        "CHI_H_APP": {"backup": "CHI_W_APP"},
+                        "CHI_D_DEP": {"departures": ["KORD/ORD8.N"],"backup": "CHI_B_DEP"},
+                        "CHI_A_APP": {"backup": "CHI_S_APP", "arrivals": ["FIYER", "KRENA"], "departures": ["KPWK"]},
+                        "CHI_M_DEP": {"departures": ["KORD/ORD8.S"], "backup": "CHI_B_DEP"},
+                        "CHI_G_DEP": {"departures": ["KORD/ORD8.W"],"backup": "CHI_M_DEP"},
+                        "CHI_X_APP": {"backup": "CHI_Z_APP"},
+                        "CHI_E_APP": {"backup": "CHI_X_APP", "arrivals": ["VEECK5"]},
+                        "CHI_J_APP": {"backup": "CHI_Y_APP", "arrivals": ["WYNDE2"]},
+                        "CHI_Y_APP": {"backup": "CHI_X_APP", "arrivals": ["FYTTE7", "MADII7"]},
+                        "CHI_S_APP": {"backup": "CHI_B_DEP", "departures": ["KMDW"]},
+                        "CHI_U_APP": {"backup": "CHI_S_APP", "arrivals": ["FISSK6/PANGG5"]},
+                        "CHI_P_APP": {"backup": "CHI_S_APP", "arrivals": ["ENDEE6"]},
+                        "CHI_L_APP": {"backup": "CHI_P_APP", "arrivals": ["PLANO"]}
+                    }
+                },
+                "controllers": [
+                    "CHI_81_CTR",
+                    "ORD_S_TWR",
+                    "MDW_TWR"
+                ],
+                "default_maps": [ "C90 MAIN" ],
+                "departure_airspace": [
+                    "CHI_APPW"
+                ],
+                "departure_runways": [
+                    {
+                        "airport": "KORD",
+                        "rate": 10,
+                        "runway": "10L",
+                        "category": "South"
+                    },
+                    {
+                        "airport": "KORD",
+                        "rate": 10,
+                        "runway": "4L",
+                        "category": "North"
+                    },
+                    {
+                        "airport": "KORD",
+                        "rate": 10,
+                        "runway": "4L",
+                        "category": "West"
+                    },
+                    {
+                        "airport": "KORD",
+                        "rate": 10,
+                        "runway": "10L",
+                        "category": "East"
+                    },
+                    {
+                        "airport": "KMDW",
+                        "rate": 10,
+                        "runway": "4R"
+                    },
+                    {
+                        "airport": "KPWK",
+                        "rate": 3,
+                        "runway": "16"
+                    }
+                ],
+                "wind": {
+                    "direction": 280,
+                    "gust": 15,
+                    "speed": 7
+                }
+            },
+            "KORD 4's A Pair KMDW 4R + Satellites": {
+                "approach_airspace": [
+                    "CHI_APPW"
+                ],
+                "arrival_runways": [
+                    {
+                        "airport": "KORD",
+                        "runway": "4R"
+                    },
+                    {
+                        "airport": "KMDW",
+                        "runway": "4R"
+                    },
+                    {
+                        "airport": "KPWK",
+                        "runway": "16"
+                    },
+                    {
+                        "airport": "KARR",
+                        "runway": "27"
+                    },
+                    {
+                        "airport": "KLOT",
+                        "runway": "27"
+                    },
+                    {
+                        "airport": "KDPA",
+                        "runway": "20L"
+                    },
+                    {
+                        "airport": "KGYY",
+                        "runway": "30"
+                    }
+                ],
+                "arrivals": {
+                    "BENKY6": {
+                        "KORD": 10
+                    },
+                    "MADII7": {
+                        "KORD": 5
+                    },
+                    "FYTTE7": {
+                        "KORD": 10
+                    },
+                    "WYNDE2": {
+                        "KORD": 10
+                    },
+                    "TRTLL6": {
+                        "KORD": 10
+                    },
+                    "VEECK5": {
+                        "KORD": 10
+                    },
+                    "ENDEE6": {
+                        "KMDW": 10
+                    },
+                    "FISSK6/PANGG5": {
+                        "KMDW": 10
+                    },
+                    "FIYER": {
+                        "KPWK": 3,
+                        "KDPA": 3,
+                        "KGYY": 3,
+                        "KARR": 3,
+                        "KLOT": 3
+                    },
+                    "KRENA": {
+                        "KPWK": 3
+                    },
+                    "PLANO": {
+                        "KPWK": 3,
+                        "KDPA": 3,
+                        "KGYY": 3,
+                        "KARR": 3,
+                        "KLOT": 3
+                    },
+                    "MOTIF": {
+                        "KLOT": 3
+                    },
+                    "LUCIT2": {
+                        "KGYY": 3
+                    },
+                    "GSH9": {
+                        "KGYY": 3
+                    }
+                },
+                "solo_controller": "CHI_Z_APP",
+                "multi_controllers": {
+                    "default" : {
+                        "CHI_Z_APP": {"primary": true, "arrivals": ["BENKY6", "TRTLL6"]},
+                        "CHI_B_DEP": {"departures": ["KORD/ORD8.E"], "backup": "CHI_Z_APP"},
+                        "CHI_F_APP": {"backup": "CHI_Z_APP"},
+                        "CHI_W_APP": {"backup": "CHI_Z_APP"},
+                        "CHI_H_APP": {"backup": "CHI_W_APP"},
+                        "CHI_D_DEP": {"departures": ["KORD/ORD8.N"],"backup": "CHI_B_DEP"},
+                        "CHI_A_APP": {"backup": "CHI_S_APP", "arrivals": ["FIYER", "KRENA"], "departures": ["KPWK"]},
+                        "CHI_M_DEP": {"departures": ["KORD/ORD8.S"], "backup": "CHI_B_DEP"},
+                        "CHI_G_DEP": {"departures": ["KORD/ORD8.W"],"backup": "CHI_M_DEP"},
+                        "CHI_X_APP": {"backup": "CHI_Z_APP"},
+                        "CHI_E_APP": {"backup": "CHI_X_APP", "arrivals": ["VEECK5"]},
+                        "CHI_J_APP": {"backup": "CHI_Y_APP", "arrivals": ["WYNDE2"]},
+                        "CHI_Y_APP": {"backup": "CHI_X_APP", "arrivals": ["FYTTE7", "MADII7"]},
+                        "CHI_S_APP": {"backup": "CHI_B_DEP", "departures": ["KMDW"]},
+                        "CHI_U_APP": {"backup": "CHI_S_APP", "arrivals": ["FISSK6/PANGG5","GSH9","LUCIT2"],"departures": ["KGYY"]},
+                        "CHI_P_APP": {"departures": ["KLOT"], "backup": "CHI_S_APP", "arrivals": ["ENDEE6", "MOTIF"]},
+                        "CHI_L_APP": {"departures": ["KDPA", "KARR"], "backup": "CHI_P_APP", "arrivals": ["PLANO"]}
+                    }
+                },
+                "controllers": [
+                    "CHI_81_CTR",
+                    "ORD_S_TWR",
+                    "MDW_TWR"
+                ],
+                "default_maps": [ "C90 MAIN" ],
+                "departure_airspace": [
+                    "CHI_APPW"
+                ],
+                "departure_runways": [
+                    {
+                        "airport": "KORD",
+                        "rate": 10,
+                        "runway": "10L",
+                        "category": "South"
+                    },
+                    {
+                        "airport": "KORD",
+                        "rate": 10,
+                        "runway": "4L",
+                        "category": "North"
+                    },
+                    {
+                        "airport": "KORD",
+                        "rate": 10,
+                        "runway": "4L",
+                        "category": "West"
+                    },
+                    {
+                        "airport": "KORD",
+                        "rate": 10,
+                        "runway": "10L",
+                        "category": "East"
+                    },
+                    {
+                        "airport": "KMDW",
+                        "rate": 10,
+                        "runway": "4R"
+                    },
+                    {
+                        "airport": "KPWK",
+                        "rate": 3,
+                        "runway": "16"
+                    },
+                    {
+                        "airport": "KARR",
+                        "rate": 2,
+                        "runway": "27",
+                        "category": "South"
+                    },
+                    {
+                        "airport": "KARR",
+                        "rate": 2,
+                        "runway": "27",
+                        "category": "West"
+                    },
+                    {
+                        "airport": "KLOT",
+                        "rate": 2,
+                        "runway": "27",
+                        "category": "South"
+                    },
+                    {
+                        "airport": "KLOT",
+                        "rate": 2,
+                        "runway": "27",
+                        "category": "West"
+                    },
+                    {
+                        "airport": "KDPA",
+                        "rate": 2,
+                        "runway": "20R",
+                        "category": "South"
+                    },
+                    {
+                        "airport": "KDPA",
+                        "rate": 2,
+                        "runway": "20R",
+                        "category": "West"
+                    },
+                    {
+                        "airport": "KGYY",
+                        "rate": 2,
+                        "runway": "30",
+                        "category": "South"
+                    },
+                    {
+                        "airport": "KGYY",
+                        "rate": 2,
+                        "runway": "30",
+                        "category": "West"
+                    }
+                ],
+                "wind": {
+                    "direction": 280,
+                    "gust": 15,
+                    "speed": 7
+                }
+            },
+
+            "KORD 22's A Pair": {
+                "approach_airspace": [
+                    "CHI_APPW"
+                ],
+                "arrival_runways": [
+                    {
+                        "airport": "KORD",
+                        "runway": "22L"
+                    },
+                    {
+                        "airport": "KORD",
+                        "runway": "22R"
+                    }
+                ],
+                "arrivals": {
+                    "BENKY6": {
+                        "KORD": 10
+                    },
+                    "MADII7": {
+                        "KORD": 5
+                    },
+                    "FYTTE7": {
+                        "KORD": 10
+                    },
+                    "WYNDE2": {
+                        "KORD": 10
+                    },
+                    "TRTLL6": {
+                        "KORD": 10
+                    },
+                    "VEECK5": {
+                        "KORD": 10
+                    }
+                },
+                "solo_controller": "CHI_Z_APP",
+                "multi_controllers": {
+                    "default" : {
+                        "CHI_Z_APP": {"primary": true, "arrivals": ["WYNDE2"]},
+                        "CHI_B_DEP": {"departures": ["KORD/ORD8.E"], "backup": "CHI_Z_APP"},
+                        "CHI_F_APP": {"backup": "CHI_Z_APP"},
+                        "CHI_W_APP": {"backup": "CHI_Z_APP"},
+                        "CHI_H_APP": {"backup": "CHI_W_APP"},
+                        "CHI_D_DEP": {"departures": ["KORD/ORD8.N"],"backup": "CHI_B_DEP"},
+                        "CHI_A_APP": {"backup": "CHI_S_APP"},
+                        "CHI_M_DEP": {"departures": ["KORD/ORD8.S"], "backup": "CHI_B_DEP"},
+                        "CHI_G_DEP": {"departures": ["KORD/ORD8.W"],"backup": "CHI_M_DEP"},
+                        "CHI_X_APP": {"backup": "CHI_Z_APP", "arrivals": ["BENKY6", "TRTLL6"]},
+                        "CHI_E_APP": {"backup": "CHI_X_APP", "arrivals": ["VEECK5"]},
+                        "CHI_J_APP": {"backup": "CHI_Y_APP"},
+                        "CHI_Y_APP": {"backup": "CHI_X_APP", "arrivals": ["FYTTE7", "MADII7"]},
+                        "CHI_S_APP": {"backup": "CHI_B_DEP"},
+                        "CHI_U_APP": {"backup": "CHI_S_APP"},
+                        "CHI_P_APP": {"backup": "CHI_S_APP"},
+                        "CHI_L_APP": {"backup": "CHI_P_APP"}
+                    }
+                },
+                "controllers": [
+                    "CHI_81_CTR",
+                    "ORD_S_TWR",
+                    "MDW_TWR"
+                ],
+                "default_maps": [ "C90 MAIN" ],
+                "departure_airspace": [
+                    "CHI_APPW"
+                ],
+                "departure_runways": [
+                    {
+                        "airport": "KORD",
+                        "rate": 10,
+                        "runway": "22L",
+                        "category": "South"
+                    },
+                    {
+                        "airport": "KORD",
+                        "rate": 10,
+                        "runway": "22L",
+                        "category": "North"
+                    },
+                    {
+                        "airport": "KORD",
+                        "rate": 10,
+                        "runway": "22L",
+                        "category": "West"
+                    },
+                    {
+                        "airport": "KORD",
+                        "rate": 10,
+                        "runway": "22L",
+                        "category": "East"
+                    }
+                ],
+                "wind": {
+                    "direction": 280,
+                    "gust": 15,
+                    "speed": 7
+                }
+            },
+            "KORD 22's A Pair KMDW 22L": {
+                "approach_airspace": [
+                    "CHI_APPW"
+                ],
+                "arrival_runways": [
+                    {
+                        "airport": "KORD",
+                        "runway": "22L"
+                    },
+                    {
+                        "airport": "KORD",
+                        "runway": "22R"
+                    },
+                    {
+                        "airport": "KMDW",
+                        "runway": "22L"
+                    }
+                ],
+                "arrivals": {
+                    "BENKY6": {
+                        "KORD": 10
+                    },
+                    "MADII7": {
+                        "KORD": 5
+                    },
+                    "FYTTE7": {
+                        "KORD": 10
+                    },
+                    "WYNDE2": {
+                        "KORD": 10
+                    },
+                    "ENDEE6": {
+                        "KMDW": 10
+                    },
+                    "FISSK6/PANGG5": {
+                        "KMDW": 10
+                    },
+                    "TRTLL6": {
+                        "KORD": 10
+                    },
+                    "VEECK5": {
+                        "KORD": 10
+                    }
+                },
+                "solo_controller": "CHI_Z_APP",
+                "multi_controllers": {
+                    "default" : {
+                        "CHI_Z_APP": {"primary": true, "arrivals": ["WYNDE2"]},
+                        "CHI_B_DEP": {"departures": ["KORD/ORD8.E"], "backup": "CHI_Z_APP"},
+                        "CHI_F_APP": {"backup": "CHI_Z_APP"},
+                        "CHI_W_APP": {"backup": "CHI_Z_APP"},
+                        "CHI_H_APP": {"backup": "CHI_W_APP"},
+                        "CHI_D_DEP": {"departures": ["KORD/ORD8.N"],"backup": "CHI_B_DEP"},
+                        "CHI_A_APP": {"backup": "CHI_S_APP"},
+                        "CHI_M_DEP": {"departures": ["KORD/ORD8.S"], "backup": "CHI_B_DEP"},
+                        "CHI_G_DEP": {"departures": ["KORD/ORD8.W"],"backup": "CHI_M_DEP"},
+                        "CHI_X_APP": {"backup": "CHI_Z_APP", "arrivals": ["BENKY6", "TRTLL6"]},
+                        "CHI_E_APP": {"backup": "CHI_X_APP", "arrivals": ["VEECK5"]},
+                        "CHI_J_APP": {"backup": "CHI_Y_APP"},
+                        "CHI_Y_APP": {"backup": "CHI_X_APP", "arrivals": ["FYTTE7", "MADII7"]},
+                        "CHI_S_APP": {"backup": "CHI_B_DEP", "departures": ["KMDW"]},
+                        "CHI_U_APP": {"backup": "CHI_S_APP", "arrivals": ["FISSK6/PANGG5"]},
+                        "CHI_P_APP": {"backup": "CHI_S_APP", "arrivals": ["ENDEE6"]},
+                        "CHI_L_APP": {"backup": "CHI_P_APP"}
+                    }
+                },
+                "controllers": [
+                    "CHI_81_CTR",
+                    "ORD_S_TWR",
+                    "MDW_TWR"
+                ],
+                "default_maps": [ "C90 MAIN" ],
+                "departure_airspace": [
+                    "CHI_APPW"
+                ],
+                "departure_runways": [
+                    {
+                        "airport": "KORD",
+                        "rate": 10,
+                        "runway": "22L",
+                        "category": "South"
+                    },
+                    {
+                        "airport": "KORD",
+                        "rate": 10,
+                        "runway": "22L",
+                        "category": "East"
+                    },
+                    {
+                        "airport": "KORD",
+                        "rate": 10,
+                        "runway": "22L",
+                        "category": "West"
+                    },
+                    {
+                        "airport": "KORD",
+                        "rate": 10,
+                        "runway": "22L",
+                        "category": "North"
+                    },
+                    {
+                        "airport": "KMDW",
+                        "rate": 35,
+                        "runway":  "31C"
+                    }
+                ],
+                "wind": {
+                    "direction": 310,
+                    "gust": 15,
+                    "speed": 7
+                }
+            },
+            "KORD 22's A Pair KMDW 22L KPWK 16": {
+                "approach_airspace": [
+                    "CHI_APPW"
+                ],
+                "arrival_runways": [
+                    {
+                        "airport": "KORD",
+                        "runway": "22L"
+                    },
+                    {
+                        "airport": "KORD",
+                        "runway": "22R"
+                    },
+                    {
+                        "airport": "KMDW",
+                        "runway": "22L"
+                    },
+                    {
+                        "airport": "KPWK",
+                        "runway": "16"
+                    }
+                ],
+                "arrivals": {
+                    "BENKY6": {
+                        "KORD": 10
+                    },
+                    "MADII7": {
+                        "KORD": 5
+                    },
+                    "FYTTE7": {
+                        "KORD": 10
+                    },
+                    "WYNDE2": {
+                        "KORD": 10
+                    },
+                    "FIYER": {
+                        "KPWK": 3
+                    },
+                    "KRENA": {
+                        "KPWK": 3
+                    },
+                    "PLANO": {
+                        "KPWK": 3
+                    },
+                    "TRTLL6": {
+                        "KORD": 10
+                    },
+                    "VEECK5": {
+                        "KORD": 10
+                    },
+                    "FISSK6/PANGG5": {
+                        "KMDW": 10
+                    },
+                    "ENDEE6": {
+                        "KMDW": 10
+                    }
+                },
+                "solo_controller": "CHI_Z_APP",
+                "multi_controllers": {
+                    "default" : {
+                        "CHI_Z_APP": {"primary": true, "arrivals": ["WYNDE2"]},
+                        "CHI_B_DEP": {"departures": ["KORD/ORD8.E"], "backup": "CHI_Z_APP"},
+                        "CHI_F_APP": {"backup": "CHI_Z_APP"},
+                        "CHI_W_APP": {"backup": "CHI_Z_APP"},
+                        "CHI_H_APP": {"backup": "CHI_W_APP"},
+                        "CHI_D_DEP": {"departures": ["KPWK","KORD/ORD8.N"], "backup": "CHI_B_DEP"},
+                        "CHI_A_APP": {"backup": "CHI_S_APP", "arrivals": ["FIYER", "KRENA"]},
+                        "CHI_M_DEP": {"departures": ["KORD/ORD8.S"], "backup": "CHI_B_DEP"},
+                        "CHI_G_DEP": {"departures": ["KORD/ORD8.W"],"backup": "CHI_M_DEP"},
+                        "CHI_X_APP": {"backup": "CHI_Z_APP", "arrivals": ["BENKY6", "TRTLL6"]},
+                        "CHI_E_APP": {"backup": "CHI_X_APP", "arrivals": ["VEECK5"]},
+                        "CHI_J_APP": {"backup": "CHI_Y_APP"},
+                        "CHI_Y_APP": {"backup": "CHI_X_APP", "arrivals": ["FYTTE7", "MADII7"]},
+                        "CHI_S_APP": {"backup": "CHI_B_DEP", "departures": ["KMDW"]},
+                        "CHI_U_APP": {"backup": "CHI_S_APP", "arrivals": ["FISSK6/PANGG5"]},
+                        "CHI_P_APP": {"backup": "CHI_S_APP", "arrivals": ["ENDEE6"]},
+                        "CHI_L_APP": {"backup": "CHI_P_APP", "arrivals": ["PLANO"]}
+                    }
+                },
+                "controllers": [
+                    "CHI_81_CTR",
+                    "ORD_S_TWR",
+                    "MDW_TWR"
+                ],
+                "default_maps": [ "C90 MAIN" ],
+                "departure_airspace": [
+                    "CHI_APPW"
+                ],
+                "departure_runways": [
+                    {
+                        "airport": "KORD",
+                        "rate": 10,
+                        "runway": "22L",
+                        "category": "South"
+                    },
+                    {
+                        "airport": "KORD",
+                        "rate": 10,
+                        "runway": "22L",
+                        "category": "East"
+                    },
+                    {
+                        "airport": "KORD",
+                        "rate": 10,
+                        "runway": "22L",
+                        "category": "West"
+                    },
+                    {
+                        "airport": "KORD",
+                        "rate": 10,
+                        "runway": "22L",
+                        "category": "North"
+                    },
+                    {
+                        "airport": "KMDW",
+                        "rate": 35,
+                        "runway":  "31C"
+                    },
+                    {
+                        "airport": "KPWK",
+                        "rate": 2,
+                        "runway": "16",
+                        "category": "East"
+                    },
+                    {
+                        "airport": "KPWK",
+                        "rate": 2,
+                        "runway": "16",
+                        "category": "West"
+                    },
+                    {
+                        "airport": "KPWK",
+                        "rate": 2,
+                        "runway": "16",
+                        "category": "North"
+                    },
+                    {
+                        "airport": "KPWK",
+                        "rate": 2,
+                        "runway": "16",
+                        "category": "South"
+                    }
+                ],
+                "wind": {
+                    "direction": 240,
+                    "gust": 30,
+                    "speed": 25
+                }
+            },
+            "KORD 22's A Pair KMDW 22L + Satellites": {
+                "approach_airspace": [
+                    "CHI_APPW"
+                ],
+                "arrival_runways": [
+                    {
+                        "airport": "KORD",
+                        "runway": "22L"
+                    },
+                    {
+                        "airport": "KORD",
+                        "runway": "22R"
+                    },
+                    {
+                        "airport": "KMDW",
+                        "runway": "22L"
+                    },
+                    {
+                        "airport": "KPWK",
+                        "runway": "16"
+                    },
+                    {
+                        "airport": "KARR",
+                        "runway": "9"
+                    },
+                    {
+                        "airport": "KLOT",
+                        "runway": "9"
+                    },
+                    {
+                        "airport": "KDPA",
+                        "runway": "2L"
+                    },
+                    {
+                        "airport": "KGYY",
+                        "runway": "12"
+                    }
+                ],
+                "arrivals": {
+                    "BENKY6": {
+                        "KORD": 10
+                    },
+                    "MADII7": {
+                        "KORD": 5
+                    },
+                    "FYTTE7": {
+                        "KORD": 10
+                    },
+                    "WYNDE2": {
+                        "KORD": 10
+                    },
+                    "TRTLL6": {
+                        "KORD": 10
+                    },
+                    "VEECK5": {
+                        "KORD": 10
+                    },
+                    "FISSK6/PANGG5": {
+                        "KMDW": 10
+                    },
+                    "ENDEE6": {
+                        "KMDW": 10
+                    },
+                    "FIYER": {
+                        "KPWK": 3,
+                        "KDPA": 3,
+                        "KGYY": 3,
+                        "KARR": 3,
+                        "KLOT": 3
+                    },
+                    "KRENA": {
+                        "KPWK": 3,
+                        "KDPA": 3,
+                        "KGYY": 3,
+                        "KARR": 3,
+                        "KLOT": 3
+                    },
+                    "PLANO": {
+                        "KPWK": 3,
+                        "KDPA": 3,
+                        "KGYY": 3,
+                        "KARR": 3,
+                        "KLOT": 3
+                    },
+                    "MOTIF": {
+                        "KPWK": 3,
+                        "KDPA": 3,
+                        "KGYY": 3,
+                        "KARR": 3,
+                        "KLOT": 3
+                    },
+                    "LUCIT2": {
+                        "KGYY": 3
+                    },
+                    "GSH9": {
+                        "KGYY": 3
+                    }
+                },
+                "solo_controller": "CHI_Z_APP",
+                "multi_controllers": {
+                    "default" : {
+                        "CHI_Z_APP": {"primary": true, "arrivals": ["WYNDE2"]},
+                        "CHI_B_DEP": {"departures": ["KORD/ORD8.E"], "backup": "CHI_Z_APP"},
+                        "CHI_F_APP": {"backup": "CHI_Z_APP"},
+                        "CHI_W_APP": {"backup": "CHI_Z_APP"},
+                        "CHI_H_APP": {"backup": "CHI_W_APP"},
+                        "CHI_D_DEP": {"departures": ["KPWK","KORD/ORD8.N"], "backup": "CHI_B_DEP"},
+                        "CHI_A_APP": {"backup": "CHI_S_APP", "arrivals": ["FIYER", "KRENA"]},
+                        "CHI_M_DEP": {"departures": ["KORD/ORD8.S"], "backup": "CHI_B_DEP"},
+                        "CHI_G_DEP": {"departures": ["KORD/ORD8.W"],"backup": "CHI_M_DEP"},
+                        "CHI_X_APP": {"backup": "CHI_Z_APP", "arrivals": ["BENKY6", "TRTLL6"]},
+                        "CHI_E_APP": {"backup": "CHI_X_APP", "arrivals": ["VEECK5"]},
+                        "CHI_J_APP": {"backup": "CHI_Y_APP"},
+                        "CHI_Y_APP": {"backup": "CHI_X_APP", "arrivals": ["FYTTE7", "MADII7"]},
+                        "CHI_S_APP": {"backup": "CHI_B_DEP", "departures": ["KMDW"]},
+                        "CHI_U_APP": {"backup": "CHI_S_APP", "departures": ["KGYY"], "arrivals": ["FISSK6/PANGG5","LUCIT2","GSH9"]},
+                        "CHI_P_APP": {"departures": ["KLOT"], "backup": "CHI_S_APP", "arrivals": ["ENDEE6", "MOTIF"]},
+                        "CHI_L_APP": {"departures": ["KDPA", "KARR"], "backup": "CHI_P_APP", "arrivals": ["PLANO"]}
+                    }
+                },
+                "controllers": [
+                    "CHI_81_CTR",
+                    "ORD_S_TWR",
+                    "MDW_TWR"
+                ],
+                "default_maps": [ "C90 MAIN" ],
+                "departure_airspace": [
+                    "CHI_APPW"
+                ],
+                "departure_runways": [
+                    {
+                        "airport": "KORD",
+                        "rate": 10,
+                        "runway": "22L",
+                        "category": "South"
+                    },
+                    {
+                        "airport": "KORD",
+                        "rate": 10,
+                        "runway": "22L",
+                        "category": "East"
+                    },
+                    {
+                        "airport": "KORD",
+                        "rate": 10,
+                        "runway": "22L",
+                        "category": "West"
+                    },
+                    {
+                        "airport": "KORD",
+                        "rate": 10,
+                        "runway": "22L",
+                        "category": "North"
+                    },
+                    {
+                        "airport": "KMDW",
+                        "rate": 35,
+                        "runway":  "31C"
+                    },
+                    {
+                        "airport": "KPWK",
+                        "rate": 2,
+                        "runway": "16",
+                        "category": "East"
+                    },
+                    {
+                        "airport": "KPWK",
+                        "rate": 2,
+                        "runway": "16",
+                        "category": "West"
+                    },
+                    {
+                        "airport": "KPWK",
+                        "rate": 2,
+                        "runway": "16",
+                        "category": "North"
+                    },
+                    {
+                        "airport": "KPWK",
+                        "rate": 2,
+                        "runway": "16",
+                        "category": "South"
+                    },
+                    {
+                        "airport": "KARR",
+                        "rate": 2,
+                        "runway": "9",
+                        "category": "South"
+                    },
+                    {
+                        "airport": "KARR",
+                        "rate": 2,
+                        "runway": "9",
+                        "category": "West"
+                    },
+                    {
+                        "airport": "KLOT",
+                        "rate": 2,
+                        "runway": "9",
+                        "category": "South"
+                    },
+                    {
+                        "airport": "KLOT",
+                        "rate": 2,
+                        "runway": "9",
+                        "category": "West"
+                    },
+                    {
+                        "airport": "KDPA",
+                        "rate": 2,
+                        "runway": "2L",
+                        "category": "South"
+                    },
+                    {
+                        "airport": "KDPA",
+                        "rate": 2,
+                        "runway": "2L",
+                        "category": "West"
+                    },
+                                        {
+                        "airport": "KDPA",
+                        "rate": 2,
+                        "runway": "2L",
+                        "category": "South"
+                    },
+                    {
+                        "airport": "KDPA",
+                        "rate": 2,
+                        "runway": "2L",
+                        "category": "West"
+                    },
+                    {
+                        "airport": "KGYY",
+                        "rate": 2,
+                        "runway": "12",
+                        "category": "South"
+                    },
+                    {
+                        "airport": "KGYY",
+                        "rate": 2,
+                        "runway": "12",
+                        "category": "West"
+                    }
+                ],
+                "wind": {
+                    "direction": 240,
+                    "gust": 30,
+                    "speed": 25
+                }
+            },
+            
+            "KORD East": {
+                "approach_airspace": [
+                    "CHI_APPE"
+                ],
+                "arrival_runways": [
+                    {
+                        "airport": "KORD",
+                        "runway": "10C"
+                    },
+                    {
+                        "airport": "KORD",
+                        "runway": "9C"
+                    },
+                    {
+                        "airport": "KORD",
+                        "runway": "9L"
+                    }
+                ],
+                "arrivals": {
+                    "ERNNY8": {
+                        "KORD": 5
+                    },
+                    "FYTTE7": {
+                        "KORD": 10
+                    },
+                    "SHAIN2": {
+                        "KORD": 10
+                    },
+                    "VEECK5": {
+                        "KORD": 10
+                    },
+                    "WYNDE2": {
+                        "KORD": 10
+                    },
+                    "TRTLL6": {
+                        "KORD": 10
+                    },
+                    "BENKY6": {
+                        "KORD": 10
+                    }
+                },
+                "solo_controller": "CHI_Z_APP",
+                "multi_controllers": {
+                    "default" : {
+                        "CHI_Z_APP": {"primary": true, "arrivals": ["SHAIN2"]},
+                        "CHI_B_DEP": {"departures": ["KORD/ORD8.E"], "backup": "CHI_Z_APP"},
+                        "CHI_F_APP": {"backup": "CHI_Z_APP"},
+                        "CHI_W_APP": {"backup": "CHI_Z_APP"},
+                        "CHI_H_APP": {"backup": "CHI_W_APP"},
+                        "CHI_D_DEP": {"departures": ["KORD/ORD8.N"], "backup": "CHI_B_DEP"},
+                        "CHI_A_APP": {"backup": "CHI_S_APP"},
+                        "CHI_M_DEP": {"departures": ["KORD/ORD8.S"], "backup": "CHI_B_DEP"},
+                        "CHI_G_DEP": {"departures": ["KORD/ORD8.W"],"backup": "CHI_M_DEP"},
+                        "CHI_X_APP": {"backup": "CHI_Z_APP", "arrivals": ["BENKY6", "TRTLL6"]},
+                        "CHI_E_APP": {"backup": "CHI_X_APP", "arrivals": ["VEECK5"]},
+                        "CHI_J_APP": {"backup": "CHI_Y_APP", "arrivals": ["WYNDE2","ERNNY8"]},
+                        "CHI_Y_APP": {"backup": "CHI_X_APP", "arrivals": ["FYTTE7"]},
+                        "CHI_S_APP": {"backup": "CHI_B_DEP"},
+                        "CHI_U_APP": {"backup": "CHI_S_APP"},
+                        "CHI_P_APP": {"backup": "CHI_S_APP"},
+                        "CHI_L_APP": {"backup": "CHI_P_APP"}
+                    }
+                },
+                "controllers": [
+                    "CHI_81_CTR",
+                    "ORD_S_TWR",
+                    "MDW_TWR"
+                ],
+                "default_maps": [ "C90 MAIN" ],
+                "departure_airspace": [
+                    "CHI_APPE"
+                ],
+                "departure_runways": [
+                    {
+                        "airport": "KORD",
+                        "rate": 10,
+                        "runway":  "10L",
+                        "category": "South"
+                    },
+                    {
+                        "airport": "KORD",
+                        "rate": 10,
+                        "runway": "10L",
+                        "category": "East"
+                    },
+                    {
+                        "airport": "KORD",
+                        "rate": 10,
+                        "runway":  "10L",
+                        "category": "Southwest"
+                    },
+                    {
+                        "airport": "KORD",
+                        "rate": 10,
+                        "runway": "9R",
+                        "category": "North"
+                    },
+                    {
+                        "airport": "KORD",
+                        "rate": 10,
+                        "runway": "9R",
+                        "category": "Northeast"
+                    },
+                    {
+                        "airport": "KORD",
+                        "rate": 10,
+                        "runway": "9R",
+                        "category": "West"
+                    }
+                ],
+                "wind": {
+                    "direction": 90,
+                    "speed": 10
+                }
+            },
+            "KORD East KMDW 4R": {
+                "approach_airspace": [
+                    "CHI_APPE"
+                ],
+                "arrival_runways": [
+                    {
+                        "airport": "KORD",
+                        "runway": "10C"
+                    },
+                    {
+                        "airport": "KORD",
+                        "runway": "9C"
+                    },
+                    {
+                        "airport": "KORD",
+                        "runway": "9L"
+                    },
+                    {
+                        "airport": "KMDW",
+                        "runway": "4R"
+                    }
+                ],
+                "arrivals": {
+                    "ERNNY8": {
+                        "KORD": 5
+                    },
+                    "FYTTE7": {
+                        "KORD": 10
+                    },
+                    "SHAIN2": {
+                        "KORD": 10
+                    },
+                    "VEECK5": {
+                        "KORD": 10
+                    },
+                    "WYNDE2": {
+                        "KORD": 10
+                    },
+                    "ENDEE6": {
+                        "KMDW": 10
+                    },
+                    "FISSK6/PANGG5": {
+                        "KMDW": 10
+                    },
+                    "BENKY6": {
+                        "KORD": 10
+                    },
+                    "TRTLL6": {
+                        "KORD": 10
+                    }
+                },
+                "solo_controller": "CHI_Z_APP",
+                "multi_controllers": {
+                    "default" : {
+                        "CHI_Z_APP": {"primary": true, "arrivals": ["SHAIN2"]},
+                        "CHI_B_DEP": {"departures": ["KORD/ORD8.E"], "backup": "CHI_Z_APP"},
+                        "CHI_F_APP": {"backup": "CHI_Z_APP"},
+                        "CHI_W_APP": {"backup": "CHI_Z_APP"},
+                        "CHI_H_APP": {"backup": "CHI_W_APP"},
+                        "CHI_D_DEP": {"departures": ["KORD/ORD8.N"], "backup": "CHI_B_DEP"},
+                        "CHI_A_APP": {"backup": "CHI_S_APP"},
+                        "CHI_M_DEP": {"departures": ["KORD/ORD8.S"], "backup": "CHI_B_DEP"},
+                        "CHI_G_DEP": {"departures": ["KORD/ORD8.W"],"backup": "CHI_M_DEP"},
+                        "CHI_X_APP": {"backup": "CHI_Z_APP", "arrivals": ["BENKY6", "TRTLL6"]},
+                        "CHI_E_APP": {"backup": "CHI_X_APP", "arrivals": ["VEECK5"]},
+                        "CHI_J_APP": {"backup": "CHI_Y_APP", "arrivals": ["WYNDE2","ERNNY8"]},
+                        "CHI_Y_APP": {"backup": "CHI_X_APP", "arrivals": ["FYTTE7"]},
+                        "CHI_S_APP": {"backup": "CHI_B_DEP", "departures": ["KMDW"]},
+                        "CHI_U_APP": {"backup": "CHI_S_APP","arrivals": ["FISSK6/PANGG5"]},
+                        "CHI_P_APP": {"backup": "CHI_S_APP", "arrivals": ["ENDEE6"]},
+                        "CHI_L_APP": {"backup": "CHI_P_APP"}
+                    }
+                },
+                "controllers": [
+                    "CHI_81_CTR",
+                    "ORD_S_TWR",
+                    "MDW_TWR"
+                ],
+                "default_maps": [ "C90 MAIN" ],
+                "departure_airspace": [
+                    "CHI_APPE"
+                ],
+                "departure_runways": [
+                    {
+                        "airport": "KORD",
+                        "rate": 10,
+                        "runway":  "10L",
+                        "category": "South"
+                    },
+                    {
+                        "airport": "KORD",
+                        "rate": 10,
+                        "runway": "10L",
+                        "category": "East"
+                    },
+                    {
+                        "airport": "KORD",
+                        "rate": 10,
+                        "runway":  "10L",
+                        "category": "Southwest"
+                    },
+                    {
+                        "airport": "KORD",
+                        "rate": 10,
+                        "runway": "9R",
+                        "category": "North"
+                    },
+                    {
+                        "airport": "KORD",
+                        "rate": 10,
+                        "runway": "9R",
+                        "category": "Northeast"
+                    },
+                    {
+                        "airport": "KORD",
+                        "rate": 10,
+                        "runway": "9R",
+                        "category": "West"
+                    },
+                    {
+                        "airport": "KMDW",
+                        "rate": 35,
+                        "runway": "4R"
+                    }
+                ],
+                "wind": {
+                    "direction": 90,
+                    "speed": 10
+                }
+            },
+            "KORD East KMDW 13C": {
+                "approach_airspace": [
+                    "CHI_APPE"
+                ],
+                "arrival_runways": [
+                    {
+                        "airport": "KORD",
+                        "runway": "10C"
+                    },
+                    {
+                        "airport": "KORD",
+                        "runway": "9C"
+                    },
+                    {
+                        "airport": "KORD",
+                        "runway": "9L"
+                    },
+                    {
+                        "airport": "KMDW",
+                        "runway": "13C"
+                    }
+                ],
+                "arrivals": {
+                    "ERNNY8": {
+                        "KORD": 5
+                    },
+                    "FYTTE7": {
+                        "KORD": 10
+                    },
+                    "SHAIN2": {
+                        "KORD": 10
+                    },
+                    "VEECK5": {
+                        "KORD": 10
+                    },
+                    "WYNDE2": {
+                        "KORD": 10
+                    },
+                    "ENDEE6": {
+                        "KMDW": 10
+                    },
+                    "FISSK6/PANGG5": {
+                        "KMDW": 10
+                    },
+                    "BENKY6": {
+                        "KORD": 10
+                    },
+                    "TRTLL6": {
+                        "KORD": 10
+                    }
+                },
+                "solo_controller": "CHI_Z_APP",
+                "multi_controllers": {
+                    "default" : {
+                        "CHI_Z_APP": {"primary": true, "arrivals": ["SHAIN2"]},
+                        "CHI_B_DEP": {"departures": ["KORD/ORD8.E"], "backup": "CHI_Z_APP"},
+                        "CHI_F_APP": {"backup": "CHI_Z_APP"},
+                        "CHI_W_APP": {"backup": "CHI_Z_APP"},
+                        "CHI_H_APP": {"backup": "CHI_W_APP"},
+                        "CHI_D_DEP": {"departures": ["KORD/ORD8.N"], "backup": "CHI_B_DEP"},
+                        "CHI_A_APP": {"backup": "CHI_S_APP"},
+                        "CHI_M_DEP": {"departures": ["KORD/ORD8.S"], "backup": "CHI_B_DEP"},
+                        "CHI_G_DEP": {"departures": ["KORD/ORD8.W"],"backup": "CHI_M_DEP"},
+                        "CHI_X_APP": {"backup": "CHI_Z_APP", "arrivals": ["BENKY6", "TRTLL6"]},
+                        "CHI_E_APP": {"backup": "CHI_X_APP", "arrivals": ["VEECK5"]},
+                        "CHI_J_APP": {"backup": "CHI_Y_APP", "arrivals": ["WYNDE2", "ERNNY8"]},
+                        "CHI_Y_APP": {"backup": "CHI_X_APP", "arrivals": ["FYTTE7"]},
+                        "CHI_S_APP": {"backup": "CHI_B_DEP", "departures": ["KMDW"]},
+                        "CHI_U_APP": {"backup": "CHI_S_APP", "arrivals": ["FISSK6/PANGG5"]},
+                        "CHI_P_APP": {"backup": "CHI_S_APP", "arrivals": ["ENDEE6"]},
+                        "CHI_L_APP": {"backup": "CHI_P_APP"}
+                    }
+                },
+                "controllers": [
+                    "CHI_81_CTR",
+                    "ORD_S_TWR",
+                    "MDW_TWR"
+                ],
+                "default_maps": [ "C90 MAIN" ],
+                "departure_airspace": [
+                    "CHI_APPE"
+                ],
+                "departure_runways": [
+                    {
+                        "airport": "KORD",
+                        "rate": 10,
+                        "runway":  "10L",
+                        "category": "South"
+                    },
+                    {
+                        "airport": "KORD",
+                        "rate": 10,
+                        "runway": "10L",
+                        "category": "East"
+                    },
+                    {
+                        "airport": "KORD",
+                        "rate": 10,
+                        "runway":  "10L",
+                        "category": "Southwest"
+                    },
+                    {
+                        "airport": "KORD",
+                        "rate": 10,
+                        "runway": "9R",
+                        "category": "North"
+                    },
+                    {
+                        "airport": "KORD",
+                        "rate": 10,
+                        "runway": "9R",
+                        "category": "Northeast"
+                    },
+                    {
+                        "airport": "KORD",
+                        "rate": 10,
+                        "runway": "9R",
+                        "category": "West"
+                    },
+                    {
+                        "airport": "KMDW",
+                        "rate": 35,
+                        "runway": "13C"
+                    }
+                ],
+                "wind": {
+                    "direction": 110,
+                    "speed": 10
+                }
+            },
+            "KORD East KMDW 4R + Satellites": {
+                "approach_airspace": [
+                    "CHI_APPW"
+                ],
+                "arrival_runways": [
+                    {
+                        "airport": "KORD",
+                        "runway": "9L"
+                    },
+                    {
+                        "airport": "KORD",
+                        "runway": "9C"
+                    },
+                    {
+                        "airport": "KORD",
+                        "runway": "10C"
+                    },
+                    {
+                        "airport": "KMDW",
+                        "runway": "4R"
+                    },
+                    {
+                        "airport": "KPWK",
+                        "runway": "16"
+                    },
+                    {
+                        "airport": "KARR",
+                        "runway": "9"
+                    },
+                    {
+                        "airport": "KLOT",
+                        "runway": "9"
+                    },
+                    {
+                        "airport": "KGYY",
+                        "runway": "12"
+                    },
+                    {
+                        "airport": "KDPA",
+                        "runway": "20L"
+                    }
+                    
+                ],
+                "arrivals": {
+                    "BENKY6": {
+                        "KORD": 10
+                    },
+                    "ERNNY8": {
+                        "KORD": 5
+                    },
+                    "FYTTE7": {
+                        "KORD": 10
+                    },
+                    "SHAIN2": {
+                        "KORD": 10
+                    },
+                    "WYNDE2": {
+                        "KORD": 10
+                    },
+                    "ENDEE6": {
+                        "KMDW": 10
+                    },
+                    "FISSK6/PANGG5": {
+                        "KMDW": 10
+                    },
+                    "FIYER": {
+                        "KPWK": 3,
+                        "KDPA": 3,
+                        "KGYY": 3,
+                        "KARR": 3,
+                        "KLOT": 3
+                    },
+                    "KRENA": {
+                        "KPWK": 3
+                    },
+                    "PLANO": {
+                        "KPWK": 3,
+                        "KDPA": 3,
+                        "KGYY": 3,
+                        "KARR": 3,
+                        "KLOT": 3
+                    },
+                    "MOTIF": {
+                        "KLOT": 3
+                    },
+                    "TRTLL6": {
+                        "KORD": 10
+                    },
+                    "VEECK5": {
+                        "KORD": 10
+                    },
+                    "LUCIT2": {
+                        "KGYY": 3
+                    },
+                    "GSH9": {
+                        "KGYY": 3
+                    }
+                },
+                "solo_controller": "CHI_Z_APP",
+                "multi_controllers": {
+                    "default" : {
+                        "CHI_Z_APP": {"primary": true, "arrivals": ["SHAIN2"]},
+                        "CHI_B_DEP": {"departures": ["KORD/ORD8.E"], "backup": "CHI_Z_APP"},
+                        "CHI_F_APP": {"backup": "CHI_Z_APP"},
+                        "CHI_W_APP": {"backup": "CHI_Z_APP"},
+                        "CHI_H_APP": {"backup": "CHI_W_APP"},
+                        "CHI_D_DEP": {"departures": ["KPWK","KORD/ORD8.N"], "backup": "CHI_B_DEP"},
+                        "CHI_A_APP": {"backup": "CHI_S_APP", "arrivals": ["FIYER", "KRENA"]},
+                        "CHI_M_DEP": {"departures": ["KORD/ORD8.S"], "backup": "CHI_B_DEP"},
+                        "CHI_G_DEP": {"departures": ["KORD/ORD8.W"],"backup": "CHI_M_DEP"},
+                        "CHI_X_APP": {"backup": "CHI_Z_APP", "arrivals": ["BENKY6", "TRTLL6"]},
+                        "CHI_E_APP": {"backup": "CHI_X_APP", "arrivals": ["VEECK5"]},
+                        "CHI_J_APP": {"backup": "CHI_Y_APP", "arrivals": ["WYNDE2"]},
+                        "CHI_Y_APP": {"backup": "CHI_X_APP", "arrivals": ["FYTTE7", "ERNNY8"]},
+                        "CHI_S_APP": {"backup": "CHI_B_DEP", "departures": ["KMDW"]},
+                        "CHI_U_APP": {"backup": "CHI_S_APP", "arrivals": ["FISSK6/PANGG5","GSH9","LUCIT2"],"departures": ["KGYY"]},
+                        "CHI_P_APP": {"departures": ["KLOT"], "backup": "CHI_S_APP", "arrivals": ["ENDEE6", "MOTIF"]},
+                        "CHI_L_APP": {"departures": ["KDPA", "KARR"], "backup": "CHI_P_APP", "arrivals": ["PLANO"]}
+                    }
+                },
+                "controllers": [
+                    "CHI_81_CTR",
+                    "ORD_S_TWR",
+                    "MDW_TWR",
+                    "PWK_TWR",
+                    "DPA_TWR",
+                    "LOT_TWR",
+                    "ARR_TWR"
+                ],
+                "default_maps": [ "C90 MAIN" ],
+                "departure_airspace": [
+                    "CHI_APPW"
+                ],
+                "departure_runways": [
+                    {
+                        "airport": "KORD",
+                        "rate": 10,
+                        "runway": "9R",
+                        "category": "North"
+                    },
+                    {
+                        "airport": "KORD",
+                        "rate": 10,
+                        "runway": "9R",
+                        "category": "Northeast"
+                    },
+                    {
+                        "airport": "KORD",
+                        "rate": 15,
+                        "runway": "9R",
+                        "category": "West"
+                    },
+                    {
+                        "airport": "KORD",
+                        "rate": 5,
+                        "runway": "10L",
+                        "category": "Southwest"
+                    },
+                    {
+                        "airport": "KORD",
+                        "rate": 10,
+                        "runway": "10L",
+                        "category": "South"
+                    },
+                    {
+                        "airport": "KORD",
+                        "rate": 10,
+                        "runway": "10L",
+                        "category": "East"
+                    },
+                    {
+                        "airport": "KMDW",
+                        "rate": 35,
+                        "runway":  "4R"
+                    },
+                    {
+                        "airport": "KPWK",
+                        "rate": 2,
+                        "runway": "16",
+                        "category": "East"
+                    },
+                    {
+                        "airport": "KPWK",
+                        "rate": 2,
+                        "runway": "16",
+                        "category": "West"
+                    },
+                    {
+                        "airport": "KPWK",
+                        "rate": 2,
+                        "runway": "16",
+                        "category": "North"
+                    },
+                    {
+                        "airport": "KPWK",
+                        "rate": 2,
+                        "runway": "16",
+                        "category": "South"
+                    },
+                    {
+                        "airport": "KARR",
+                        "rate": 2,
+                        "runway": "9",
+                        "category": "South"
+                    },
+                    {
+                        "airport": "KARR",
+                        "rate": 2,
+                        "runway": "9",
+                        "category": "West"
+                    },
+                    {
+                        "airport": "KLOT",
+                        "rate": 2,
+                        "runway": "9",
+                        "category": "South"
+                    },
+                    {
+                        "airport": "KLOT",
+                        "rate": 2,
+                        "runway": "9",
+                        "category": "West"
+                    },
+                    {
+                        "airport": "KDPA",
+                        "rate": 2,
+                        "runway": "2R",
+                        "category": "South"
+                    },
+                    {
+                        "airport": "KDPA",
+                        "rate": 2,
+                        "runway": "2R",
+                        "category": "West"
+                    },
+                    {
+                        "airport": "KGYY",
+                        "rate": 2,
+                        "runway": "12",
+                        "category": "South"
+                    },
+                    {
+                        "airport": "KGYY",
+                        "rate": 2,
+                        "runway": "12",
+                        "category": "West"
+                    }
+                ],
+                "wind": {
+                    "direction": 90,
+                    "gust": 15,
+                    "speed": 7
+                }
+            },
+            "KORD East KMDW 13C + Satellites": {
+                "approach_airspace": [
+                    "CHI_APPW"
+                ],
+                "arrival_runways": [
+                    {
+                        "airport": "KORD",
+                        "runway": "9L"
+                    },
+                    {
+                        "airport": "KORD",
+                        "runway": "9C"
+                    },
+                    {
+                        "airport": "KORD",
+                        "runway": "10C"
+                    },
+                    {
+                        "airport": "KMDW",
+                        "runway": "13C"
+                    },
+                    {
+                        "airport": "KPWK",
+                        "runway": "16"
+                    },
+                    {
+                        "airport": "KARR",
+                        "runway": "9"
+                    },
+                    {
+                        "airport": "KLOT",
+                        "runway": "9"
+                    },
+                    {
+                        "airport": "KDPA",
+                        "runway": "2L"
+                    },
+                    {
+                        "airport": "KGYY",
+                        "runway": "12"
+                    }
+                ],
+                "arrivals": {
+                    "BENKY6": {
+                        "KORD": 10
+                    },
+                    "ERNNY8": {
+                        "KORD": 5
+                    },
+                    "FYTTE7": {
+                        "KORD": 10
+                    },
+                    "WATSN4": {
+                        "KORD": 10
+                    },
+                    "WYNDE2": {
+                        "KORD": 10
+                    },
+                    "ENDEE6": {
+                        "KMDW": 10
+                    },
+                    "FISSK6/PANGG5": {
+                        "KMDW": 10
+                    },
+                    "FIYER": {
+                        "KPWK": 3,
+                        "KDPA": 3,
+                        "KGYY": 3,
+                        "KARR": 3,
+                        "KLOT": 3
+                    },
+                    "KRENA": {
+                        "KPWK": 3
+                    },
+                    "PLANO": {
+                        "KPWK": 3,
+                        "KDPA": 3,
+                        "KGYY": 3,
+                        "KARR": 3,
+                        "KLOT": 3
+                    },
+                    "MOTIF": {
+                        "KLOT": 3
+                    },
+                    "VEECK5": {
+                        "KORD": 10
+                    },
+                    "TRTLL6": {
+                        "KORD": 10
+                    },
+                    "LUCIT2": {
+                        "KGYY": 3
+                    },
+                    "GSH9": {
+                        "KGYY": 3
+                    }
+                },
+                "solo_controller": "CHI_Z_APP",
+                "multi_controllers": {
+                    "default" : {
+                        "CHI_Z_APP": {"primary": true, "arrivals": ["WATSN4"]},
+                        "CHI_B_DEP": {"departures": ["KORD/ORD8.E"], "backup": "CHI_Z_APP"},
+                        "CHI_F_APP": {"backup": "CHI_Z_APP"},
+                        "CHI_W_APP": {"backup": "CHI_Z_APP"},
+                        "CHI_H_APP": {"backup": "CHI_W_APP"},
+                        "CHI_D_DEP": {"departures": ["KPWK","KORD/ORD8.N"], "backup": "CHI_B_DEP"},
+                        "CHI_A_APP": {"backup": "CHI_S_APP", "arrivals": ["FIYER", "KRENA"]},
+                        "CHI_M_DEP": {"departures": ["KORD/ORD8.S"], "backup": "CHI_B_DEP"},
+                        "CHI_G_DEP": {"departures": ["KORD/ORD8.W"],"backup": "CHI_M_DEP"},
+                        "CHI_X_APP": {"backup": "CHI_Z_APP", "arrivals": ["BENKY6", "TRTLL6"]},
+                        "CHI_E_APP": {"backup": "CHI_X_APP", "arrivals": ["VEECK5"]},
+                        "CHI_J_APP": {"backup": "CHI_Y_APP", "arrivals": ["WYNDE2","ERNNY8"]},
+                        "CHI_Y_APP": {"backup": "CHI_X_APP", "arrivals": ["FYTTE7"]},
+                        "CHI_S_APP": {"backup": "CHI_B_DEP", "departures": ["KMDW"]},
+                        "CHI_U_APP": {"backup": "CHI_S_APP", "arrivals": ["FISSK6/PANGG5","GSH9","LUCIT2"],"departures": ["KGYY"]},
+                        "CHI_P_APP": {"departures": ["KLOT"], "backup": "CHI_S_APP", "arrivals": ["ENDEE6", "MOTIF"]},
+                        "CHI_L_APP": {"departures": ["KDPA", "KARR"], "backup": "CHI_P_APP", "arrivals": ["PLANO"]}
+                    }
+                },
+                "controllers": [
+                    "CHI_81_CTR",
+                    "ORD_S_TWR",
+                    "MDW_TWR",
+                    "PWK_TWR",
+                    "DPA_TWR",
+                    "LOT_TWR",
+                    "ARR_TWR"
+                ],
+                "default_maps": [ "C90 MAIN" ],
+                "departure_airspace": [
+                    "CHI_APPW"
+                ],
+                "departure_runways": [
+                    {
+                        "airport": "KORD",
+                        "rate": 10,
+                        "runway": "9R",
+                        "category": "North"
+                    },
+                    {
+                        "airport": "KORD",
+                        "rate": 10,
+                        "runway": "9R",
+                        "category": "Northeast"
+                    },
+                    {
+                        "airport": "KORD",
+                        "rate": 15,
+                        "runway": "9R",
+                        "category": "West"
+                    },
+                    {
+                        "airport": "KORD",
+                        "rate": 5,
+                        "runway": "10L",
+                        "category": "Southwest"
+                    },
+                    {
+                        "airport": "KORD",
+                        "rate": 10,
+                        "runway": "10L",
+                        "category": "South"
+                    },
+                    {
+                        "airport": "KORD",
+                        "rate": 10,
+                        "runway": "10L",
+                        "category": "East"
+                    },
+                    {
+                        "airport": "KMDW",
+                        "rate": 35,
+                        "runway":  "13C"
+                    },
+                    {
+                        "airport": "KPWK",
+                        "rate": 2,
+                        "runway": "16",
+                        "category": "East"
+                    },
+                    {
+                        "airport": "KPWK",
+                        "rate": 2,
+                        "runway": "16",
+                        "category": "West"
+                    },
+                    {
+                        "airport": "KPWK",
+                        "rate": 2,
+                        "runway": "16",
+                        "category": "North"
+                    },
+                    {
+                        "airport": "KPWK",
+                        "rate": 2,
+                        "runway": "16",
+                        "category": "South"
+                    },
+                    {
+                        "airport": "KARR",
+                        "rate": 2,
+                        "runway": "9",
+                        "category": "South"
+                    },
+                    {
+                        "airport": "KARR",
+                        "rate": 2,
+                        "runway": "9",
+                        "category": "West"
+                    },
+                    {
+                        "airport": "KLOT",
+                        "rate": 2,
+                        "runway": "9",
+                        "category": "South"
+                    },
+                    {
+                        "airport": "KLOT",
+                        "rate": 2,
+                        "runway": "9",
+                        "category": "West"
+                    },
+                    {
+                        "airport": "KDPA",
+                        "rate": 2,
+                        "runway": "2R",
+                        "category": "South"
+                    },
+                    {
+                        "airport": "KDPA",
+                        "rate": 2,
+                        "runway": "2R",
+                        "category": "West"
+                    },
+                    {
+                        "airport": "KGYY",
+                        "rate": 2,
+                        "runway": "12",
+                        "category": "South"
+                    },
+                    {
+                        "airport": "KGYY",
+                        "rate": 2,
+                        "runway": "12",
+                        "category": "West"
+                    }
+                ],
+                "wind": {
+                    "direction": 90,
+                    "gust": 15,
+                    "speed": 7
+                }
+            },
+            "KORD East KPWK 16": {
+                "approach_airspace": [
+                    "CHI_APPW"
+                ],
+                "arrival_runways": [
+                    {
+                        "airport": "KORD",
+                        "runway": "10C"
+                    },
+                    {
+                        "airport": "KORD",
+                        "runway": "9C"
+                    },
+                    {
+                        "airport": "KORD",
+                        "runway": "9L"
+                    },
+                    {
+                        "airport": "KPWK",
+                        "runway": "16"
+                    }
+                ],
+                "arrivals": {
+                    "BENKY6": {
+                        "KORD": 10
+                    },
+                    "ERNNY8": {
+                        "KORD": 5
+                    },
+                    "FYTTE7": {
+                        "KORD": 10
+                    },
+                    "SHAIN2": {
+                        "KORD": 10
+                    },
+                    "WYNDE2": {
+                        "KORD": 10
+                    },
+                    "FIYER": {
+                        "KPWK": 3
+                    },
+                    "KRENA": {
+                        "KPWK": 3
+                    },
+                    "PLANO": {
+                        "KPWK": 3
+                    },
+                    "TRTLL6": {
+                        "KORD": 10
+                    },
+                    "VEECK5": {
+                        "KORD": 10
+                    }
+                },
+                "solo_controller": "CHI_Z_APP",
+                "multi_controllers": {
+                    "default" : {
+                        "CHI_Z_APP": {"primary": true, "arrivals": ["SHAIN2"]},
+                        "CHI_B_DEP": {"departures": ["KORD/ORD8.E"], "backup": "CHI_Z_APP"},
+                        "CHI_F_APP": {"backup": "CHI_Z_APP"},
+                        "CHI_W_APP": {"backup": "CHI_Z_APP"},
+                        "CHI_H_APP": {"backup": "CHI_W_APP"},
+                        "CHI_D_DEP": {"departures": ["KPWK","KORD/ORD8.N"], "backup": "CHI_B_DEP"},
+                        "CHI_A_APP": {"backup": "CHI_S_APP", "arrivals": ["FIYER", "KRENA"]},
+                        "CHI_M_DEP": {"departures": ["KORD/ORD8.S"], "backup": "CHI_B_DEP"},
+                        "CHI_G_DEP": {"departures": ["KORD/ORD8.W"],"backup": "CHI_M_DEP"},
+                        "CHI_X_APP": {"backup": "CHI_Z_APP", "arrivals": ["BENKY6", "TRTLL6"]},
+                        "CHI_E_APP": {"backup": "CHI_X_APP", "arrivals": ["VEECK5"]},
+                        "CHI_J_APP": {"backup": "CHI_Y_APP", "arrivals": ["WYNDE2","ERNNY8"]},
+                        "CHI_Y_APP": {"backup": "CHI_X_APP", "arrivals": ["FYTTE7"]},
+                        "CHI_S_APP": {"backup": "CHI_B_DEP"},
+                        "CHI_U_APP": {"backup": "CHI_S_APP"},
+                        "CHI_P_APP": {"backup": "CHI_S_APP"},
+                        "CHI_L_APP": {"backup": "CHI_P_APP", "arrivals": ["PLANO"]}
+                    }
+                },
+                "controllers": [
+                    "CHI_81_CTR",
+                    "ORD_S_TWR",
+                    "MDW_TWR",
+                    "PWK_TWR"
+                ],
+                "default_maps": [ "C90 MAIN" ],
+                "departure_airspace": [
+                    "CHI_APPW"
+                ],
+                "departure_runways": [
+                    {
+                        "airport": "KORD",
+                        "rate": 10,
+                        "runway": "9R",
+                        "category": "North"
+                    },
+                    {
+                        "airport": "KORD",
+                        "rate": 10,
+                        "runway": "9R",
+                        "category": "Northeast"
+                    },
+                    {
+                        "airport": "KORD",
+                        "rate": 15,
+                        "runway": "9R",
+                        "category": "West"
+                    },
+                    {
+                        "airport": "KORD",
+                        "rate": 5,
+                        "runway": "10L",
+                        "category": "Southwest"
+                    },
+                    {
+                        "airport": "KORD",
+                        "rate": 10,
+                        "runway": "10L",
+                        "category": "South"
+                    },
+                    {
+                        "airport": "KORD",
+                        "rate": 10,
+                        "runway": "10L",
+                        "category": "East"
+                    },
+                    {
+                        "airport": "KPWK",
+                        "rate": 2,
+                        "runway": "16",
+                        "category": "East"
+                    },
+                    {
+                        "airport": "KPWK",
+                        "rate": 2,
+                        "runway": "16",
+                        "category": "West"
+                    },
+                    {
+                        "airport": "KPWK",
+                        "rate": 2,
+                        "runway": "16",
+                        "category": "North"
+                    },
+                    {
+                        "airport": "KPWK",
+                        "rate": 2,
+                        "runway": "16",
+                        "category": "South"
+                    }
+                ],
+                "wind": {
+                    "direction": 90,
+                    "gust": 15,
+                    "speed": 7
+                }
+            },
+            "KMDW 31C": {
+                    "approach_airspace": [
+                        "CHI_S_APP_31C_22L_4R"
+                    ],
+                    "arrival_runways": [
+                        {
+                            "airport": "KMDW",
+                            "runway": "31C"
+                        }
+                    ],
+                    "arrivals": {
+                        "ENDEE6": {
+                            "KMDW": 10
+                        },
+
+                        "FISSK6/PANGG5": {
+                            "KMDW": 10
+                        }
+                    },
+                    "solo_controller": "CHI_S_APP",
+                    "multi_controllers": {
+                        "default" : {
+                            "CHI_S_APP": {"primary": true},
+                            "CHI_U_APP": {"backup": "CHI_S_APP", "departures": ["KMDW"], "arrivals": ["FISSK6/PANGG5"]},
+                            "CHI_P_APP": {"backup": "CHI_S_APP", "arrivals": ["ENDEE6"]},
+                            "CHI_L_APP": {"backup": "CHI_P_APP"}
+                        }
+                    },
+                    "controllers": [
+                        "CHI_81_CTR",
+                        "CHI_Z_APP",
+                        "ORD_S_TWR",
+                        "MDW_TWR"
+                    ],
+                    "default_maps": [ "C90 SSAT MDW 31C" ],
+                    "departure_airspace": [
+                        "CHI_S_DEP_31C_22L_4R"
+                    ],
+                    "departure_runways": [
+                        {
+                            "airport": "KMDW",
+                            "rate": 35,
+                            "runway":  "31C"
+                        }
+                    ],
+                    "wind": {
+                        "direction": 320,
+                        "speed": 10
+                    }
+            },
+            "KMDW 4R": {
+                "approach_airspace": [
+                    "CHI_S_APP_31C_22L_4R"
+                ],
+                "arrival_runways": [
+                    {
+                        "airport": "KMDW",
+                        "runway": "4R"
+                    }
+                ],
+                "arrivals": {
+                    "ENDEE6": {
+                        "KMDW": 10
+                    },
+                    "FISSK6/PANGG5": {
+                        "KMDW": 10
+                    }
+                },
+                "solo_controller": "CHI_S_APP",
+                "multi_controllers": {
+                    "default" : {
+                        "CHI_S_APP": {"primary": true},
+                        "CHI_U_APP": {"backup": "CHI_S_APP", "departures": ["KMDW"], "arrivals": ["FISSK6/PANGG5"]},
+                        "CHI_P_APP": {"backup": "CHI_S_APP", "arrivals": ["ENDEE6"]},
+                        "CHI_L_APP": {"backup": "CHI_P_APP"}
+                    }
+                },
+                "controllers": [
+                    "CHI_81_CTR",
+                    "CHI_Z_APP",
+                    "ORD_S_TWR",
+                    "MDW_TWR"
+                ],
+                "default_maps": [ "C90 SSAT MDW 4R" ],
+                "departure_airspace": [
+                    "CHI_S_DEP_31C_22L_4R"
+                ],
+                "departure_runways": [
+                    {
+                        "airport": "KMDW",
+                        "rate": 35,
+                        "runway":  "4R"
+                    }
+                ],
+                "wind": {
+                    "direction": 40,
+                    "speed": 10
+                }
+            },
+            "KMDW 13C": {
+                "approach_airspace": [
+                    "CHI_S_APP_13C"
+                ],
+                "arrival_runways": [
+                    {
+                        "airport": "KMDW",
+                        "runway": "13C"
+                    }
+                ],
+                "arrivals": {
+                    "ENDEE6": {
+                        "KMDW": 10
+                    },
+                    "FISSK6/PANGG5": {
+                        "KMDW": 10
+                    }
+                },
+                "solo_controller": "CHI_S_APP",
+                "multi_controllers": {
+                    "default" : {
+                        "CHI_S_APP": {"primary": true},
+                        "CHI_U_APP": {"backup": "CHI_S_APP", "departures": ["KMDW"], "arrivals": ["FISSK6/PANGG5"]},
+                        "CHI_P_APP": {"backup": "CHI_S_APP", "arrivals": ["ENDEE6"]},
+                        "CHI_L_APP": {"backup": "CHI_P_APP"}
+                    }
+                },
+                "controllers": [
+                    "CHI_81_CTR",
+                    "CHI_Z_APP",
+                    "ORD_S_TWR",
+                    "MDW_TWR"
+                ],
+                "default_maps": [ "C90 SSAT MDW 13C" ],
+                "departure_airspace": [
+                    "CHI_S_DEP_13C"
+                ],
+                "departure_runways": [
+                    {
+                        "airport": "KMDW",
+                        "rate": 35,
+                        "runway":  "13C"
+                    }
+                ],
+                "wind": {
+                    "direction": 130,
+                    "speed": 10
+                }
+            },
+            "KMDW 22L": {
+                "approach_airspace": [
+                    "CHI_S_APP_31C_22L_4R"
+                ],
+                "arrival_runways": [
+                    {
+                        "airport": "KMDW",
+                        "runway": "22L"
+                    }
+                ],
+                "arrivals": {
+                    "ENDEE6": {
+                        "KMDW": 10
+                    },
+                    "FISSK6/PANGG5": {
+                        "KMDW": 10
+                    }
+                },
+                "solo_controller": "CHI_S_APP",
+                "multi_controllers": {
+                    "default" : {
+                        "CHI_S_APP": {"primary": true},
+                        "CHI_U_APP": {"backup": "CHI_S_APP", "departures": ["KMDW"], "arrivals": ["FISSK6/PANGG5"]},
+                        "CHI_P_APP": {"backup": "CHI_S_APP", "arrivals": ["ENDEE6"]},
+                        "CHI_L_APP": {"backup": "CHI_P_APP"}
+                    }
+                },
+                "controllers": [
+                    "CHI_81_CTR",
+                    "CHI_Z_APP",
+                    "ORD_S_TWR",
+                    "MDW_TWR"
+                ],
+                "default_maps": [ "C90 SSAT MDW 22L" ],
+                "departure_airspace": [
+                    "CHI_S_DEP_31C_22L_4R"
+                ],
+                "departure_runways": [
+                    {
+                        "airport": "KMDW",
+                        "rate": 35,
+                        "runway":  "22L"
+                    }
+                ],
+                "wind": {
+                    "direction": 220,
+                    "speed": 10
+                }
+        },
+            "KORD West North Final (F)": {
+                "approach_airspace": [
+                    "CHI_F_APPW"
+                ],
+                "arrival_runways": [
+                    {
+                        "airport": "KORD",
+                        "runway": "27R"
+                    }
+                ],
+                "arrivals": {
+                    "FYTTE7_FINALNW": {
+                        "KORD": 30
+                    }
+                },
+                "solo_controller": "CHI_F_APP",
+                "controllers": [
+                    "CHI_81_CTR",
+                    "CHI_Y_APP",
+                    "ORD_S_TWR"
+                ],
+                "default_maps": [ "C90 MAIN" ],
+                "wind": {
+                    "direction": 250,
+                    "speed": 2
+                }
+            },
+            "KORD East North Final (F)": {
+                "approach_airspace": [
+                    "CHI_F_APPE"
+                ],
+                "arrival_runways": [
+                    {
+                        "airport": "KORD",
+                        "runway": "9L"
+                    }
+                ],
+                "arrivals": {
+                    "FYTTE7_FINALNE": {
+                        "KORD": 30
+                    }
+                },
+                "solo_controller": "CHI_F_APP",
+                "controllers": [
+                    "CHI_81_CTR",
+                    "CHI_Y_APP",
+                    "ORD_S_TWR"
+                ],
+                "default_maps": [ "C90 MAIN" ],
+                "wind": {
+                    "direction": 50,
+                    "speed": 2
+                }
+            },
+            "KORD West Center Final (Z)": {
+                "approach_airspace": [
+                    "CHI_Z_APPW"
+                ],
+                "arrival_runways": [
+                    {
+                        "airport": "KORD",
+                        "runway": "27C"
+                    }
+                ],
+                "arrivals": {
+                    "WATSN4": {
+                        "KORD": 15
+                    },
+                    "FINALW_WN": {
+                        "KORD": 15
+                    }
+                },
+                "solo_controller": "CHI_Z_APP",
+                "controllers": [
+                    "CHI_81_CTR",
+                    "CHI_J_APP",
+                    "ORD_S_TWR"
+                ],
+                "default_maps": [ "C90 MAIN" ],
+                "wind": {
+                    "direction": 250,
+                    "speed": 2
+                }
+            },
+            "KORD West Final Combined": {
+                "approach_airspace": [
+                    "CHI_Z_APPW",
+                    "CHI_W_APPW",
+                    "CHI_F_APPW"
+                ],
+                "arrival_runways": [
+                    {
+                        "airport": "KORD",
+                        "runway": "27C"
+                    },
+                    {
+                        "airport": "KORD",
+                        "runway": "27R"
+                    },
+                    {
+                        "airport": "KORD",
+                        "runway": "28C"
+                    }
+                ],
+                "arrivals": {
+                    "WATSN4": {
+                        "KORD": 15
+                    },
+                    "FINALW_WN": {
+                        "KORD": 15
+                    },
+                    "BENKY6_FINALWW": {
+                        "KORD": 15
+                    },
+                    "VEECK5_FINALWW": {
+                        "KORD": 15
+                    },
+                    "FYTTE7_FINALNW": {
+                        "KORD": 15
+                    }
+                },
+                "solo_controller": "CHI_Z_APP",
+                "controllers": [
+                    "CHI_81_CTR",
+                    "CHI_J_APP",
+                    "ORD_S_TWR",
+                    "CHI_E_APP",
+                    "CHI_X_APP",
+                    "CHI_Y_APP"
+                ],
+                "default_maps": [ "C90 MAIN" ],
+                "wind": {
+                    "direction": 250,
+                    "speed": 2
+                }
+            },
+            "KORD West South Final (W)": {
+                "approach_airspace": [
+                    "CHI_W_APPW"
+                ],
+                "arrival_runways": [
+                    {
+                        "airport": "KORD",
+                        "runway": "28C"
+                    }
+                ],
+                "arrivals": {
+                    "BENKY6_FINALWW": {
+                        "KORD": 20
+                    },
+                    "VEECK5_FINALWW": {
+                        "KORD": 20
+                    }
+                },
+                "solo_controller": "CHI_W_APP",
+                "controllers": [
+                    "CHI_81_CTR",
+                    "CHI_X_APP",
+                    "ORD_S_TWR",
+                    "CHI_E_APP"
+                ],
+                "default_maps": [ "C90 MAIN" ],
+                "wind": {
+                    "direction": 250,
+                    "speed": 2
+                }
+            },
+            "Satellites Only": {
+                "approach_airspace": [
+                    "CHI_APPW"
+                ],
+                "arrival_runways": [
+                    {
+                        "airport": "KPWK",
+                        "runway": "16"
+                    },
+                    {
+                        "airport": "KARR",
+                        "runway": "9"
+                    },
+                    {
+                        "airport": "KLOT",
+                        "runway": "9"
+                    },
+                    {
+                        "airport": "KDPA",
+                        "runway": "2L"
+                    },
+                    {
+                        "airport": "KGYY",
+                        "runway": "12"
+                    }
+                ],
+                "arrivals": {
+                    "FIYER": {
+                        "KPWK": 3,
+                        "KDPA": 3,
+                        "KGYY": 3,
+                        "KARR": 3,
+                        "KLOT": 3
+                    },
+                    "KRENA": {
+                        "KPWK": 3
+                    },
+                    "PLANO": {
+                        "KPWK": 3,
+                        "KDPA": 3,
+                        "KGYY": 3,
+                        "KARR": 3,
+                        "KLOT": 3
+                    },
+                    "MOTIF": {
+                        "KLOT": 3
+                    }
+                },
+                "solo_controller": "CHI_Z_APP",
+                "multi_controllers": {
+                    "default" : {
+                        "CHI_Z_APP": {"primary": true},
+                        "CHI_B_DEP": {"backup": "CHI_Z_APP"},
+                        "CHI_F_APP": {"backup": "CHI_Z_APP"},
+                        "CHI_W_APP": {"backup": "CHI_Z_APP"},
+                        "CHI_H_APP": {"backup": "CHI_W_APP"},
+                        "CHI_D_DEP": {"departures": ["KPWK"], "backup": "CHI_B_DEP"},
+                        "CHI_A_APP": {"backup": "CHI_S_APP", "arrivals": ["FIYER", "KRENA"]},
+                        "CHI_M_DEP": {"backup": "CHI_B_DEP"},
+                        "CHI_G_DEP": {"backup": "CHI_M_DEP"},
+                        "CHI_X_APP": {"backup": "CHI_Z_APP"},
+                        "CHI_E_APP": {"backup": "CHI_X_APP"},
+                        "CHI_J_APP": {"backup": "CHI_Y_APP"},
+                        "CHI_Y_APP": {"backup": "CHI_X_APP"},
+                        "CHI_S_APP": {"backup": "CHI_B_DEP"},
+                        "CHI_U_APP": {"backup": "CHI_S_APP", "departures": ["KGYY"]},
+                        "CHI_P_APP": {"departures": ["KLOT"], "backup": "CHI_S_APP", "arrivals": ["MOTIF"]},
+                        "CHI_L_APP": {"departures": ["KDPA", "KARR"], "backup": "CHI_P_APP", "arrivals": ["PLANO"]}
+                    }
+                },
+                "controllers": [
+                    "CHI_81_CTR",
+                    "PWK_TWR",
+                    "DPA_TWR",
+                    "LOT_TWR",
+                    "ARR_TWR"
+                ],
+                "default_maps": [ "C90 MAIN" ],
+                "departure_airspace": [
+                    "CHI_APPW"
+                ],
+                "departure_runways": [
+                    
+                    {
+                        "airport": "KPWK",
+                        "rate": 2,
+                        "runway": "16",
+                        "category": "East"
+                    },
+                    {
+                        "airport": "KPWK",
+                        "rate": 2,
+                        "runway": "16",
+                        "category": "West"
+                    },
+                    {
+                        "airport": "KPWK",
+                        "rate": 2,
+                        "runway": "16",
+                        "category": "North"
+                    },
+                    {
+                        "airport": "KPWK",
+                        "rate": 2,
+                        "runway": "16",
+                        "category": "South"
+                    },
+                    {
+                        "airport": "KARR",
+                        "rate": 2,
+                        "runway": "9",
+                        "category": "South"
+                    },
+                    {
+                        "airport": "KARR",
+                        "rate": 2,
+                        "runway": "9",
+                        "category": "West"
+                    },
+                    {
+                        "airport": "KLOT",
+                        "rate": 2,
+                        "runway": "9",
+                        "category": "South"
+                    },
+                    {
+                        "airport": "KLOT",
+                        "rate": 2,
+                        "runway": "9",
+                        "category": "West"
+                    },
+                    {
+                        "airport": "KDPA",
+                        "rate": 2,
+                        "runway": "2R",
+                        "category": "South"
+                    },
+                    {
+                        "airport": "KDPA",
+                        "rate": 2,
+                        "runway": "2R",
+                        "category": "West"
+                    },
+                    {
+                        "airport": "KGYY",
+                        "rate": 2,
+                        "runway": "12",
+                        "category": "South"
+                    },
+                    {
+                        "airport": "KGYY",
+                        "rate": 2,
+                        "runway": "12",
+                        "category": "West"
+                    }
+                ],
+                "wind": {
+                    "direction": 90,
+                    "gust": 15,
+                    "speed": 7
+                }
+            }
+        },
+        "stars_config": {
+            "center": "N41.58.34.897,W87.54.27.062",
+            "coordination_fixes": {
+                "NEWRK": [
+                    {
+                        "type": "route",
+                        "to": "C90",
+                        "from": "ZAU"
+                    }
+                ],
+                "TRTLL": [
+                    {
+                        "type": "route",
+                        "to": "C90",
+                        "from": "ZAU"
+                    }
+                ],
+                "ENDEE": [
+                    {
+                        "type": "route",
+                        "to": "C90",
+                        "from": "ZAU"
+                    }
+                ],
+                "SWIIS": [
+                    {
+                        "type": "route",
+                        "to": "C90",
+                        "from": "ZAU"
+                    }
+                ],
+                "PAPPI": [
+                    {
+                        "type": "route",
+                        "to": "C90",
+                        "from": "ZAU"
+                    }
+                ],
+                "HALIE": [
+                    {
+                        "type": "route",
+                        "to": "C90",
+                        "from": "ZAU"
+                    }
+                ],
+                "FYTTE": [
+                    {
+                        "type": "route",
+                        "to": "C90",
+                        "from": "ZAU"
+                    }
+                ],
+                "KURKK": [
+                    {
+                        "type": "route",
+                        "to": "C90",
+                        "from": "ZAU"
+                    }
+                ],
+                "MADII": [
+                    {
+                        "type": "route",
+                        "to": "C90",
+                        "from": "ZAU"
+                    }
+                ],
+                "SHAIN": [
+                    {
+                        "type": "route",
+                        "to": "C90",
+                        "from": "ZAU"
+                    }
+                ],
+                "VEECK": [
+                    {
+                        "type": "route",
+                        "to": "C90",
+                        "from": "ZAU"
+                    }
+                ],
+                "CLUSO": [
+                    {
+                        "type": "route",
+                        "to": "C90",
+                        "from": "ZAU"
+                    }
+                ],
+                "HULLS": [
+                    {
+                        "type": "route",
+                        "to": "C90",
+                        "from": "ZAU"
+                    }
+                ],
+                "WYNDE": [
+                    {
+                        "type": "route",
+                        "to": "C90",
+                        "from": "ZAU"
+                    }
+                ],
+                "FIYER": [
+                    {
+                        "type": "route",
+                        "to": "C90",
+                        "from": "ZAU"
+                    }
+                ],
+                "KRENA": [
+                    {
+                        "type": "route",
+                        "to": "C90",
+                        "from": "ZAU"
+                    }
+                ],
+                "PLANO": [
+                    {
+                        "type": "route",
+                        "to": "C90",
+                        "from": "ZAU"
+                    }
+                ],
+                "PNT": [
+                    {
+                        "type": "route",
+                        "to": "C90",
+                        "from": "ZAU"
+                    }
+                ]
+            },
+            "coordination_lists": [
+                {"name": "PWK", "id": "A", "airports": [ "KPWK" ]},
+                {"name": "DPA", "id": "B", "airports": [ "KDPA" ]},
+                {"name": "GYY", "id": "C", "airports": [ "KGYY" ]},
+                {"name": "ARR", "id": "D", "airports": [ "KARR" ]},
+                {"name": "LOT", "id": "E", "airports": [ "KLOT" ]}
+            ],
+            "airspace_awareness": [
+                {
+                    "fixes": ["ALL"],
+                    "receiving_controller": "CHI_81_CTR"
+                }
+            ],
+            "inhibit_ca_volumes": [
+                {
+                    "name": "ORD FINAL NO CA",
+                    "type": "polygon",
+                    "floor": 0,
+                    "ceiling": 7000,
+                    "vertices": [
+                        "N041.55.55.513,W087.07.12.174",
+                        "N042.04.16.874,W087.07.12.174",
+                        "N042.04.16.874,W088.44.03.640",
+                        "N041.53.22.624,W088.44.03.640"
+                    ]
+                }
+            ],
+            "radar_sites": {
+                "KORD": {
+                    "char": "O",
+                    "position": "KORD",
+                    "elevation": 750,
+                    "primary_range": 60,
+                    "secondary_range": 120,
+                    "slope_angle": 0.175
+                },
+                "KMDW": {
+                    "char": "M",
+                    "position": "KMDW",
+                    "elevation": 750,
+                    "primary_range": 60,
+                    "secondary_range": 120,
+                    "slope_angle": 0.175
+                }
+            },
+            "scratchpads": {
+                "EARND": "EAR",
+                "DENNT" :"DEN",
+                "CMSKY": "CMS",
+                "BACEN": "BAC",
+                "ACITO": "ACI",
+                "MYKIE": "MYK",
+                "NOONY": "NOO",
+                "SIMMN": "SIM",
+                "PEKUE": "PEK",
+                "MOBLE": "MOB",
+                "DUFEE": "DUF",
+                "EBAKE": "EBA",
+                "RAYNR": "RAY",
+                "PMPKN": "PMP",
+                "OLINN": "OLI",
+                "LEWKE": "LEW",
+                "ERECO": "ERE",
+                "CYBIL": "CYB",
+                "SCOTO": "SCT",
+                "BEKKI": "BKI",
+                "EMMLY": "ELY",
+                "ELANR": "EAR",
+                "MNOSO": "MNO",
+                "ARLYN": "AYN"
+            },
+            "significant_points": {
+                "ACITO": { },
+                "ARLYN": { },
+                "BACEN": { },
+                "BEKKI": { },
+                "CMSKY": { },
+                "CYBIL": { },
+                "DENNT": { },
+                "DUFEE": { },
+                "EARND": { },
+                "EBAKE": { },
+                "ELANR": { },
+                "EMMLY": { },
+                "ERECO": { },
+                "LEWKE": { },
+                "MNOSO": { },
+                "MOBLE": { },
+                "MYKIE": { },
+                "NOONY": { },
+                "OLINN": { },
+                "PEKUE": { },
+                "PMPKN": { },
+                "RAYNR": { },
+                "SCOTO": { },
+                "SIMMN": { }
+            },
+            "stars_maps": [
+                "C90 MVA", "C90 CLASS B C", "C90 ORD STAR WP", "C90 CAPTURE BARS", "C90 SAT APCHS", "C90 VFR", "C90 MAIN", "C90 DEPS",
+                "C90 EAST FLOW", "C90 WEST FLOW", "C90 ORD 4R", "C90 ORD 22", "C90 SSAT MDW 4R", "C90 SSAT MDW 13C", "C90 SSAT MDW 22L",
+                "C90 SSAT MDW 31C", "MDW RNAV Y RWY 4R", "MDW RNAV Y RWY 13C", "MDW RNAV X RWY 22L", "MDW RNAV Y RWY 31C", "C90 ZAU LOW SECTORS",
+                "C90 SHORE", "ORD ILS RWY 10L", "ORD ILS RWY 28R", "ZAU C90 9C-27C 9R-27L", "ZAU C90 Arrival Fixes", "ZAU C90 NSAT RNAV"
+            ],
+            "video_map_file": "videomaps/ZAU-videomaps.gob.zst"
+        }
+}
+  