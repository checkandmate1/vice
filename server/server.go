// pkg/server/server.go
// Copyright(c) 2022-2024 vice contributors, licensed under the GNU Public License, Version 3.
// SPDX: GPL-3.0-only

package server

import (
	"net"
	"net/rpc"
	"os"
	"strconv"

	"github.com/mmp/vice/log"
	"github.com/mmp/vice/util"
)

// Version history 0-7 not explicitly recorded
// 8: STARSPane DCB improvements, added DCB font size control
// 9: correct STARSColors, so update brightness settings to compensate
// 10: stop being clever about JSON encoding Waypoint arrays to strings
// 11: expedite, intercept localizer, fix airspace serialization
// 12: set 0 DCB brightness to 50 (WAR not setting a default for it)
// 13: update departure handling for multi-controllers (and rename some members)
// 14: Aircraft ArrivalHandoffController -> WaypointHandoffController
// 15: audio engine rewrite
// 16: cleared/assigned alt for departures, minor nav changes
// 17: weather intensity default bool
// 18: STARS ATPA
// 19: runway waypoints now per-airport
// 20: "stars_config" and various scenario fields moved there, plus STARSFacilityAdaptation
// 21: STARS DCB drawing changes, so system list positions changed
// 22: draw points using triangles, remove some CommandBuffer commands
// 23: video map format update
// 24: packages, audio to platform, flight plan processing
// 25: remove ArrivalGroup/Index from Aircraft
// 26: make allow_long_scratchpad a single bool
// 27: rework prefs, videomaps
// 28: new departure flow
// 29: TFR cache
// 30: video map improvements
// 31: audio squelch for pilot readback
// 32: VFRs, custom spcs, pilot reported altitude, ...
// 33: VFRs v2
// 34: sim/server refactor, signon flow
// 35: VFRRunways in sim.State, METAR Wind struct changes
// 36: STARS center representation changes
// 37: rework STARS flight plan (et al)
// 38: rework STARS flight plan (et al) ongoing
// 39: speech v0.1
// 40: clean up what's transmitted server->client at initial connect/spawn, gob->msgpack
// 41: sim.State.SimStartTime
<<<<<<< HEAD
// 42: store pane instances and split positions separately, rather than the entire DisplayNode hierarchy
=======
// 42: server.NewSimConfiguration.StartTime
>>>>>>> fe6bec51
const ViceSerializeVersion = 42

const ViceServerAddress = "vice.pharr.org"
const ViceServerPort = 8000 + ViceRPCVersion
const ViceRPCVersion = ViceSerializeVersion
const ViceHTTPServerPort = 6502

type ServerLaunchConfig struct {
	Port                int // if 0, finds an open one
	MultiControllerOnly bool
	ExtraScenario       string
	ExtraVideoMap       string
	ServerAddress       string // address to use for remote TTS provider
	IsLocal             bool
}

func LaunchServer(config ServerLaunchConfig, lg *log.Logger) {
	util.MonitorCPUUsage(95, false /* don't panic if wedged */, lg)
	util.MonitorMemoryUsage(192 /* trigger MB */, 64 /* delta MB */, lg)

	_, server, e := makeServer(config, lg)
	if e.HaveErrors() {
		e.PrintErrors(lg)
		os.Exit(1)
	}
	server()
}

func LaunchServerAsync(config ServerLaunchConfig, lg *log.Logger) (int, util.ErrorLogger) {
	rpcPort, server, e := makeServer(config, lg)
	if e.HaveErrors() {
		return 0, e
	}

	go server()

	return rpcPort, e
}

func makeServer(config ServerLaunchConfig, lg *log.Logger) (int, func(), util.ErrorLogger) {
	var listener net.Listener
	var err error
	var errorLogger util.ErrorLogger
	var rpcPort int
	if config.Port == 0 {
		if listener, err = net.Listen("tcp", ":0"); err != nil {
			errorLogger.Error(err)
			return 0, nil, errorLogger
		}
		rpcPort = listener.Addr().(*net.TCPAddr).Port
	} else if listener, err = net.Listen("tcp", ":"+strconv.Itoa(config.Port)); err == nil {
		rpcPort = config.Port
	} else {
		errorLogger.Error(err)
		return 0, nil, errorLogger
	}

	scenarioGroups, simConfigurations, mapManifests :=
		LoadScenarioGroups(config.MultiControllerOnly, config.ExtraScenario, config.ExtraVideoMap, &errorLogger, lg)
	if errorLogger.HaveErrors() {
		return 0, nil, errorLogger
	}

	serverFunc := func() {
		server := rpc.NewServer()

		sm := NewSimManager(scenarioGroups, simConfigurations, mapManifests, config.ServerAddress, config.IsLocal, lg)
		if err := server.Register(sm); err != nil {
			lg.Errorf("unable to register SimManager: %v", err)
			os.Exit(1)
		}
		if err := server.RegisterName("Sim", &dispatcher{sm: sm}); err != nil {
			lg.Errorf("unable to register dispatcher: %v", err)
			os.Exit(1)
		}

		lg.Infof("Listening on %+v", listener)

		for {
			conn, err := listener.Accept()
			lg.Infof("%s: new connection", conn.RemoteAddr())
			if err != nil {
				lg.Errorf("Accept error: %v", err)
			} else if cc, err := util.MakeCompressedConn(util.MakeLoggingConn(conn, lg)); err != nil {
				lg.Errorf("MakeCompressedConn: %v", err)
			} else {
				codec := util.MakeMessagepackServerCodec(cc, lg)
				codec = util.MakeLoggingServerCodec(conn.RemoteAddr().String(), codec, lg)
				go server.ServeCodec(codec)
			}
		}
	}

	return rpcPort, serverFunc, errorLogger
}<|MERGE_RESOLUTION|>--- conflicted
+++ resolved
@@ -49,12 +49,9 @@
 // 39: speech v0.1
 // 40: clean up what's transmitted server->client at initial connect/spawn, gob->msgpack
 // 41: sim.State.SimStartTime
-<<<<<<< HEAD
-// 42: store pane instances and split positions separately, rather than the entire DisplayNode hierarchy
-=======
 // 42: server.NewSimConfiguration.StartTime
->>>>>>> fe6bec51
-const ViceSerializeVersion = 42
+// 43: store pane instances and split positions separately, rather than the entire DisplayNode hierarchy
+const ViceSerializeVersion = 43
 
 const ViceServerAddress = "vice.pharr.org"
 const ViceServerPort = 8000 + ViceRPCVersion
