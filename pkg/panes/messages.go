// pkg/panes/messages.go
// Copyright(c) 2022-2024 vice contributors, licensed under the GNU Public License, Version 3.
// SPDX: GPL-3.0-only

package panes

import (
	"encoding/json"
	"log/slog"
	"slices"
	"strings"

	av "github.com/mmp/vice/pkg/aviation"
	"github.com/mmp/vice/pkg/log"
	"github.com/mmp/vice/pkg/math"
	"github.com/mmp/vice/pkg/platform"
	"github.com/mmp/vice/pkg/renderer"
	"github.com/mmp/vice/pkg/sim"

	"github.com/mmp/imgui-go/v4"
)

type Message struct {
	contents string
	system   bool
	error    bool
	global   bool
}

type CLIInput struct {
	cmd    string
	cursor int
}

type MessagesPane struct {
	KeepFocusAfterTrackSlew bool

	FontIdentifier renderer.FontIdentifier
	font           *renderer.Font
	scrollbar      *ScrollBar
	events         *sim.EventsSubscription
	messages       []Message

	// Command-input-related
	input          CLIInput
	history        []CLIInput
	historyOffset  int // for up arrow / downarrow. Note: counts from the end! 0 when not in history
	savedInput     CLIInput
	nextController map[string]string // Callsign -> NextController
}

func init() {
	RegisterUnmarshalPane("MessagesPane", func(d []byte) (Pane, error) {
		var p MessagesPane
		err := json.Unmarshal(d, &p)
		return &p, err
	})
}

func NewMessagesPane() *MessagesPane {
	return &MessagesPane{
		FontIdentifier: renderer.FontIdentifier{Name: "Inconsolata Condensed Regular", Size: 16},
	}
}

func (mp *MessagesPane) DisplayName() string { return "Messages/Commands" }

func (mp *MessagesPane) Hide() bool { return false }

func (mp *MessagesPane) Activate(r renderer.Renderer, p platform.Platform, eventStream *sim.EventStream, lg *log.Logger) {
	if mp.font = renderer.GetFont(mp.FontIdentifier); mp.font == nil {
		mp.font = renderer.GetDefaultFont()
		mp.FontIdentifier = mp.font.Id
	}
	if mp.scrollbar == nil {
		mp.scrollbar = NewVerticalScrollBar(4, true)
	}
	mp.events = eventStream.Subscribe()
	mp.nextController = make(map[string]string)
}

func (mp *MessagesPane) LoadedSim(ss sim.State, pl platform.Platform, lg *log.Logger) {}

func (mp *MessagesPane) ResetSim(ss sim.State, pl platform.Platform, lg *log.Logger) {
	mp.messages = nil
}

func (mp *MessagesPane) CanTakeKeyboardFocus() bool { return true }

func (mp *MessagesPane) DrawUI(p platform.Platform, config *platform.Config) {
	if newFont, changed := renderer.DrawFontPicker(&mp.FontIdentifier, "Font"); changed {
		mp.font = newFont
	}
	imgui.Checkbox("Keep focus after slewing track for control command", &mp.KeepFocusAfterTrackSlew)
}

func (mp *MessagesPane) Draw(ctx *Context, cb *renderer.CommandBuffer) {
	mp.processEvents(ctx)

	if ctx.Mouse != nil && ctx.Mouse.Clicked[platform.MouseButtonPrimary] {
		ctx.KeyboardFocus.Take(mp)
	}
	mp.processKeyboard(ctx)

	nLines := len(mp.messages) + 1 /* prompt */
	lineHeight := float32(mp.font.Size + 1)
	visibleLines := int(ctx.PaneExtent.Height() / lineHeight)
	mp.scrollbar.Update(nLines, visibleLines, ctx)

	drawWidth := ctx.PaneExtent.Width()
	if mp.scrollbar.Visible() {
		drawWidth -= float32(mp.scrollbar.PixelExtent())
	}

	td := renderer.GetTextDrawBuilder()
	defer renderer.ReturnTextDrawBuilder(td)

	indent := float32(2)

	scrollOffset := mp.scrollbar.Offset()
	y := lineHeight

	// Draw the prompt and any input text
	cliStyle := renderer.TextStyle{Font: mp.font, Color: renderer.RGB{1, 1, .2}}
	cursorStyle := renderer.TextStyle{Font: mp.font, LineSpacing: 0,
		Color: renderer.RGB{1, 1, .2}, DrawBackground: true, BackgroundColor: renderer.RGB{1, 1, 1}}
	ci := mp.input

	prompt := "> "
	if !ctx.HaveFocus {
		// Don't draw the cursor if we don't have keyboard focus
		td.AddText(prompt+ci.cmd, [2]float32{indent, y}, cliStyle)
	} else if ci.cursor == len(ci.cmd) {
		// cursor at the end
		td.AddTextMulti([]string{prompt + string(ci.cmd), " "}, [2]float32{indent, y},
			[]renderer.TextStyle{cliStyle, cursorStyle})
	} else {
		// cursor in the middle
		sb := prompt + ci.cmd[:ci.cursor]
		sc := ci.cmd[ci.cursor : ci.cursor+1]
		se := ci.cmd[ci.cursor+1:]
		styles := []renderer.TextStyle{cliStyle, cursorStyle, cliStyle}
		td.AddTextMulti([]string{sb, sc, se}, [2]float32{indent, y}, styles)
	}
	y += lineHeight

	for i := scrollOffset; i < math.Min(len(mp.messages), visibleLines+scrollOffset+1); i++ {
		// TODO? wrap text
		msg := mp.messages[len(mp.messages)-1-i]

		s := renderer.TextStyle{Font: mp.font, Color: msg.Color()}
		td.AddText(msg.contents, [2]float32{indent, y}, s)
		y += lineHeight
	}

	ctx.SetWindowCoordinateMatrices(cb)
	if ctx.HaveFocus {
		// Yellow border around the edges
		ld := renderer.GetLinesDrawBuilder()
		defer renderer.ReturnLinesDrawBuilder(ld)

		w, h := ctx.PaneExtent.Width(), ctx.PaneExtent.Height()
		ld.AddLineLoop([][2]float32{{0, 0}, {w, 0}, {w, h}, {0, h}})
		cb.SetRGB(renderer.RGB{1, 1, 0}) // yellow
		ld.GenerateCommands(cb)
	}
	mp.scrollbar.Draw(ctx, cb)
	td.GenerateCommands(cb)
}

func (mp *MessagesPane) processKeyboard(ctx *Context) {
	if ctx.Keyboard == nil || !ctx.HaveFocus {
		return
	}

	// Grab keyboard input
	if len(mp.input.cmd) > 0 && mp.input.cmd[0] == '/' {
		mp.input.InsertAtCursor(ctx.Keyboard.Input)
	} else {
		mp.input.InsertAtCursor(strings.ToUpper(ctx.Keyboard.Input))
	}

	if ctx.Keyboard.WasPressed(platform.KeyUpArrow) {
		if mp.historyOffset < len(mp.history) {
			if mp.historyOffset == 0 {
				mp.savedInput = mp.input // save current input in case we return
			}
			mp.historyOffset++
			mp.input = mp.history[len(mp.history)-mp.historyOffset]
			mp.input.cursor = len(mp.input.cmd)
		}
	}
	if ctx.Keyboard.WasPressed(platform.KeyDownArrow) {
		if mp.historyOffset > 0 {
			mp.historyOffset--
			if mp.historyOffset == 0 {
				mp.input = mp.savedInput
				mp.savedInput = CLIInput{}
			} else {
				mp.input = mp.history[len(mp.history)-mp.historyOffset]
			}
			mp.input.cursor = len(mp.input.cmd)
		}
	}

	if (ctx.Keyboard.WasPressed(platform.KeyControl) || ctx.Keyboard.WasPressed(platform.KeySuper)) && ctx.Keyboard.WasPressed(platform.KeyV) {
		c, err := ctx.Platform.GetClipboard().Text()
		if err == nil {
			mp.input.InsertAtCursor(c)
		}
	}
	if ctx.Keyboard.WasPressed(platform.KeyLeftArrow) {
		if mp.input.cursor > 0 {
			mp.input.cursor--
		}
	}

	if ctx.Keyboard.WasPressed(platform.KeyRightArrow) {
		if mp.input.cursor < len(mp.input.cmd) {
			mp.input.cursor++
		}
	}
	if ctx.Keyboard.WasPressed(platform.KeyHome) {
		mp.input.cursor = 0
	}
	if ctx.Keyboard.WasPressed(platform.KeyEnd) {
		mp.input.cursor = len(mp.input.cmd)
	}
	if ctx.Keyboard.WasPressed(platform.KeyBackspace) {
		mp.input.DeleteBeforeCursor()
	}
	if ctx.Keyboard.WasPressed(platform.KeyDelete) {
		mp.input.DeleteAfterCursor()
	}
	if ctx.Keyboard.WasPressed(platform.KeyEscape) {
		if mp.input.cursor > 0 {
			mp.input = CLIInput{}
		}
	}

	if ctx.Keyboard.WasPressed(platform.KeyEnter) && strings.TrimSpace(mp.input.cmd) != "" {
		mp.runCommands(ctx)
	}
}

func (msg *Message) Color() renderer.RGB {
	switch {
	case msg.error:
		return renderer.RGB{.9, .1, .1}
	case msg.global, msg.system:
		return renderer.RGB{0.012, 0.78, 0.016}
	default:
		return renderer.RGB{1, 1, 1}
	}
}

func (mp *MessagesPane) runCommands(ctx *Context) {
	mp.input.cmd = strings.TrimSpace(mp.input.cmd)

	if mp.input.cmd[0] == '/' {
		ctx.ControlClient.SendGlobalMessage(sim.GlobalMessage{
			FromController: ctx.ControlClient.Callsign,
			Message:        ctx.ControlClient.Callsign + ": " + mp.input.cmd[1:],
		})
		mp.messages = append(mp.messages, Message{contents: ctx.ControlClient.Callsign + ": " + mp.input.cmd[1:], global: true})
		mp.history = append(mp.history, mp.input)
		mp.input = CLIInput{}
		return
	} else if mp.input.cmd == "P" {
		ctx.ControlClient.ToggleSimPause()
		mp.history = append(mp.history, mp.input)
		mp.input = CLIInput{}
		return
<<<<<<< HEAD
	}

	callsign, cmd, ok := strings.Cut(mp.input.cmd, " ")
	mp.messages = append(mp.messages, Message{contents: "> " + mp.input.cmd})
	mp.history = append(mp.history, mp.input)
	mp.input = CLIInput{}

	if ok {
		if ac := ctx.ControlClient.AircraftFromPartialCallsign(callsign); ac != nil {

			ctx.ControlClient.RunAircraftCommands(ac.Callsign, cmd, mp.nextController[ac.Callsign],
				func(errorString string, remainingCommands string) {
					if errorString != "" {
						mp.messages = append(mp.messages, Message{contents: errorString, error: true})
					}
					if remainingCommands != "" && mp.input.cmd == "" {
						mp.input.cmd = callsign + " " + remainingCommands
						mp.input.cursor = len(mp.input.cmd)
					}
				})
		} else {
			mp.messages = append(mp.messages, Message{contents: callsign + ": no such aircraft", error: true})
		}
=======
>>>>>>> 91c5c066
	} else {
		mp.messages = append(mp.messages, Message{contents: mp.input.cmd + ": command unknown", error: true})
	}
}

func (ci *CLIInput) InsertAtCursor(s string) {
	if len(s) == 0 {
		return
	}

	ci.cmd = ci.cmd[:ci.cursor] + s + ci.cmd[ci.cursor:]

	// place cursor after the inserted text
	ci.cursor += len(s)
}

func (ci *CLIInput) DeleteBeforeCursor() {
	if ci.cursor > 0 {
		ci.cmd = ci.cmd[:ci.cursor-1] + ci.cmd[ci.cursor:]
		ci.cursor--
	}
}

func (ci *CLIInput) DeleteAfterCursor() {
	if ci.cursor < len(ci.cmd) {
		ci.cmd = ci.cmd[:ci.cursor] + ci.cmd[ci.cursor+1:]
	}
}

func (mp *MessagesPane) processEvents(ctx *Context) {
	lastRadioCallsign := ""
	var lastRadioType av.RadioTransmissionType
	var unexpectedTransmission bool
	var transmissions []string

	addTransmissions := func() {
		// Split the callsign into the ICAO and the flight number
		// Note: this is buggy if we process multiple senders in a
		// single call here, but that shouldn't happen...
		callsign := lastRadioCallsign
		radioCallsign := lastRadioCallsign
		if idx := strings.IndexAny(callsign, "0123456789"); idx != -1 {
			// Try to get the telephony.
			icao, flight := callsign[:idx], callsign[idx:]
			if telephony, ok := av.DB.Callsigns[icao]; ok {
				radioCallsign = telephony + " " + flight
				if ac := ctx.ControlClient.Aircraft[callsign]; ac != nil {
					if fp := ac.FlightPlan; fp != nil {
						if strings.HasPrefix(fp.AircraftType, "H/") {
							radioCallsign += " heavy"
						} else if strings.HasPrefix(fp.AircraftType, "J/") || strings.HasPrefix(fp.AircraftType, "S/") {
							radioCallsign += " super"
						}
					}
				}
			}
		}

		response := strings.Join(transmissions, ", ")
		var msg Message
		if lastRadioType == av.RadioTransmissionContact {
			ctrl := ctx.ControlClient.Controllers[ctx.ControlClient.Callsign]
			fullName := ctrl.FullName
			if ac := ctx.ControlClient.Aircraft[callsign]; ac != nil && ctx.ControlClient.State.IsDeparture(ac) {
				// Always refer to the controller as "departure" for departing aircraft.
				fullName = strings.ReplaceAll(fullName, "approach", "departure")
			}
			msg = Message{contents: fullName + ", " + radioCallsign + ", " + response}
		} else {
			if len(response) > 0 {
				response = strings.ToUpper(response[:1]) + response[1:]
			}
			msg = Message{contents: response + ". " + radioCallsign, error: unexpectedTransmission}
		}
		ctx.Lg.Debug("radio_transmission", slog.String("callsign", callsign), slog.Any("message", msg))
		mp.messages = append(mp.messages, msg)
	}

	for _, event := range mp.events.Get() {
		switch event.Type {
		case sim.RadioTransmissionEvent:
			if event.ToController == ctx.ControlClient.Callsign {
				if event.Callsign != lastRadioCallsign || event.RadioTransmissionType != lastRadioType {
					if len(transmissions) > 0 {
						addTransmissions()
						transmissions = nil
						unexpectedTransmission = false
					}
					lastRadioCallsign = event.Callsign
					lastRadioType = event.RadioTransmissionType
				}
				transmissions = append(transmissions, event.Message)
				unexpectedTransmission = unexpectedTransmission || (event.RadioTransmissionType == av.RadioTransmissionUnexpected)
			}
		case sim.GlobalMessageEvent:
			if event.FromController != ctx.ControlClient.Callsign {
				mp.messages = append(mp.messages, Message{contents: event.Message, global: true})
			}
		case sim.StatusMessageEvent:
			// Don't spam the same message repeatedly; look in the most recent 5.
			n := len(mp.messages)
			start := math.Max(0, n-5)
			if !slices.ContainsFunc(mp.messages[start:],
				func(m Message) bool { return m.contents == event.Message }) {
				mp.messages = append(mp.messages,
					Message{
						contents: event.Message,
						system:   true,
					})
			}
<<<<<<< HEAD
		case sim.TrackClickedEvent:
			if cmd := strings.TrimSpace(mp.input.cmd); cmd != "" {
				mp.input.cmd = event.Callsign + " " + cmd
				mp.runCommands(ctx)

				if mp.KeepFocusAfterTrackSlew {
					ctx.KeyboardFocus.Take(mp)
				}
			}
		case sim.AcceptedHandoffEvent:
			mp.nextController[event.Callsign] = event.ToController
		case sim.HandoffControllEvent:
			delete(mp.nextController, event.Callsign) // clear the next controller
=======
>>>>>>> 91c5c066
		}
	}

	if len(transmissions) > 0 {
		addTransmissions()
	}
}<|MERGE_RESOLUTION|>--- conflicted
+++ resolved
@@ -271,32 +271,6 @@
 		mp.history = append(mp.history, mp.input)
 		mp.input = CLIInput{}
 		return
-<<<<<<< HEAD
-	}
-
-	callsign, cmd, ok := strings.Cut(mp.input.cmd, " ")
-	mp.messages = append(mp.messages, Message{contents: "> " + mp.input.cmd})
-	mp.history = append(mp.history, mp.input)
-	mp.input = CLIInput{}
-
-	if ok {
-		if ac := ctx.ControlClient.AircraftFromPartialCallsign(callsign); ac != nil {
-
-			ctx.ControlClient.RunAircraftCommands(ac.Callsign, cmd, mp.nextController[ac.Callsign],
-				func(errorString string, remainingCommands string) {
-					if errorString != "" {
-						mp.messages = append(mp.messages, Message{contents: errorString, error: true})
-					}
-					if remainingCommands != "" && mp.input.cmd == "" {
-						mp.input.cmd = callsign + " " + remainingCommands
-						mp.input.cursor = len(mp.input.cmd)
-					}
-				})
-		} else {
-			mp.messages = append(mp.messages, Message{contents: callsign + ": no such aircraft", error: true})
-		}
-=======
->>>>>>> 91c5c066
 	} else {
 		mp.messages = append(mp.messages, Message{contents: mp.input.cmd + ": command unknown", error: true})
 	}
@@ -407,22 +381,6 @@
 						system:   true,
 					})
 			}
-<<<<<<< HEAD
-		case sim.TrackClickedEvent:
-			if cmd := strings.TrimSpace(mp.input.cmd); cmd != "" {
-				mp.input.cmd = event.Callsign + " " + cmd
-				mp.runCommands(ctx)
-
-				if mp.KeepFocusAfterTrackSlew {
-					ctx.KeyboardFocus.Take(mp)
-				}
-			}
-		case sim.AcceptedHandoffEvent:
-			mp.nextController[event.Callsign] = event.ToController
-		case sim.HandoffControllEvent:
-			delete(mp.nextController, event.Callsign) // clear the next controller
-=======
->>>>>>> 91c5c066
 		}
 	}
 
