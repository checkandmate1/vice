// pkg/panes/stars/datablock.go
// Copyright(c) 2022-2024 vice contributors, licensed under the GNU Public License, Version 3.
// SPDX: GPL-3.0-only

package stars

import (
	"fmt"
	"slices"
	"strings"

	av "github.com/mmp/vice/pkg/aviation"
	"github.com/mmp/vice/pkg/math"
	"github.com/mmp/vice/pkg/panes"
	"github.com/mmp/vice/pkg/platform"
	"github.com/mmp/vice/pkg/renderer"
	"github.com/mmp/vice/pkg/sim"
	"github.com/mmp/vice/pkg/util"
)

type DatablockType int

const (
	PartialDatablock = iota
	LimitedDatablock
	FullDatablock
)

// datablock is a simple interface that abstracts the various types of
// datablock. The only operation that exposes is drawing the datablock.
type datablock interface {
	// pt is end of leader line--attachment point
	draw(td *renderer.TextDrawBuilder, pt [2]float32, font *renderer.Font, brightness STARSBrightness,
		leaderLineDirection math.CardinalOrdinalDirection, halfSeconds int64)
}

// dbChar represents a single character in a datablock.
type dbChar struct {
	ch       rune
	color    renderer.RGB
	flashing bool
}

///////////////////////////////////////////////////////////////////////////
// fullDatablock

type fullDatablock struct {
	// line 0
	field0 [16]dbChar
	// line 1
	field1 [7]dbChar
	field2 [1]dbChar
	field8 [4]dbChar
	// line 2
	field34 [3][5]dbChar // field 3 and 4 together, since they're connected
	field5  [3][8]dbChar
	// line 3
	field6 [2][5]dbChar
	field7 [2][4]dbChar
}

func (db fullDatablock) draw(td *renderer.TextDrawBuilder, pt [2]float32, font *renderer.Font,
	brightness STARSBrightness, leaderLineDirection math.CardinalOrdinalDirection, halfSeconds int64) {
	// Figure out the maximum number of values any field is cycling through.
	numVariants := func(fields [][]dbChar) int {
		n := 0
		for _, field := range fields {
			if fieldEmpty(field) {
				break
			}
			n++
		}
		return n
	}

	// Find the maximum number of field values that we are cycling through.
	nc := math.Max(numVariants([][]dbChar{db.field34[0][:], db.field34[1][:], db.field34[2][:]}),
		numVariants([][]dbChar{db.field5[0][:], db.field5[1][:], db.field5[2][:]}))
	nc = math.Max(nc, numVariants([][]dbChar{db.field6[0][:], db.field6[1][:]}))
	nc = math.Max(nc, numVariants([][]dbChar{db.field7[0][:], db.field7[1][:]}))

	// Cycle 1 is 2s, others are 1.5s. Then get that in half seconds.
	fullCycleHalfSeconds := 4 + 3*(nc-1)
	// Figure out which cycle we are in
	cycle := 0
	for idx := halfSeconds % int64(fullCycleHalfSeconds); idx > 4; idx -= 3 {
		cycle++
	}

	selectMultiplexed := func(fields [][]dbChar) []dbChar {
		n := numVariants(fields)
		if cycle < n {
			return fields[cycle]
		}
		return fields[0]
	}

	lines := []dbLine{
		dbMakeLine(db.field0[:]),
		dbMakeLine(dbChopTrailing(db.field1[:]), db.field2[:], db.field8[:]),
		dbMakeLine(dbChopTrailing(selectMultiplexed([][]dbChar{db.field34[0][:], db.field34[1][:], db.field34[2][:]})),
			selectMultiplexed([][]dbChar{db.field5[0][:], db.field5[1][:], db.field5[2][:]})),
		dbMakeLine(selectMultiplexed([][]dbChar{db.field6[0][:], db.field6[1][:]}),
			selectMultiplexed([][]dbChar{db.field7[0][:], db.field7[1][:]})),
	}
	pt[1] += float32(font.Size) // align leader with line 1
	dbDrawLines(lines, td, pt, font, brightness, leaderLineDirection, halfSeconds)
}

///////////////////////////////////////////////////////////////////////////
// partialDatablock

type partialDatablock struct {
	// line 0
	field0 [16]dbChar
	// line 1
	field12 [3][5]dbChar
	field3  [2][4]dbChar
	field4  [2]dbChar
}

func (db partialDatablock) draw(td *renderer.TextDrawBuilder, pt [2]float32, font *renderer.Font,
	brightness STARSBrightness, leaderLineDirection math.CardinalOrdinalDirection, halfSeconds int64) {
	// How many cycles?
	nc := util.Select(fieldEmpty(db.field3[1][:]), 1, 2)
	// If all three of field12 are set, it's 4 cycles: 0, 1, 0, 2 for field12
	e1, e2 := fieldEmpty(db.field12[1][:]), fieldEmpty(db.field12[2][:])
	switch {
	case e1 && e2:
		// all set
	case (e1 && !e2) || (e2 && !e1):
		nc = 2
	case !e1 && !e2:
		nc = 4
	}

	// Cycle 1 is 2s, others are 1.5s. Then get that in half seconds.
	fullCycleHalfSeconds := 4 + 3*(nc-1)
	// Figure out which cycle we are in
	cycle := 0
	for idx := halfSeconds % int64(fullCycleHalfSeconds); idx > 4; idx -= 3 {
		cycle++
	}

	f12 := db.field12[0][:]
	if !fieldEmpty(db.field12[1][:]) && cycle == 1 {
		f12 = db.field12[1][:]
	}
	if !fieldEmpty(db.field12[2][:]) && cycle == 3 {
		f12 = db.field12[2][:]
	}

	f3 := db.field3[0][:]
	if cycle == 1 && !fieldEmpty(db.field3[1][:]) {
		f3 = db.field3[1][:]
	}

	lines := []dbLine{
		dbMakeLine(db.field0[:]),
		dbMakeLine(dbChopTrailing(f12), f3, db.field4[:]),
	}
	pt[1] += float32(font.Size) // align leader with line 1
	dbDrawLines(lines, td, pt, font, brightness, leaderLineDirection, halfSeconds)
}

///////////////////////////////////////////////////////////////////////////
// limitedDatablock

type limitedDatablock struct {
	// Line 0
	field0 [8]dbChar
	// Line 1
	field1 [7]dbChar
	field2 [1]dbChar // unused
	// Line 2
	field3 [3]dbChar
	field4 [2]dbChar // unused
	field5 [4]dbChar
	// Line 3 (not in manual, but for beaconator callsign)
	field6 [8]dbChar
}

func (db limitedDatablock) draw(td *renderer.TextDrawBuilder, pt [2]float32, font *renderer.Font,
	brightness STARSBrightness, leaderLineDirection math.CardinalOrdinalDirection, halfSeconds int64) {
	lines := []dbLine{
		dbMakeLine(db.field0[:]),
		dbMakeLine(db.field1[:], db.field2[:]),
		dbMakeLine(db.field3[:], db.field4[:], db.field5[:]),
		dbMakeLine(db.field6[:]),
	}
	pt[1] += 2 * float32(font.Size) // align leader with line 2
	dbDrawLines(lines, td, pt, font, brightness, leaderLineDirection, halfSeconds)
}

///////////////////////////////////////////////////////////////////////////
// ghostDatablock

// both partial and full in the same one
type ghostDatablock struct {
	// line 0
	field0 [8]dbChar
	// line 1
	field1 [3]dbChar
}

func (db ghostDatablock) draw(td *renderer.TextDrawBuilder, pt [2]float32, font *renderer.Font,
	brightness STARSBrightness, leaderLineDirection math.CardinalOrdinalDirection, halfSeconds int64) {
	lines := []dbLine{
		dbMakeLine(db.field0[:]),
		dbMakeLine(db.field1[:]),
	}
	// Leader aligns with line 0, so no offset is needed
	dbDrawLines(lines, td, pt, font, brightness, leaderLineDirection, halfSeconds)
}

///////////////////////////////////////////////////////////////////////////
// dbLine

// dbLine stores the characters in a line of a datablock; it allows drawing
// code to not worry about the details of the individual fields on a line.
type dbLine struct {
	length int
	ch     [16]dbChar // maximum length of a datablock field
}

// dbMakeLine flattens the given datablock fields into a single contiguous
// line of characters.
func dbMakeLine(fields ...[]dbChar) dbLine {
	var l dbLine
	for _, f := range fields {
		for _, ch := range f {
			l.ch[l.length] = ch
			l.length++
		}
	}
	return l
}

// Len returns the number of valid characters in the line (i.e., how many
// will be drawn). Note that it does include spaces but not unset ones.
func (l dbLine) Len() int {
	for i := l.length - 1; i >= 0; i-- {
		if l.ch[i].ch != 0 {
			return i + 1
		}
	}
	return 0
}

///////////////////////////////////////////////////////////////////////////

// dbChopTrailing takes a datablock field and returns a shortened slice
// with trailing unset characters removed.
func dbChopTrailing(f []dbChar) []dbChar {
	for i := len(f) - 1; i >= 0; i-- {
		if f[i].ch != 0 {
			return f[:i+1]
		}
	}
	return nil
}

func dbDrawLines(lines []dbLine, td *renderer.TextDrawBuilder, pt [2]float32, font *renderer.Font,
	brightness STARSBrightness, leaderLineDirection math.CardinalOrdinalDirection, halfSeconds int64) {
	rightJustify := leaderLineDirection >= math.South
	glyph := font.LookupGlyph(' ')
	fontWidth := glyph.AdvanceX

	for _, line := range lines {
		xOffset := float32(4)
		if rightJustify {
			xOffset = -4 - float32(line.Len())*fontWidth
		}
		dbDrawLine(line, td, math.Add2f(pt, [2]float32{xOffset, 0}), font, brightness, halfSeconds)
		// Step down to the next line
		pt[1] -= float32(font.Size)
	}
}

func dbDrawLine(line dbLine, td *renderer.TextDrawBuilder, pt [2]float32, font *renderer.Font,
	brightness STARSBrightness, halfSeconds int64) {
	// We will batch characters to be drawn up into str and flush them out
	// in a call to TextDrawBuider AddText() only when the color
	// changes. (This is some effort to minimize the number of AddText()
	// calls.)
	str := ""
	style := renderer.TextStyle{Font: font}

	flush := func() {
		if len(str) > 0 {
			pt = td.AddText(rewriteDelta(str), pt, style)
			str = ""
		}
	}

	for i := range line.length {
		ch := line.ch[i]
		if ch.ch == 0 {
			// Treat unset as a space
			str += " "
		} else {
			// Flashing text goes on a 0.5 second cycle.
			br := brightness
			if ch.flashing && halfSeconds&1 == 1 {
				br /= 3
			}

			c := br.ScaleRGB(ch.color)
			if !c.Equals(style.Color) {
				flush()
				style.Color = c
			}
			str += string(ch.ch)
		}
	}
	flush()
}

func fieldEmpty(f []dbChar) bool {
	for _, ch := range f {
		if ch.ch != 0 {
			return false
		}
	}
	return true
}

///////////////////////////////////////////////////////////////////////////

func (sp *STARSPane) datablockType(ctx *panes.Context, ac *av.Aircraft) DatablockType {
	trk := sp.getTrack(ctx, ac)

	if trk == nil || trk.FlightPlan == nil || trk.TrackOwner == "" {
		if trk != nil && trk.FlightPlan == nil {
			ctx.Lg.Errorf("nil flight plan for %s", ac.Callsign)
		}
		// Must be limited, regardless of anything else.
		return LimitedDatablock
	} else {
		// The track owner is known, so it will be a P/FDB
		state := sp.Aircraft[ac.Callsign]
		dt := state.DatablockType

		beaconator := ctx.Keyboard != nil && ctx.Keyboard.IsFKeyHeld(platform.KeyF1)
		if beaconator {
			// Partial is always full with the beaconator, so we're done
			// here in that case.
			return FullDatablock
		}

		// TODO: when do we do a partial vs limited datablock?
		if ac.Squawk != trk.FlightPlan.AssignedSquawk {
			dt = PartialDatablock
		}

		if trk.TrackOwner == ctx.ControlClient.Callsign {
			// it's under our control
			dt = FullDatablock
		}

		if trk.AutoAssociateFP && ac.WaypointHandoffController == ctx.ControlClient.Callsign {
			dt = FullDatablock
		}

		if trk.HandoffController == ctx.ControlClient.Callsign && trk.RedirectedHandoff.RedirectedTo == "" {
			// it's being handed off to us
			dt = FullDatablock
		}

		if sp.haveActiveWarnings(ctx, ac) {
			dt = FullDatablock
		}

		// Point outs are FDB until acked.
		if _, ok := sp.InboundPointOuts[ac.Callsign]; ok {
			dt = FullDatablock
		}
		if state.PointedOut {
			dt = FullDatablock
		}
		if state.ForceQL {
			dt = FullDatablock
		}
		if len(trk.RedirectedHandoff.Redirector) > 0 {
			if trk.RedirectedHandoff.RedirectedTo == ctx.ControlClient.Callsign {
				dt = FullDatablock
			}
		}

		if trk.RedirectedHandoff.OriginalOwner == ctx.ControlClient.Callsign {
			dt = FullDatablock
		}

		if sp.currentPrefs().OverflightFullDatablocks && sp.isOverflight(ctx, trk) {
			dt = FullDatablock
		}

		if sp.isQuicklooked(ctx, ac) {
			dt = FullDatablock
		}

		return dt
	}
}

// Utility function for assembling datablocks: puts the given string into
// the field with associated properties; returns the number of characters
// added.
func formatDBText(field []dbChar, s string, c renderer.RGB, flashing bool) int {
	i := 0
	for _, ch := range s {
		if i == len(field) {
			return i
		}
		field[i] = dbChar{ch: ch, color: c, flashing: flashing}
		i++
	}
	return len(s)
}

func (sp *STARSPane) getDatablock(ctx *panes.Context, ac *av.Aircraft) datablock {
	now := ctx.ControlClient.CurrentTime()
	state := sp.Aircraft[ac.Callsign]
	if state.LostTrack(now) || !sp.datablockVisible(ac, ctx) {
		return nil
	}

	if ac.Mode == av.Standby {
		return nil
	}

	color, _, _ := sp.trackDatablockColorBrightness(ctx, ac)

	// Alerts are common to all datablock types
	var alerts [16]dbChar
	formatDBText(alerts[:], strings.Join(sp.getWarnings(ctx, ac), "/"), STARSTextAlertColor,
		false /* do these ever flash? */)

	// Values that don't need track information/ show up in all datablocks
	beaconator := ctx.Keyboard != nil && ctx.Keyboard.IsFKeyHeld(platform.KeyF1)
	ident := state.Ident(ctx.Now)
	squawkingSPC, _ := av.SquawkIsSPC(ac.Squawk)
	altitude := fmt.Sprintf("%03d", (state.TrackAltitude()+50)/100)
	groundspeed := fmt.Sprintf("%02d", (state.TrackGroundspeed()+5)/10)

	trk := sp.getTrack(ctx, ac)

	// Check if the track is being handed off.
	//
	// handoffTCP is only set if it's coming from an enroute position or
	// from a different facility; otherwise we just show the
	// single-character id.

	handoffId, handoffTCP := " ", ""
	if trk != nil && trk.HandoffController != "" {
		toCallsign := util.Select(trk.RedirectedHandoff.RedirectedTo != "",
			trk.RedirectedHandoff.RedirectedTo, trk.HandoffController)
		inbound := toCallsign == ctx.ControlClient.Callsign

		if inbound {
			// Always show our id
			if toCtrl := ctx.ControlClient.Controllers[ctx.ControlClient.Callsign]; toCtrl != nil {
				handoffId = toCtrl.SectorId[len(toCtrl.SectorId)-1:]
			}
			if fromCtrl := ctx.ControlClient.Controllers[trk.TrackOwner]; fromCtrl != nil {
				if fromCtrl.ERAMFacility { // Enroute controller
					// From any center
					handoffTCP = fromCtrl.SectorId
				} else if ctx.ControlClient.STARSFacilityAdaptation.FacilityIDs[fromCtrl.Facility] != "" {
					// Different facility; show full id of originator
					handoffTCP = ctx.ControlClient.STARSFacilityAdaptation.FacilityIDs[fromCtrl.Facility] + fromCtrl.SectorId
				}
			}
		} else { // outbound
			if toCtrl := ctx.ControlClient.Controllers[toCallsign]; toCtrl != nil {
				if toCtrl.ERAMFacility { // Enroute
					// Always the one-character id and the sector
					handoffId = ctx.ControlClient.STARSFacilityAdaptation.FacilityIDs[toCtrl.Facility]
					handoffTCP = toCtrl.SectorId
				} else if ctx.ControlClient.STARSFacilityAdaptation.FacilityIDs[toCtrl.Facility] != "" { // Different facility
					// Different facility: show their TCP, id is the facility #
					handoffId = ctx.ControlClient.STARSFacilityAdaptation.FacilityIDs[toCtrl.Facility]
					handoffTCP = ctx.ControlClient.STARSFacilityAdaptation.FacilityIDs[toCtrl.Facility] + toCtrl.SectorId
				} else {
					handoffId = toCtrl.SectorId[len(toCtrl.SectorId)-1:]
				}
			}
		}
	}

	// Various other values that will be repeatedly useful below...
<<<<<<< HEAD
	var actype, sp1, arrivalAirport string
	var beaconMismatch bool
	if trk != nil {
		actype = trk.FlightPlan.TypeWithoutSuffix()
		if strings.Index(actype, "/") == 1 {
			actype = actype[2:]
=======
	beaconator := ctx.Keyboard != nil && ctx.Keyboard.IsFKeyHeld(platform.KeyF1)
	actype := ac.FlightPlan.TypeWithoutSuffix()
	if strings.Index(actype, "/") == 1 {
		actype = actype[2:]
	}
	ident := state.Ident(ctx.Now)
	squawkingSPC, _ := ac.Squawk.IsSPC()
	altitude := fmt.Sprintf("%03d", (state.TrackAltitude()+50)/100)
	groundspeed := fmt.Sprintf("%02d", (state.TrackGroundspeed()+5)/10)
	// Note arrivalAirport is only set if it should be shown when there is no scratchpad set
	arrivalAirport := ""
	if ap := ctx.ControlClient.Airports[trk.FlightPlan.ArrivalAirport]; ap != nil && !ap.OmitArrivalScratchpad {
		arrivalAirport = trk.FlightPlan.ArrivalAirport
		if len(arrivalAirport) == 4 && arrivalAirport[0] == 'K' {
			arrivalAirport = arrivalAirport[1:]
>>>>>>> e3bdf9d6
		}

		// Note arrivalAirport is only set if it should be shown when there is no scratchpad set
		arrivalAirport = ""
		if ap := ctx.ControlClient.Airports[trk.FlightPlan.ArrivalAirport]; ap != nil && !ap.OmitArrivalScratchpad {
			arrivalAirport = trk.FlightPlan.ArrivalAirport
			if len(arrivalAirport) == 4 && arrivalAirport[0] == 'K' {
				arrivalAirport = arrivalAirport[1:]
			}
		}
		beaconMismatch = ac.Squawk != trk.FlightPlan.AssignedSquawk && !squawkingSPC

		// Figure out what to display for scratchpad 1 (used in both FDB and PDBs)
		sp1 = trk.SP1
		// If it hasn't been set to something and the adapted scratchpad hasn't
		// been cleared, show an adapted one, if appropriate.
		if sp1 == "" && !state.ClearedScratchpadAlternate {
			adapt := ctx.ControlClient.STARSFacilityAdaptation
			falt := func() string {
				alt := ac.FlightPlan.Altitude
				if adapt.AllowLongScratchpad {
					return fmt.Sprintf("%03d", alt/100)
				} else {
					return fmt.Sprintf("%02d", alt/1000)
				}
			}
			shortExit := func() string {
				if e := ac.FlightPlan.Exit; e != "" {
					e, _, _ = strings.Cut(e, ".")
					if sp, ok := sp.significantPoints[e]; ok {
						if sp.ShortName != "" {
							return sp.ShortName
						} else if len(e) > 3 {
							return e[:3]
						} else {
							return e
						}
					}
				}
				return ""
			}
			abbrevExit := func() string {
				if e := ac.FlightPlan.Exit; e != "" {
					e, _, _ = strings.Cut(e, ".")
					if sp, ok := sp.significantPoints[e]; ok {
						if sp.Abbreviation != "" {
							return sp.Abbreviation
						}
						return e[:1]
					}
				}
				return ""
			}
			switch {
			case adapt.Scratchpad1.DisplayExitFix:
				sp1 = shortExit()
				if sp1 != "" {
					break
				}
				fallthrough
			case adapt.Scratchpad1.DisplayExitFix1:
				sp1 = abbrevExit()
				if sp1 != "" {
					break
				}
				fallthrough
			case adapt.Scratchpad1.DisplayExitGate:
				if ex := abbrevExit(); ex != "" {
					sp1 = ex + falt()
				}
				if sp1 != "" {
					break
				}
				fallthrough
			case adapt.Scratchpad1.DisplayAltExitGate:
				if ex := abbrevExit(); ex != "" {
					sp1 = falt() + ex
				}
				if sp1 != "" {
					break
				}
				fallthrough
			case len(arrivalAirport) >= 3:
				sp1 = arrivalAirport
			}

		}
	}

	switch sp.datablockType(ctx, ac) {
	case LimitedDatablock:
		db := &limitedDatablock{}

		// Field 0: CA, MCI, and SPCs
		copy(db.field0[:], alerts[:])

		extended := state.FullLDBEndTime.After(ctx.Now)

		ps := sp.currentPrefs()
		if beaconator || extended || ident || ps.DisplayLDBBeaconCodes || state.DisplayLDBBeaconCode {
			// Field 1: reported beacon code
			// TODO: Field 1: WHO if unassociated and no flight plan
			f1 := formatDBText(db.field1[:], ac.Squawk.String(), color, false)
			// Field 1: flashing ID after beacon code if ident.
			if ident {
				formatDBText(db.field1[f1:], "ID", color, true)
			}
		}

		// Field 3: mode C altitude
		formatDBText(db.field3[:], altitude, color, false)

		if extended {
			// Field 5: groundspeed
			formatDBText(db.field5[:], groundspeed, color, false)
		}

		if beaconator {
			// Field 6: callsign
			formatDBText(db.field6[:], ac.Callsign, color, false)
		}

		return db

	case PartialDatablock:
		fa := ctx.ControlClient.STARSFacilityAdaptation
		db := &partialDatablock{}

		// Field0: TODO cautions in yellow
		// TODO: 2-69 doesn't list CA/MCI, so should this be blank even in
		// those cases? (Note that SPC upgrades partial to full datablocks.)
		//
		// TODO: previously we had the following check:
		// if ac.Squawk != trk.FlightPlan.AssignedSquawk && ac.Squawk != 0o1200 {
		// and would display ac.Squawk + flashing WHO in field0
		copy(db.field0[:], alerts[:])

		// Field 1: a) mode-c or pilot reported altitude, b) scratchpad 1
		// or possibly arrival airport (adapted), c) scratchpad 2 (adapted)
		// Combined with:
		// Field 2: receiving TCP if being handed off or + if sp2 is shown.
		// TODO: * if field 1 is showing pilot-reported altitude
		field1Length := util.Select(fa.AllowLongScratchpad, 4, 3)
		fmt1 := func(s string) string {
			for len([]rune(s)) < field1Length {
				s += " "
			}
			return s
		}
		formatDBText(db.field12[0][:], fmt1(altitude)+handoffId, color, false)
		f12Idx := 1
		if sp1 != "" {
			formatDBText(db.field12[1][:], fmt1(sp1)+handoffId, color, false)
			f12Idx++
		}
		if fa.PDB.ShowScratchpad2 && trk.SP2 != "" {
			formatDBText(db.field12[f12Idx][:], fmt1(trk.SP2)+"+", color, false)
		}

		// Field 3: by default, groundspeed and/or "V" for VFR, "E" for overflight, followed by CWT,
		// but may be adapted.
		rulesCategory := " "
		if trk.FlightPlan.Rules == av.VFR {
			rulesCategory = "V"
		} else if sp.isOverflight(ctx, trk) {
			rulesCategory = "E"
		}
		if fa.PDB.SplitGSAndCWT {
			// [GS, CWT] timesliced
			formatDBText(db.field3[0][:], groundspeed, color, false)
			formatDBText(db.field3[1][:], rulesCategory+state.CWTCategory, color, false)
		} else {
			if fa.PDB.HideGroundspeed {
				// [CWT]
				formatDBText(db.field3[0][:], rulesCategory+state.CWTCategory, color, false)
			} else {
				// [GS CWT]
				formatDBText(db.field3[0][:], groundspeed+rulesCategory+state.CWTCategory, color, false)
			}
			if fa.PDB.ShowAircraftType {
				// [ACTYPE]
				formatDBText(db.field3[1][:], actype, color, false)
			}
		}

		// Field 4: ident
		if ident {
			formatDBText(db.field4[:], "ID", color, true)
		}

		return db

	case FullDatablock:
		db := &fullDatablock{}

		// Line 0
		// Field 0: special conditions, safety alerts (red), cautions (yellow)
		copy(db.field0[:], alerts[:])

		// Line 1
		// Field 1: callsign (ACID) (or squawk if beaconator)
		if beaconator {
			formatDBText(db.field1[:], ac.Squawk.String(), color, false)
		} else {
			formatDBText(db.field1[:], trk.FlightPlan.Callsign, color, false)
		}

		// Field 2: various symbols for inhibited stuff
		if state.InhibitMSAW || state.DisableMSAW {
			if state.DisableCAWarnings {
				formatDBText(db.field2[:], "+", color, false)
			} else {
				formatDBText(db.field2[:], "*", color, false)
			}
		} else if state.DisableCAWarnings {
			formatDBText(db.field2[:], STARSTriangleCharacter, color, false)
		}

		// Field 8: point out, rejected pointout, redirected
		// handoffs... Some flash, some don't.
		if _, ok := sp.InboundPointOuts[trk.FlightPlan.Callsign]; ok || state.PointedOut {
			formatDBText(db.field8[:], "PO", color, false)
		} else if id, ok := sp.OutboundPointOuts[trk.FlightPlan.Callsign]; ok {
			if len(id) > 1 && id[0] >= '0' && id[0] <= '9' {
				id = id[1:]
			}
			formatDBText(db.field8[:], "PO"+id, color, false)
		} else if ctx.Now.Before(state.UNFlashingEndTime) {
			formatDBText(db.field8[:], "UN", color, true)
		} else if state.POFlashingEndTime.After(ctx.Now) {
			formatDBText(db.field8[:], "PO", color, true)
		} else if trk.RedirectedHandoff.ShowRDIndicator(ctx.ControlClient.Callsign, state.RDIndicatorEnd) {
			formatDBText(db.field8[:], "RD", color, false)
		}

		// Line 2
		// Fields 3 and 4: 3 is altitude plus possibly other stuff; 4 is
		// special indicators, possible associated with 3, so they're a
		// single field
		field3Length := util.Select(ctx.ControlClient.STARSFacilityAdaptation.AllowLongScratchpad, 4, 3)
		fmt3 := func(s string) string {
			for len([]rune(s)) < field3Length {
				s += " "
			}
			return s
		}

		formatDBText(db.field34[0][:], fmt3(altitude)+handoffId, color, false)
		idx34 := 1
		if sp1 != "" {
			formatDBText(db.field34[idx34][:], fmt3(sp1)+handoffId, color, false)
			idx34++
		}
		if handoffTCP != "" {
			formatDBText(db.field34[idx34][:], fmt3(handoffTCP)+handoffId, color, false)
		} else if trk.SP2 != "" { // don't show secondary if we're showing a center
			// TODO: confirm no handoffId here
			formatDBText(db.field34[idx34][:], fmt3(trk.SP2)+"+", color, false)
		}

		// Field 5: groundspeed
		rulesCategory := " "
		if trk.FlightPlan.Rules == av.VFR {
			rulesCategory = "V"
		} else if sp.isOverflight(ctx, trk) {
			rulesCategory = "E"
		}
		rulesCategory += state.CWTCategory + " "

		if state.IFFlashing {
			if ident {
				formatDBText(db.field5[0][:], "IF"+"ID", color, true)
			} else {
				formatDBText(db.field5[0][:], "IF"+rulesCategory, color, true)
			}
		} else {
			idx := formatDBText(db.field5[0][:], groundspeed, color, false)
			if ident {
				formatDBText(db.field5[0][idx:], "ID", color, true)
			} else {
				formatDBText(db.field5[0][idx:], rulesCategory, color, false)
			}
		}
		// Field 5: +aircraft type and possibly requested altitude, if not
		// identing.
		if !ident {
			formatDBText(db.field5[1][:], actype+" ", color, false)

			if (state.DisplayRequestedAltitude != nil && *state.DisplayRequestedAltitude) ||
				(state.DisplayRequestedAltitude == nil && sp.currentPrefs().DisplayRequestedAltitude) {
				formatDBText(db.field5[2][:], fmt.Sprintf("R%03d ", trk.FlightPlan.STARSAltitude[:len(trk.FlightPlan.STARSAltitude)-2]), color, false)
			}
		}

		// Field 6: ATPA info and possibly beacon code
		// TODO: DB for duplicate beacon code as well
		if state.DisplayATPAWarnAlert != nil && !*state.DisplayATPAWarnAlert {
			formatDBText(db.field6[0][:], "*TPA", color, false)
		} else if state.IntrailDistance != 0 && sp.currentPrefs().DisplayATPAInTrailDist {
			distColor := color
			if state.ATPAStatus == ATPAStatusWarning {
				distColor = STARSATPAWarningColor
			} else if state.ATPAStatus == ATPAStatusAlert {
				distColor = STARSATPAAlertColor
			}
			formatDBText(db.field6[0][:], fmt.Sprintf("%.2f", state.IntrailDistance), distColor, false)
		}
		if beaconMismatch {
			idx := util.Select(fieldEmpty(db.field6[0][:]), 0, 1)
			formatDBText(db.field6[idx][:], ac.Squawk.String(), color, false)
		}

		// Field 7: assigned altitude, assigned beacon if mismatch
		if trk.TempAltitude != 0 {
			ta := (trk.TempAltitude + 50) / 100
			formatDBText(db.field7[0][:], fmt.Sprintf("A%03d", ta), color, false)
		}
		if beaconMismatch {
			idx := util.Select(fieldEmpty(db.field7[0][:]), 0, 1)
			formatDBText(db.field7[idx][:], trk.FlightPlan.AssignedSquawk.String(), color, true)
		}

		return db
	}

	return nil
}

func (sp *STARSPane) getGhostDatablock(ghost *av.GhostAircraft, color renderer.RGB) ghostDatablock {
	var db ghostDatablock

	state := sp.Aircraft[ghost.Callsign]
	groundspeed := fmt.Sprintf("%02d", (ghost.Groundspeed+5)/10)
	if state.Ghost.PartialDatablock {
		// Partial datablock is just airspeed and then aircraft CWT type
		formatDBText(db.field0[:], groundspeed+state.CWTCategory, color, false)
	} else {
		// The full datablock ain't much more...
		formatDBText(db.field0[:], ghost.Callsign, color, false)
		formatDBText(db.field1[:], groundspeed, color, false) // TODO: no CWT?
	}

	return db
}

func (sp *STARSPane) trackDatablockColorBrightness(ctx *panes.Context, ac *av.Aircraft) (color renderer.RGB, dbBrightness, posBrightness STARSBrightness) {
	ps := sp.currentPrefs()
	dt := sp.datablockType(ctx, ac)
	state := sp.Aircraft[ac.Callsign]
	trk := sp.getTrack(ctx, ac)

	// Cases where it's always a full datablock
	_, forceFDB := sp.InboundPointOuts[ac.Callsign]
	forceFDB = forceFDB || (state.OutboundHandoffAccepted && ctx.Now.Before(state.OutboundHandoffFlashEnd))
	forceFDB = forceFDB || (trk != nil && trk.HandingOffTo(ctx.ControlClient.Callsign))

	// Figure out the datablock and position symbol brightness first
	if ac.Callsign == sp.dwellAircraft { // dwell overrides everything as far as brightness
		dbBrightness = STARSBrightness(100)
		posBrightness = STARSBrightness(100)
	} else if forceFDB || state.OutboundHandoffAccepted {
		dbBrightness = ps.Brightness.FullDatablocks
		posBrightness = ps.Brightness.Positions
	} else if dt == PartialDatablock || dt == LimitedDatablock {
		dbBrightness = ps.Brightness.LimitedDatablocks
		posBrightness = ps.Brightness.LimitedDatablocks
	} else /* dt == FullDatablock */ {
		if trk != nil && (trk.TrackOwner != ctx.ControlClient.Callsign) || (trk.AutoAssociateFP && trk.HandoffController == ctx.ControlClient.Callsign) {
			dbBrightness = ps.Brightness.OtherTracks
			posBrightness = ps.Brightness.OtherTracks
		} else {
			// Regular FDB that we own
			dbBrightness = ps.Brightness.FullDatablocks
			posBrightness = ps.Brightness.Positions
		}
	}

	// Possibly adjust brightness if it should be flashing.
	halfSeconds := ctx.Now.UnixMilli() / 500
	if forceFDB && halfSeconds&1 == 0 { // half-second cycle
		dbBrightness /= 2
		posBrightness /= 2
	}

	if trk == nil {
		color = STARSUntrackedAircraftColor
		return
	}

	for _, controller := range trk.RedirectedHandoff.Redirector {
		if controller == ctx.ControlClient.Callsign && trk.RedirectedHandoff.RedirectedTo != ctx.ControlClient.Callsign {
			color = STARSUntrackedAircraftColor
		}
	}

	// Check if we're the controller being ForceQL
	if _, ok := sp.ForceQLCallsigns[ac.Callsign]; ok {
		state.ForceQL = true
	}

	if trk.TrackOwner == "" {
		color = STARSUntrackedAircraftColor
	} else {
		if _, ok := sp.InboundPointOuts[ac.Callsign]; ok || state.PointedOut || state.ForceQL {
			// yellow for pointed out by someone else or uncleared after acknowledged.
			color = STARSInboundPointOutColor
		} else if state.IsSelected {
			// middle button selected
			color = STARSSelectedAircraftColor
		} else if trk.TrackOwner == ctx.ControlClient.Callsign { //change
			// we own the track track
			color = STARSTrackedAircraftColor
		} else if trk.RedirectedHandoff.OriginalOwner == ctx.ControlClient.Callsign || trk.RedirectedHandoff.RedirectedTo == ctx.ControlClient.Callsign {
			color = STARSTrackedAircraftColor
		} else if trk.HandoffController == ctx.ControlClient.Callsign &&
			!slices.Contains(trk.RedirectedHandoff.Redirector, ctx.ControlClient.Callsign) {
			// flashing white if it's being handed off to us.
			color = STARSTrackedAircraftColor
		} else if state.OutboundHandoffAccepted {
			// we handed it off, it was accepted, but we haven't yet acknowledged
			color = STARSTrackedAircraftColor
		} else if ps.QuickLookAll && ps.QuickLookAllIsPlus {
			// quick look all plus
			color = STARSTrackedAircraftColor
		} else if slices.ContainsFunc(ps.QuickLookPositions,
			func(q QuickLookPosition) bool { return q.Callsign == trk.TrackOwner && q.Plus }) {
			// individual quicklook plus controller
			color = STARSTrackedAircraftColor
		} else if trk.AutoAssociateFP && ac.WaypointHandoffController == ctx.ControlClient.Callsign {
			color = STARSTrackedAircraftColor
		} else {
			color = STARSUntrackedAircraftColor
		}
	}

	return
}

func (sp *STARSPane) unsupportedTrackDatablockColorBrightness(ctx *panes.Context, data *sim.UnsupportedTrack) (color renderer.RGB, dbBrightness, posBrightness STARSBrightness) {
	ps := sp.currentPrefs()
	state := sp.UnsupportedTracks[data.FlightPlan.Callsign]
	if state == nil {
		color = STARSUntrackedAircraftColor
		dbBrightness = ps.Brightness.LimitedDatablocks
		posBrightness = ps.Brightness.LimitedDatablocks
		return
	}
	dt := sp.unsupportedDatablockType(ctx, data)

	_, forceFDB := sp.InboundPointOuts[data.FlightPlan.Callsign]

	forceFDB = forceFDB || (state.HandoffAccepted && ctx.Now.Before(state.HandoffFlashingEndTime))
	forceFDB = forceFDB || (data.HandoffController == ctx.ControlClient.Callsign)

	// TODO: Dwell aircraft

	if forceFDB || state.HandoffAccepted {
		dbBrightness = ps.Brightness.FullDatablocks
		posBrightness = ps.Brightness.Positions
	} else if dt == PartialDatablock {
		dbBrightness = ps.Brightness.LimitedDatablocks
		posBrightness = ps.Brightness.LimitedDatablocks
	} else {
		if data.Owner == ctx.ControlClient.Callsign || data.HandoffController == ctx.ControlClient.Callsign {
			dbBrightness = ps.Brightness.FullDatablocks
			posBrightness = ps.Brightness.FullDatablocks
		} else {
			dbBrightness = ps.Brightness.OtherTracks
			posBrightness = ps.Brightness.OtherTracks
		}
	}

	halfSeconds := ctx.Now.UnixMilli() / 500
	if forceFDB && halfSeconds&1 == 0 {
		dbBrightness /= 2
		posBrightness /= 2
	}

	// TODO: Redirected handoffs here

	if _, ok := sp.InboundPointOuts[data.FlightPlan.Callsign]; ok || state.PointedOut { // TODO: Add forceQL here
		color = STARSInboundPointOutColor
	} else if state.IsSelected {
		color = STARSSelectedAircraftColor
	} else if data.Owner == ctx.ControlClient.Callsign {
		color = STARSTrackedAircraftColor
	} else if data.HandoffController == ctx.ControlClient.Callsign {
		color = STARSTrackedAircraftColor
	} else if state.HandoffAccepted {
		color = STARSTrackedAircraftColor
	} else if ps.QuickLookAll && ps.QuickLookAllIsPlus {
		color = STARSTrackedAircraftColor
	} else if slices.ContainsFunc(ps.QuickLookPositions,
		func(q QuickLookPosition) bool { return q.Callsign == data.Owner && q.Plus }) {
		color = STARSTrackedAircraftColor
	} else {
		color = STARSUntrackedAircraftColor
	}
	return
}

func (sp *STARSPane) unsupportedDatablockType(ctx *panes.Context, data *sim.UnsupportedTrack) DatablockType {
	state := sp.UnsupportedTracks[data.FlightPlan.Callsign]
	if state == nil {
		return PartialDatablock
	}
	if data.Owner == ctx.ControlClient.Callsign {
		return FullDatablock
	}
	if data.HandoffController == ctx.ControlClient.Callsign {
		return FullDatablock
	}
	if _, ok := sp.InboundPointOuts[data.FlightPlan.Callsign]; ok {
		return FullDatablock
	}
	if state.PointedOut {
		return FullDatablock
	}
	if state.HandoffAccepted {
		return FullDatablock
	}
	if state.Visible {
		return FullDatablock
	}
	// TODO:
	// Add force QL
	// Quicklooked
	// Redirected handoffs

	// if state.ForceQL {
	// 	return FullDatablock
	// }
	return PartialDatablock
}

func (sp *STARSPane) datablockVisible(ac *av.Aircraft, ctx *panes.Context) bool {
	trk := sp.getTrack(ctx, ac)

	af := sp.currentPrefs().AltitudeFilters
	alt := sp.Aircraft[ac.Callsign].TrackAltitude()
	if trk != nil && trk.TrackOwner == ctx.ControlClient.Callsign {
		// For owned datablocks
		return true
	} else if trk != nil && trk.HandoffController == ctx.ControlClient.Callsign {
		// For receiving handoffs
		return true
	} else if ac.ControllingController == ctx.ControlClient.Callsign {
		// For non-greened handoffs
		return true
	} else if sp.Aircraft[ac.Callsign].PointedOut {
		// Pointouts: This is if its been accepted,
		// for an incoming pointout, it falls to the FDB check
		return true
	} else if ok, _ := ac.Squawk.IsSPC(); ok {
		// Special purpose codes
		return true
	} else if sp.Aircraft[ac.Callsign].DatablockType == FullDatablock {
		// If FDB, may trump others but idc
		// This *should* be primarily doing CA and ATPA cones
		return true
	} else if sp.isOverflight(ctx, trk) && sp.currentPrefs().OverflightFullDatablocks { //Need a f7 + e
		// Overflights
		return true
	} else if sp.isQuicklooked(ctx, ac) {
		return true
	} else if trk != nil && trk.RedirectedHandoff.RedirectedTo == ctx.ControlClient.Callsign {
		// Redirected to
		return true
	} else if trk != nil && slices.Contains(trk.RedirectedHandoff.Redirector, ctx.ControlClient.Callsign) {
		// Had it but redirected it
		return true
	}

	// Check altitude filters
	if trk == nil || trk.TrackOwner != "" {
		return alt >= af.Unassociated[0] && alt <= af.Unassociated[1]
	} else {
		return alt >= af.Associated[0] && alt <= af.Associated[1]
	}
}

func (sp *STARSPane) drawDatablocks(aircraft []*av.Aircraft, ctx *panes.Context,
	transforms ScopeTransformations, cb *renderer.CommandBuffer) {
	td := renderer.GetTextDrawBuilder()
	defer renderer.ReturnTextDrawBuilder(td)

	now := ctx.ControlClient.SimTime
	realNow := ctx.Now // for flashing rate...
	ps := sp.currentPrefs()
	font := sp.systemFont(ctx, ps.CharSize.Datablocks)

	for _, ac := range aircraft {
		state := sp.Aircraft[ac.Callsign]
		if state.LostTrack(now) || !sp.datablockVisible(ac, ctx) {
			continue
		}

		db := sp.getDatablock(ctx, ac)
		if db == nil {
			continue
		}

		_, brightness, _ := sp.trackDatablockColorBrightness(ctx, ac)
		if brightness == 0 {
			continue
		}

		// Calculate the endpoint of the leader line
		pac := transforms.WindowFromLatLongP(state.TrackPosition())
		leaderLineDirection := sp.getLeaderLineDirection(ac, ctx)
		vll := sp.getLeaderLineVector(ctx, leaderLineDirection)
		pll := math.Add2f(pac, vll)
		if math.Length2f(vll) == 0 {
			// no leader line is being drawn; make sure that the datablock
			// doesn't overlap the target track.
			sz := sp.getTrackSize(ctx, transforms) / 2
			rightJustify := leaderLineDirection >= math.South
			pll[0] += util.Select(rightJustify, -sz, sz)
			pll[1] += float32(font.Size)
		} else {
			// Start drawing down a half line-height to align the leader
			// line in the middle of the db line.
			pll[1] += float32(font.Size / 2)
		}

		halfSeconds := realNow.UnixMilli() / 500
		db.draw(td, pll, font, brightness, sp.getLeaderLineDirection(ac, ctx), halfSeconds)
	}

	comp := ctx.ControlClient.STARSComputer(ctx.ControlClient.Callsign)

	for _, data := range comp.UnsupportedTracks {
		if dt := sp.unsupportedDatablockType(ctx, data); dt == PartialDatablock {
			continue
		}
		db := sp.getUnsupportedDatablock(data, ctx)
		pac := transforms.WindowFromLatLongP(data.TrackLocation)
		state := sp.UnsupportedTracks[data.FlightPlan.Callsign]
		vll := sp.getLeaderLineVector(ctx, *state.LeaderLineDirection)
		pll := math.Add2f(pac, vll)
		if math.Length2f(vll) == 0 {
			sz := sp.getTrackSize(ctx, transforms) / 2
			rightJustify := *state.LeaderLineDirection >= math.South
			pll[0] += util.Select(rightJustify, -sz, sz)
			pll[1] += float32(font.Size)
		} else {
			pll[1] += float32(font.Size / 2)
		}
		var leaderLineDirection math.CardinalOrdinalDirection

		if state.LeaderLineDirection == nil {
			leaderLineDirection = math.North
		} else {
			leaderLineDirection = *state.LeaderLineDirection
		}
		font := sp.systemFont(ctx, ps.CharSize.Datablocks)
		_, dbBrite, _ := sp.unsupportedTrackDatablockColorBrightness(ctx, data)
		halfSeconds := realNow.UnixMilli() / 500
		db.draw(td, pll, font, dbBrite, leaderLineDirection, halfSeconds)
	}

	transforms.LoadWindowViewingMatrices(cb)
	td.GenerateCommands(cb)
}

func (sp *STARSPane) getUnsupportedDatablock(data *sim.UnsupportedTrack, ctx *panes.Context) datablock {
	db := &fullDatablock{}

	color, _, _ := sp.unsupportedTrackDatablockColorBrightness(ctx, data)

	formatDBText(db.field1[:], data.FlightPlan.Callsign+"*", color, false)

	fp := data.FlightPlan

	formatDBText(db.field5[0][0:], "00V", color, false)
	formatDBText(db.field5[1][0:], "00V", color, false)
	formatDBText(db.field5[2][0:], "00V", color, false)

	formatDBText(db.field34[0][0:], "    ", color, false)
	formatDBText(db.field34[1][0:], "    ", color, false)
	formatDBText(db.field34[2][0:], "    ", color, false)

	if data.PilotReportedAltitude != "" {
		formatDBText(db.field34[0][0:], data.PilotReportedAltitude+"*", color, false)
		formatDBText(db.field34[1][0:], data.PilotReportedAltitude+"*", color, false)
		formatDBText(db.field34[2][0:], data.PilotReportedAltitude+"*", color, false)
	}

	if fp.AircraftType != "" {
		formatDBText(db.field5[1][:], fp.AircraftType, color, false)
	}
	if data.SP1 != "" {
		formatDBText(db.field34[1][0:], data.SP1, color, false)
	}
	if data.SP2 != "" {
		formatDBText(db.field34[2][0:], data.SP2+"+", color, false)
	}
	if data.IntermAlt != "" {
		formatDBText(db.field7[0][0:], "A"+data.IntermAlt, color, false)
	}
	return db
}

func (sp *STARSPane) haveActiveWarnings(ctx *panes.Context, ac *av.Aircraft) bool {
	ps := sp.currentPrefs()
	state := sp.Aircraft[ac.Callsign]

	if state.MSAW && !state.InhibitMSAW && !state.DisableMSAW && !ps.DisableMSAW {
		return true
	}
	if ok, _ := ac.Squawk.IsSPC(); ok {
		return true
	}
	if ac.SPCOverride != "" {
		return true
	}
	if !ps.DisableCAWarnings && !state.DisableCAWarnings &&
		slices.ContainsFunc(sp.CAAircraft,
			func(ca CAAircraft) bool {
				return ca.Callsigns[0] == ac.Callsign || ca.Callsigns[1] == ac.Callsign
			}) {
		return true
	}
	if _, outside := sp.WarnOutsideAirspace(ctx, ac); outside {
		return true
	}

	return false
}

func (sp *STARSPane) getWarnings(ctx *panes.Context, ac *av.Aircraft) []string {
	var warnings []string
	addWarning := func(w string) {
		if !slices.Contains(warnings, w) {
			warnings = append(warnings, w)
		}
	}

	ps := sp.currentPrefs()
	state := sp.Aircraft[ac.Callsign]

	if state.MSAW && !state.InhibitMSAW && !state.DisableMSAW && !ps.DisableMSAW {
		addWarning("LA")
	}
	if ok, code := ac.Squawk.IsSPC(); ok {
		addWarning(code)
	}
	if ac.SPCOverride != "" {
		addWarning(ac.SPCOverride)
	}
	if !ps.DisableCAWarnings && !state.DisableCAWarnings &&
		slices.ContainsFunc(sp.CAAircraft,
			func(ca CAAircraft) bool {
				return ca.Callsigns[0] == ac.Callsign || ca.Callsigns[1] == ac.Callsign
			}) {
		addWarning("CA")
	}
	if alts, outside := sp.WarnOutsideAirspace(ctx, ac); outside {
		altStrs := ""
		for _, a := range alts {
			altStrs += fmt.Sprintf("/%d-%d", a[0]/100, a[1]/100)
		}
		addWarning("AS" + altStrs)
	}

	if len(warnings) > 1 {
		slices.Sort(warnings)
	}

	return warnings
}<|MERGE_RESOLUTION|>--- conflicted
+++ resolved
@@ -489,14 +489,6 @@
 	}
 
 	// Various other values that will be repeatedly useful below...
-<<<<<<< HEAD
-	var actype, sp1, arrivalAirport string
-	var beaconMismatch bool
-	if trk != nil {
-		actype = trk.FlightPlan.TypeWithoutSuffix()
-		if strings.Index(actype, "/") == 1 {
-			actype = actype[2:]
-=======
 	beaconator := ctx.Keyboard != nil && ctx.Keyboard.IsFKeyHeld(platform.KeyF1)
 	actype := ac.FlightPlan.TypeWithoutSuffix()
 	if strings.Index(actype, "/") == 1 {
@@ -512,18 +504,9 @@
 		arrivalAirport = trk.FlightPlan.ArrivalAirport
 		if len(arrivalAirport) == 4 && arrivalAirport[0] == 'K' {
 			arrivalAirport = arrivalAirport[1:]
->>>>>>> e3bdf9d6
-		}
-
-		// Note arrivalAirport is only set if it should be shown when there is no scratchpad set
-		arrivalAirport = ""
-		if ap := ctx.ControlClient.Airports[trk.FlightPlan.ArrivalAirport]; ap != nil && !ap.OmitArrivalScratchpad {
-			arrivalAirport = trk.FlightPlan.ArrivalAirport
-			if len(arrivalAirport) == 4 && arrivalAirport[0] == 'K' {
-				arrivalAirport = arrivalAirport[1:]
-			}
-		}
-		beaconMismatch = ac.Squawk != trk.FlightPlan.AssignedSquawk && !squawkingSPC
+		}
+	}
+	beaconMismatch := ac.Squawk != trk.FlightPlan.AssignedSquawk && !squawkingSPC
 
 		// Figure out what to display for scratchpad 1 (used in both FDB and PDBs)
 		sp1 = trk.SP1
