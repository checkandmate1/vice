--- conflicted
+++ resolved
@@ -785,11 +785,7 @@
 
 			if (state.DisplayRequestedAltitude != nil && *state.DisplayRequestedAltitude) ||
 				(state.DisplayRequestedAltitude == nil && sp.currentPrefs().DisplayRequestedAltitude) {
-<<<<<<< HEAD
 				formatDBText(db.field5[2][:], fmt.Sprintf("R%03d ", trk.FlightPlan.STARSAltitude[:len(trk.FlightPlan.STARSAltitude)-2]), color, false)
-=======
-				formatDBText(db.field5[2][:], fmt.Sprintf("R%03d ", trk.FlightPlan.Altitude[:len(trk.FlightPlan.Altitude)-2]), color, false)
->>>>>>> 93f647b5
 			}
 		}
 
@@ -1181,17 +1177,10 @@
 	formatDBText(db.field34[1][0:], "    ", color, false)
 	formatDBText(db.field34[2][0:], "    ", color, false)
 
-<<<<<<< HEAD
-	if data.PilotReportedAltitude != ""{
-		formatDBText(db.field34[0][0:], data.PilotReportedAltitude + "*", color, false)
-		formatDBText(db.field34[1][0:], data.PilotReportedAltitude + "*", color, false)
-		formatDBText(db.field34[2][0:], data.PilotReportedAltitude + "*", color, false)
-=======
 	if data.PilotReportedAltitude != "" {
 		formatDBText(db.field34[0][0:], data.PilotReportedAltitude+"*", color, false)
 		formatDBText(db.field34[1][0:], data.PilotReportedAltitude+"*", color, false)
 		formatDBText(db.field34[2][0:], data.PilotReportedAltitude+"*", color, false)
->>>>>>> 93f647b5
 	}
 
 	if fp.AircraftType != "" {
@@ -1201,17 +1190,10 @@
 		formatDBText(db.field34[1][0:], data.SP1, color, false)
 	}
 	if data.SP2 != "" {
-<<<<<<< HEAD
-		formatDBText(db.field34[2][0:], data.SP2 + "+", color, false)
-	}
-	if data.IntermAlt != "" {
-		formatDBText(db.field7[0][0:], "A" + data.IntermAlt, color, false)
-=======
 		formatDBText(db.field34[2][0:], data.SP2+"+", color, false)
 	}
 	if data.IntermAlt != "" {
 		formatDBText(db.field7[0][0:], "A"+data.IntermAlt, color, false)
->>>>>>> 93f647b5
 	}
 	return db
 }
