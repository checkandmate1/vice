--- conflicted
+++ resolved
@@ -617,375 +617,7 @@
 	return ps.Brightness.Lists.ScaleRGB(renderer.RGB{input[0], input[1], input[2]})
 }
 
-<<<<<<< HEAD
 func (sp *STARSPane) drawPTLs(ctx *panes.Context, tracks []sim.Track, transforms radar.ScopeTransformations, cb *renderer.CommandBuffer) {
-=======
-// pt should return nm-based coordinates
-func calculateOffset(font *renderer.Font, pt func(int) ([2]float32, bool)) [2]float32 {
-	prev, pok := pt(-1)
-	cur, _ := pt(0)
-	next, nok := pt(1)
-
-	vecAngle := func(p0, p1 [2]float32) float32 {
-		v := math.Normalize2f(math.Sub2f(p1, p0))
-		return math.Atan2(v[0], v[1])
-	}
-
-	const Pi = 3.1415926535
-	angle := float32(0)
-	if !pok {
-		if !nok {
-			// wtf?
-		}
-		// first point
-		angle = vecAngle(cur, next)
-	} else if !nok {
-		// last point
-		angle = vecAngle(prev, cur)
-	} else {
-		// have both prev and next
-		angle = (vecAngle(prev, cur) + vecAngle(cur, next)) / 2 // ??
-	}
-
-	if angle < 0 {
-		angle -= Pi / 2
-	} else {
-		angle += Pi / 2
-	}
-
-	offset := math.Scale2f([2]float32{math.Sin(angle), math.Cos(angle)}, 8)
-
-	h := math.NormalizeHeading(math.Degrees(angle))
-	if (h >= 160 && h < 200) || (h >= 340 || h < 20) {
-		// Center(ish) the text if the line is more or less horizontal.
-		offset[0] -= 2.5 * float32(font.Size)
-	}
-	return offset
-}
-
-func drawWaypoints(ctx *panes.Context, waypoints []av.Waypoint, drawnWaypoints map[string]interface{},
-	transforms ScopeTransformations, td *renderer.TextDrawBuilder, style renderer.TextStyle,
-	ld *renderer.ColoredLinesDrawBuilder, pd *renderer.ColoredTrianglesDrawBuilder, ldr *renderer.ColoredLinesDrawBuilder, color renderer.RGB) {
-
-	// Draw an arrow at the point p (in nm coordinates) pointing in the
-	// direction given by the angle a.
-	drawArrow := func(p [2]float32, a float32) {
-		aa := a + math.Radians(180+30)
-		pa := math.Add2f(p, math.Scale2f([2]float32{math.Sin(aa), math.Cos(aa)}, 0.5))
-		ld.AddLine(math.NM2LL(p, ctx.NmPerLongitude), math.NM2LL(pa, ctx.NmPerLongitude), color)
-
-		ba := a - math.Radians(180+30)
-		pb := math.Add2f(p, math.Scale2f([2]float32{math.Sin(ba), math.Cos(ba)}, 0.5))
-		ld.AddLine(math.NM2LL(p, ctx.NmPerLongitude), math.NM2LL(pb, ctx.NmPerLongitude), color)
-	}
-
-	for i, wp := range waypoints {
-		if wp.Heading != 0 {
-			// Don't draw a segment to the next waypoint (if there is one)
-			// but instead draw an arrow showing the heading.
-			a := math.Radians(float32(wp.Heading) - ctx.MagneticVariation)
-			v := [2]float32{math.Sin(a), math.Cos(a)}
-			v = math.Scale2f(v, 2)
-			pend := math.LL2NM(waypoints[i].Location, ctx.NmPerLongitude)
-			pend = math.Add2f(pend, v)
-
-			// center line
-			ld.AddLine(waypoints[i].Location, math.NM2LL(pend, ctx.NmPerLongitude), color)
-
-			// arrowhead at the end
-			drawArrow(pend, a)
-		} else if i+1 < len(waypoints) {
-			if wp.Arc != nil {
-				// Draw DME arc. One subtlety is that although the arc's
-				// radius should cause it to pass through the waypoint, it
-				// may be slightly off due to error from using nm
-				// coordinates and the approximation of a fixed nm per
-				// longitude value.  So, we'll compute the radius to the
-				// point in nm coordinates and store it in r0 and do the
-				// same for the end point. Then we will interpolate those
-				// radii along the arc.
-				pc := math.LL2NM(wp.Arc.Center, ctx.NmPerLongitude)
-				p0 := math.LL2NM(waypoints[i].Location, ctx.NmPerLongitude)
-				r0 := math.Distance2f(p0, pc)
-				v0 := math.Normalize2f(math.Sub2f(p0, pc))
-				a0 := math.NormalizeHeading(math.Degrees(math.Atan2(v0[0], v0[1]))) // angle w.r.t. the arc center
-
-				p1 := math.LL2NM(waypoints[i+1].Location, ctx.NmPerLongitude)
-				r1 := math.Distance2f(p1, pc)
-				v1 := math.Normalize2f(math.Sub2f(p1, pc))
-				a1 := math.NormalizeHeading(math.Degrees(math.Atan2(v1[0], v1[1])))
-
-				// Draw a segment every degree
-				n := int(math.HeadingDifference(a0, a1))
-				a := a0
-				pprev := waypoints[i].Location
-				for i := 1; i < n-1; i++ {
-					if wp.Arc.Clockwise {
-						a += 1
-					} else {
-						a -= 1
-					}
-					a = math.NormalizeHeading(a)
-					r := math.Lerp(float32(i)/float32(n), r0, r1)
-					v := math.Scale2f([2]float32{math.Sin(math.Radians(a)), math.Cos(math.Radians(a))}, r)
-					pnext := math.NM2LL(math.Add2f(pc, v), ctx.NmPerLongitude)
-					ld.AddLine(pprev, pnext, color)
-					pprev = pnext
-
-					if i == n/2 {
-						// Draw an arrow at the midpoint showing the arc's direction
-						drawArrow(math.Add2f(pc, v), util.Select(wp.Arc.Clockwise, math.Radians(a+90), math.Radians(a-90)))
-					}
-				}
-				ld.AddLine(pprev, waypoints[i+1].Location, color)
-			} else {
-				// Regular segment between waypoints: draw the line
-				ld.AddLine(waypoints[i].Location, waypoints[i+1].Location, color)
-
-				if waypoints[i+1].ProcedureTurn == nil &&
-					!(waypoints[i].ProcedureTurn != nil && waypoints[i].ProcedureTurn.Type == av.PTStandard45) {
-					// Draw an arrow indicating direction of flight along
-					// the segment, unless the next waypoint has a
-					// procedure turn. In that case, we'll let the PT draw
-					// the arrow..
-					p0 := math.LL2NM(waypoints[i].Location, ctx.NmPerLongitude)
-					p1 := math.LL2NM(waypoints[i+1].Location, ctx.NmPerLongitude)
-					v := math.Sub2f(p1, p0)
-					drawArrow(math.Mid2f(p0, p1), math.Atan2(v[0], v[1]))
-				}
-			}
-		}
-
-		if pt := wp.ProcedureTurn; pt != nil {
-			if i+1 >= len(waypoints) {
-				ctx.Lg.Errorf("Expected another waypoint after the procedure turn?")
-			} else {
-				// In the following, we will draw a canonical procedure
-				// turn of the appropriate type. e.g., for a racetrack, we
-				// generate points for a canonical racetrack
-				// vertically-oriented, with width 2, and with the origin
-				// at the left side of the arc at the top.  The toNM
-				// transformation takes that to nm coordinates which we'll
-				// later transform to lat-long to draw on the scope.
-				toNM := math.Identity3x3()
-
-				pnm := math.LL2NM(wp.Location, ctx.NmPerLongitude)
-				toNM = toNM.Translate(pnm[0], pnm[1])
-
-				p1nm := math.LL2NM(waypoints[i+1].Location, ctx.NmPerLongitude)
-				v := math.Sub2f(p1nm, pnm)
-				hdg := math.Atan2(v[0], v[1])
-				toNM = toNM.Rotate(-hdg)
-				if !pt.RightTurns {
-					toNM = toNM.Scale(-1, 1)
-				}
-
-				// FIXME: reuse the logic in nav.go to compute the leg lengths.
-				len := float32(pt.NmLimit)
-				if len == 0 {
-					len = float32(pt.MinuteLimit * 3) // assume 180 GS...
-				}
-				if len == 0 {
-					len = 4
-				}
-
-				var lines [][2][2]float32
-				addseg := func(a, b [2]float32) {
-					lines = append(lines, [2][2]float32{toNM.TransformPoint(a), toNM.TransformPoint(b)})
-				}
-				drawarc := func(center [2]float32, a0, a1 int) [2]float32 {
-					var prev [2]float32
-					step := util.Select(a0 < a1, 1, -1)
-					for i := a0; i != a1; i += step {
-						v := [2]float32{math.Sin(math.Radians(float32(i))), math.Cos(math.Radians(float32(i)))}
-						pt := math.Add2f(center, v)
-						if i != a0 {
-							addseg(prev, pt)
-						}
-						prev = pt
-					}
-					return prev
-				}
-
-				if pt.Type == av.PTRacetrack {
-					// Lines for the two sides
-					addseg([2]float32{0, 0}, [2]float32{0, -len})
-					addseg([2]float32{2, 0}, [2]float32{2, -len})
-
-					// Arcs at each end; all of this is slightly simpler since
-					// the width of the racetrack is 2, so the radius of the
-					// arcs is 1...
-					drawarc([2]float32{1, 0}, -90, 90)
-					drawarc([2]float32{1, -len}, 90, 270)
-
-					drawArrow(toNM.TransformPoint([2]float32{0, -len / 2}), hdg)
-					drawArrow(toNM.TransformPoint([2]float32{2, -len / 2}), hdg+math.Radians(180))
-				} else if pt.Type == av.PTStandard45 {
-					// Line outbound to the next fix
-					addseg([2]float32{0, 0}, [2]float32{0, len / 2})
-
-					// 45 degrees off from that for 4nm
-					const sqrt2over2 = 0.70710678
-					pe := [2]float32{4 * sqrt2over2, len/2 + 4*sqrt2over2}
-					addseg([2]float32{0, len / 2}, pe)
-
-					// Draw an arc from the previous leg around to the inbound course.
-					pae := drawarc(math.Add2f(pe, [2]float32{-sqrt2over2, sqrt2over2}), 135, -45)
-					// Intercept of the 45 degree line from the end of the
-					// arc back to the y axis.
-					pint := [2]float32{0, pae[1] - pae[0]}
-					addseg(pae, pint)
-
-					// inbound course + arrow
-					pinb := math.Add2f(pint, [2]float32{0, -1})
-					addseg(pint, pinb)
-					drawArrow(toNM.TransformPoint(pinb), hdg+math.Radians(180))
-				} else {
-					ctx.Lg.Errorf("unhandled PT type in drawWaypoints")
-				}
-
-				for _, l := range lines {
-					l0, l1 := math.NM2LL(l[0], ctx.NmPerLongitude), math.NM2LL(l[1], ctx.NmPerLongitude)
-					ld.AddLine(l0, l1, color)
-				}
-			}
-		}
-
-		drawName := wp.Fix[0] != '_'
-		if _, err := math.ParseLatLong([]byte(wp.Fix)); err == nil {
-			// Also don't draw names that are directly specified as latlongs.
-			drawName = false
-		}
-
-		if _, ok := drawnWaypoints[wp.Fix]; ok {
-			// And if we're given the same fix more than once (as may
-			// happen with T-shaped RNAV arrivals for example), only draw
-			// it once. We'll assume/hope that we're not seeing it with
-			// different restrictions...
-			continue
-		}
-
-		// Record that we have drawn this waypoint
-		drawnWaypoints[wp.Fix] = nil
-
-		// Draw a circle at the waypoint's location
-		const pointRadius = 2.5
-		const nSegments = 8
-		pd.AddCircle(transforms.WindowFromLatLongP(wp.Location), pointRadius, nSegments, color)
-
-		// If /radius has been specified, draw a corresponding circle
-		if wp.Radius > 0 {
-			ld.AddLatLongCircle(wp.Location, ctx.NmPerLongitude,
-				wp.Radius, 32)
-		}
-
-		// For /shift, extend the line beyond the waypoint (just in case)
-		// and draw perpendicular bars at the ends.
-		if wp.Shift > 0 {
-			prev := waypoints[i-1]
-			v := math.Sub2f(wp.Location, prev.Location)
-			v = math.Scale2f(v, 1/math.NMDistance2LL(wp.Location, prev.Location)) // ~1nm length
-			v = math.Scale2f(v, wp.Shift/2)
-
-			// extend the line
-			e0, e1 := math.Sub2f(wp.Location, v), math.Add2f(wp.Location, v)
-			ld.AddLine(wp.Location, e1, color)
-
-			perp := [2]float32{-v[1], v[0]}
-			perp = math.Scale2f(perp, 0.125) // shorter
-
-			ld.AddLine(math.Sub2f(e0, perp), math.Add2f(e0, perp), color)
-			ld.AddLine(math.Sub2f(e1, perp), math.Add2f(e1, perp), color)
-		}
-
-		offset := calculateOffset(style.Font, func(j int) ([2]float32, bool) {
-			idx := i + j
-			if idx < 0 || idx >= len(waypoints) {
-				return [2]float32{}, false
-			}
-			return math.LL2NM(waypoints[idx].Location, ctx.NmPerLongitude), true
-		})
-
-		// Draw the text for the waypoint, including fix name, any
-		// properties, and altitude/speed restrictions.
-		p := transforms.WindowFromLatLongP(wp.Location)
-		p = math.Add2f(p, offset)
-		if drawName {
-			p = td.AddText(wp.Fix+"\n", p, style)
-		}
-
-		if wp.IAF || wp.IF || wp.FAF || wp.NoPT || wp.FlyOver {
-			var s []string
-			if wp.IAF {
-				s = append(s, "IAF")
-			}
-			if wp.IF {
-				s = append(s, "IF")
-			}
-			if wp.FAF {
-				s = append(s, "FAF")
-			}
-			if wp.NoPT {
-				s = append(s, "NoPT")
-			}
-			if wp.FlyOver {
-				s = append(s, "FlyOver")
-			}
-			p = td.AddText(strings.Join(s, "/")+"\n", p, style)
-		}
-
-		if wp.Speed != 0 || wp.AltitudeRestriction != nil {
-			p[1] -= 0.25 * float32(style.Font.Size) // extra space for lines above if needed
-
-			if ar := wp.AltitudeRestriction; ar != nil {
-				pt := p       // draw position for text
-				var w float32 // max width of altitudes drawn
-				if ar.Range[1] != 0 {
-					// Upper altitude
-					pp := td.AddText(av.FormatAltitude(ar.Range[1]), pt, style)
-					w = pp[0] - pt[0]
-					pt[1] -= float32(style.Font.Size)
-				}
-				if ar.Range[0] != 0 && ar.Range[0] != ar.Range[1] {
-					// Lower altitude, if present and different than upper.
-					pp := td.AddText(av.FormatAltitude(ar.Range[0]), pt, style)
-					w = max(w, pp[0]-pt[0])
-					pt[1] -= float32(style.Font.Size)
-				}
-
-				// Now that we have w, we can draw lines the specify the
-				// restrictions.
-				if ar.Range[1] != 0 {
-					// At or below (or at)
-					ldr.AddLine([2]float32{p[0], p[1] + 2}, [2]float32{p[0] + w, p[1] + 2}, color)
-				}
-				if ar.Range[0] != 0 {
-					// At or above (or at)
-					ldr.AddLine([2]float32{p[0], pt[1] - 2}, [2]float32{p[0] + w, pt[1] - 2}, color)
-				}
-
-				// update text draw position so that speed restrictions are
-				// drawn in a reasonable place; note that we maintain the
-				// original p[1] regardless of how many lines were drawn
-				// for altitude restrictions.
-				p[0] += w + 4
-			}
-
-			if wp.Speed != 0 {
-				p0 := p
-				p1 := td.AddText(fmt.Sprintf("%dK", wp.Speed), p, style)
-				p1[1] -= float32(style.Font.Size)
-
-				// All speed restrictions are currently 'at'...
-				ldr.AddLine([2]float32{p0[0], p0[1] + 2}, [2]float32{p1[0], p0[1] + 2}, color)
-				ldr.AddLine([2]float32{p0[0], p1[1] - 2}, [2]float32{p1[0], p1[1] - 2}, color)
-			}
-		}
-	}
-}
-
-func (sp *STARSPane) drawPTLs(ctx *panes.Context, tracks []sim.Track, transforms ScopeTransformations, cb *renderer.CommandBuffer) {
->>>>>>> f1eccba5
 	ps := sp.currentPrefs()
 
 	ld := renderer.GetColoredLinesDrawBuilder()
