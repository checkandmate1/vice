--- conflicted
+++ resolved
@@ -824,23 +824,11 @@
 	}
 	artccSectors := make(map[string]ARTCCSectors)
 	for _, file := range files {
-<<<<<<< HEAD
-		if file.Name() == ".DS_Store" {
-			continue
-		}
 		b := util.LoadResource("artcc_boundaries/" + file.Name())
-		fmt.Println("Parsing", file.Name())
-=======
-		b := util.LoadResource("artcc_boundaries/" + file.Name())
->>>>>>> 1723ca59
 		var sectors ARTCCSectors
 		if err := util.UnmarshalJSON(b, &sectors); err != nil {
 			panic(err)
 		}
-<<<<<<< HEAD
-		os.WriteFile("resources/artcc_boundaries/" + file.Name(), b, 0644)
-=======
->>>>>>> 1723ca59
 		artccSectors[sectors.Name] = sectors
 	}
 	return artccSectors
