// pkg/aviation/aviation.go
// Copyright(c) 2022-2024 vice contributors, licensed under the GNU Public License, Version 3.
// SPDX: GPL-3.0-only

package aviation

import (
	"bytes"
	"encoding/gob"
	"errors"
	"fmt"
	"io"
	"io/fs"
	"math/bits"
	"path/filepath"
	"slices"
	"sort"
	"strconv"
	"strings"
	"time"

	"github.com/mmp/vice/pkg/math"
	"github.com/mmp/vice/pkg/rand"
	"github.com/mmp/vice/pkg/renderer"
	"github.com/mmp/vice/pkg/util"

	"github.com/klauspost/compress/zstd"
)

type ReportingPoint struct {
	Fix      string
	Location math.Point2LL
}

type Arrival struct {
	Waypoints       WaypointArray                       `json:"waypoints"`
	RunwayWaypoints map[string]map[string]WaypointArray `json:"runway_waypoints"` // Airport -> runway -> waypoints
	SpawnWaypoint   string                              `json:"spawn"`            // if "waypoints" aren't specified
	CruiseAltitude  float32                             `json:"cruise_altitude"`
	Route           string                              `json:"route"`
	STAR            string                              `json:"star"`

	InitialController   string  `json:"initial_controller"`
	InitialAltitude     float32 `json:"initial_altitude"`
	AssignedAltitude    float32 `json:"assigned_altitude"`
	InitialSpeed        float32 `json:"initial_speed"`
	SpeedRestriction    float32 `json:"speed_restriction"`
	Scratchpad          string  `json:"scratchpad"`
	SecondaryScratchpad string  `json:"secondary_scratchpad"`
	Description         string  `json:"description"`
	CoordinationFix     string  `json:"coordination_fix"`

	ExpectApproach util.OneOf[string, map[string]string] `json:"expect_approach"`

	// Airport -> arrival airlines
	Airlines map[string][]ArrivalAirline `json:"airlines"`
}

type AirlineSpecifier struct {
	ICAO          string   `json:"icao"`
	Fleet         string   `json:"fleet,omitempty"`
	AircraftTypes []string `json:"types,omitempty"`
}

type ArrivalAirline struct {
	AirlineSpecifier
	Airport string `json:"airport"`
}

func (a AirlineSpecifier) Aircraft() []FleetAircraft {
	if a.Fleet == "" && len(a.AircraftTypes) == 0 {
		return DB.Airlines[a.ICAO].Fleets["default"]
	} else if a.Fleet != "" {
		return DB.Airlines[a.ICAO].Fleets[a.Fleet]
	} else {
		var f []FleetAircraft
		for _, ty := range a.AircraftTypes {
			f = append(f, FleetAircraft{ICAO: ty, Count: 1})
		}
		return f
	}
}

func (a *AirlineSpecifier) Check(e *util.ErrorLogger) {
	e.Push("Airline " + a.ICAO)
	defer e.Pop()

	al, ok := DB.Airlines[a.ICAO]
	if !ok {
		e.ErrorString("airline not known")
		return
	}

	if a.Fleet == "" && len(a.AircraftTypes) == 0 {
		a.Fleet = "default"
	}
	if a.Fleet != "" {
		if len(a.AircraftTypes) != 0 {
			e.ErrorString("cannot specify both \"fleet\" and \"types\"")
			return
		}
		if _, ok := al.Fleets[a.Fleet]; !ok {
			e.ErrorString("\"fleet\" %s unknown", a.Fleet)
			return
		}
	}
	if len(a.AircraftTypes) > 0 {
		// Also make sure it's in the airline's fleet somewhere
		inFleet := func(ac string) bool {
			for _, fleet := range al.Fleets {
				for _, ty := range fleet {
					if ty.ICAO == ac {
						return true
					}
				}
			}
			return false
		}
		for _, ac := range a.Aircraft() {
			if !inFleet(ac.ICAO) {
				e.ErrorString("aircraft type %q is not in the %q fleet", ac.ICAO, a.ICAO)
			}
		}
	}

	for _, ac := range a.Aircraft() {
		e.Push("Aircraft " + ac.ICAO)
		if perf, ok := DB.AircraftPerformance[ac.ICAO]; !ok {
			e.ErrorString("aircraft not present in performance database")
		} else {
			if perf.Speed.Min < 35 || perf.Speed.Landing < 35 || perf.Speed.CruiseTAS < 35 ||
				perf.Speed.MaxTAS < 35 || perf.Speed.Min > perf.Speed.MaxTAS {
				e.ErrorString("aircraft's speed specification is questionable: %+v", perf.Speed)
			}
			if perf.Rate.Climb == 0 || perf.Rate.Descent == 0 || perf.Rate.Accelerate == 0 ||
				perf.Rate.Decelerate == 0 {
				e.ErrorString("aircraft's rate specification is questionable: %+v", perf.Rate)
			}
		}
		e.Pop()
	}
}

type Runway struct {
	Id        string
	Heading   float32
	Threshold math.Point2LL
	Elevation int
}

type METAR struct {
	AirportICAO string
	Time        string
	Auto        bool
	Wind        string
	Weather     string
	Altimeter   string
	Rmk         string
}

func (m METAR) String() string {
	auto := ""
	if m.Auto {
		auto = "AUTO"
	}
	return strings.Join([]string{m.AirportICAO, m.Time, auto, m.Wind, m.Weather, m.Altimeter, m.Rmk}, " ")
}

type ATIS struct {
	Airport  string
	AppDep   string
	Code     string
	Contents string
}

// Frequencies are scaled by 1000 and then stored in integers.
type Frequency int

func NewFrequency(f float32) Frequency {
	// 0.5 is key for handling rounding!
	return Frequency(f*1000 + 0.5)
}

func (f Frequency) String() string {
	s := fmt.Sprintf("%03d.%03d", f/1000, f%1000)
	for len(s) < 7 {
		s += "0"
	}
	return s
}

type Controller struct {
	Callsign           string    // Not provided in scenario JSON
	FullName           string    `json:"full_name"`
	Frequency          Frequency `json:"frequency"`
	SectorId           string    `json:"sector_id"`  // e.g. N56, 2J, ...
	Scope              string    `json:"scope_char"` // Optional. If unset, facility id is used for external, last char of sector id for local.
	IsHuman            bool      // Not provided in scenario JSON
	FacilityIdentifier string    `json:"facility_id"`     // TODO: remove this from all facility files
	ERAMFacility       bool      `json:"eram_facility"`   // To weed out N56 and N4P being the same fac
	Facility           string    `json:"facility"`        // So we can get the STARS facility from a controller
	DefaultAirport     string    `json:"default_airport"` // only required if CRDA is a thing
	SignOnTime         time.Time
}

type FlightRules int

const (
	UNKNOWN = iota
	IFR
	VFR
	DVFR
	SVFR
)

func (f FlightRules) String() string {
	return [...]string{"Unknown", "IFR", "VFR", "DVFR", "SVFR"}[f]
}

type FlightPlan struct {
	Callsign       string
	Rules          FlightRules
	AircraftType   string
	CruiseSpeed    int
	AssignedSquawk Squawk // from ATC
	// An ECID (CID) are three alpha-numeric characters (eg. 971, 43A,
	// etc.) and is what ERAM assigns to a track to act as another way to
	// identify that track. To execute commands, controllers may use the
	// ECID instead of the aircrafts callsign.
	ECID                   string
	DepartureAirport       string
	DepartTimeEst          int
	DepartTimeActual       int
	Altitude               int
	ArrivalAirport         string
	Hours, Minutes         int
	FuelHours, FuelMinutes int
	AlternateAirport       string
	Exit                   string
	Route                  string
	Remarks                string
}

type FlightStrip struct {
	Callsign    string
	Annotations [9]string
}

type Squawk int

func (s Squawk) String() string { return fmt.Sprintf("%04o", s) }

func ParseSquawk(s string) (Squawk, error) {
	if s == "" {
		return Squawk(0), nil
	}

	sq, err := strconv.ParseInt(s, 8, 32) // base 8!!!
	if err != nil || sq < 0 || sq > 0o7777 {
		return Squawk(0), ErrInvalidSquawkCode
	}
	return Squawk(sq), nil
}

// Special purpose code: beacon codes are squawked in various unusual situations.
type SPC struct {
	Squawk Squawk
	Code   string
}

var spcs = []SPC{
	{Squawk: Squawk(0o7400), Code: "LL"}, // lost link
	{Squawk: Squawk(0o7500), Code: "HJ"}, // hijack
	{Squawk: Squawk(0o7600), Code: "RF"}, // radio failure
	{Squawk: Squawk(0o7700), Code: "EM"}, // emergency condigion
	{Squawk: Squawk(0o7777), Code: "MI"}, // military intercept
}

// SquawkIsSPC returns true if the given beacon code is a SPC.  The second
// return value is a string giving the two-letter abbreviated SPC it
// corresponds to.
func SquawkIsSPC(squawk Squawk) (bool, string) {
	for _, spc := range spcs {
		if spc.Squawk == squawk {
			return true, spc.Code
		}
	}
	return false, ""
}

func StringIsSPC(code string) bool {
	return slices.ContainsFunc(spcs, func(spc SPC) bool { return spc.Code == code })
}

type RadarTrack struct {
	Position    math.Point2LL
	Altitude    int
	Groundspeed int
	Time        time.Time
}

func FormatAltitude(falt float32) string {
	alt := int(falt)
	if alt >= 18000 {
		return "FL" + strconv.Itoa(alt/100)
	} else if alt < 1000 {
		return strconv.Itoa(alt)
	} else {
		th := alt / 1000
		hu := (alt % 1000) / 100 * 100
		if th == 0 {
			return strconv.Itoa(hu)
		} else if hu == 0 {
			return strconv.Itoa(th) + ",000"
		} else {
			return fmt.Sprintf("%d,%03d", th, hu)
		}
	}
}

type TransponderMode int

const (
	Standby = iota
	Charlie
)

func (t TransponderMode) String() string {
	return [...]string{"Standby", "C"}[t]
}

func (fp FlightPlan) BaseType() string {
	s := strings.TrimPrefix(fp.TypeWithoutSuffix(), "H/")
	s = strings.TrimPrefix(s, "S/")
	s = strings.TrimPrefix(s, "J/")
	return s
}

func (fp FlightPlan) TypeWithoutSuffix() string {
	// try to chop off equipment suffix
	actypeFields := strings.Split(fp.AircraftType, "/")
	switch len(actypeFields) {
	case 3:
		// Heavy (presumably), with suffix
		return actypeFields[0] + "/" + actypeFields[1]
	case 2:
		if actypeFields[0] == "H" || actypeFields[0] == "S" || actypeFields[0] == "J" {
			// Heavy or super, no suffix
			return actypeFields[0] + "/" + actypeFields[1]
		} else {
			// No heavy, with suffix
			return actypeFields[0]
		}
	default:
		// Who knows, so leave it alone
		return fp.AircraftType
	}
}

///////////////////////////////////////////////////////////////////////////
// Wind

type Wind struct {
	Direction int32 `json:"direction"`
	Speed     int32 `json:"speed"`
	Gust      int32 `json:"gust"`
}

type WindModel interface {
	GetWindVector(p math.Point2LL, alt float32) math.Point2LL
	AverageWindVector() [2]float32
}

///////////////////////////////////////////////////////////////////////////

type RadarSite struct {
	Char           string        `json:"char"`
	PositionString string        `json:"position"`
	Position       math.Point2LL // not in JSON, set during deserialize

	Elevation      int32   `json:"elevation"`
	PrimaryRange   int32   `json:"primary_range"`
	SecondaryRange int32   `json:"secondary_range"`
	SlopeAngle     float32 `json:"slope_angle"`
	SilenceAngle   float32 `json:"silence_angle"`
}

func (rs *RadarSite) CheckVisibility(p math.Point2LL, altitude int) (primary, secondary bool, distance float32) {
	// Check altitude first; this is a quick first cull that
	// e.g. takes care of everyone on the ground.
	if altitude <= int(rs.Elevation) {
		return
	}

	// Time to check the angles..
	palt := float32(altitude) * math.FeetToNauticalMiles
	ralt := float32(rs.Elevation) * math.FeetToNauticalMiles
	dalt := palt - ralt
	// not quite true distance, but close enough
	distance = math.NMDistance2LL(rs.Position, p) + math.Abs(palt-ralt)

	// If we normalize the vector from the radar site to the aircraft, then
	// the z (altitude) component gives the cosine of the angle with the
	// "up" direction; in turn, we can check that against the two angles.
	cosAngle := dalt / distance
	// if angle < silence angle, we can't see it, but the test flips since
	// we're testing cosines.
	// FIXME: it's annoying to be repeatedly computing these cosines here...
	if cosAngle > math.Cos(math.Radians(rs.SilenceAngle)) {
		// inside the cone of silence
		return
	}
	// similarly, if angle > 90-slope angle, we can't see it, but again the
	// test flips.
	if cosAngle < math.Cos(math.Radians(90-rs.SlopeAngle)) {
		// below the slope angle
		return
	}

	primary = distance <= float32(rs.PrimaryRange)
	secondary = !primary && distance <= float32(rs.SecondaryRange)
	return
}

type AirspaceVolume struct {
	Name    string             `json:"name"`
	Type    AirspaceVolumeType `json:"type"`
	Floor   int                `json:"floor"`
	Ceiling int                `json:"ceiling"`
	// Polygon
	Vertices []math.Point2LL `json:"vertices"`
	// Circle
	Center math.Point2LL `json:"center"`
	Radius float32       `json:"radius"`
}

type AirspaceVolumeType int

const (
	AirspaceVolumePolygon = iota
	AirspaceVolumeCircle
)

func (t *AirspaceVolumeType) MarshalJSON() ([]byte, error) {
	switch *t {
	case AirspaceVolumePolygon:
		return []byte("\"polygon\""), nil
	case AirspaceVolumeCircle:
		return []byte("\"circle\""), nil
	default:
		return nil, fmt.Errorf("%d: unknown airspace volume type", *t)
	}
}

func (t *AirspaceVolumeType) UnmarshalJSON(b []byte) error {
	switch string(b) {
	case "\"polygon\"":
		*t = AirspaceVolumePolygon
		return nil
	case "\"circle\"":
		*t = AirspaceVolumeCircle
		return nil
	default:
		return fmt.Errorf("%s: unknown airspace volume type", string(b))
	}
}

func (a *AirspaceVolume) Inside(p math.Point2LL, alt int) bool {
	if alt <= a.Floor || alt > a.Ceiling {
		return false
	}

	switch a.Type {
	case AirspaceVolumePolygon:
		return math.PointInPolygon2LL(p, a.Vertices)
	case AirspaceVolumeCircle:
		return math.NMDistance2LL(p, a.Center) < a.Radius
	default:
		panic("unhandled AirspaceVolume type")
	}
}

func (a *AirspaceVolume) GenerateDrawCommands(cb *renderer.CommandBuffer, nmPerLongitude float32) {
	ld := renderer.GetLinesDrawBuilder()

	switch a.Type {
	case AirspaceVolumePolygon:
		var v [][2]float32
		for _, vtx := range a.Vertices {
			v = append(v, [2]float32(vtx))
		}
		ld.AddLineLoop(v)
	case AirspaceVolumeCircle:
		ld.AddLatLongCircle(a.Center, nmPerLongitude, a.Radius, 360)
	default:
		panic("unhandled AirspaceVolume type")
	}

	ld.GenerateCommands(cb)
	renderer.ReturnLinesDrawBuilder(ld)
}

func FixReadback(fix string) string {
	if aid, ok := DB.Navaids[fix]; ok {
		return util.StopShouting(aid.Name)
	} else {
		return fix
	}
}

func cleanRunway(rwy string) string {
	// The runway may have extra text to distinguish different
	// configurations (e.g., "13.JFK-ILS-13"). Find the prefix that is
	// an actual runway specifier to use in the search below.
	for i, ch := range rwy {
		if ch >= '0' && ch <= '9' {
			continue
		} else if ch == 'L' || ch == 'R' || ch == 'C' {
			return rwy[:i+1]
		} else {
			return rwy[:i]
		}
	}
	return rwy
}

func LookupRunway(icao, rwy string) (Runway, bool) {
	if ap, ok := DB.Airports[icao]; !ok {
		return Runway{}, false
	} else {
		rwy = cleanRunway(rwy)
		idx := slices.IndexFunc(ap.Runways, func(r Runway) bool { return r.Id == rwy })
		if idx == -1 {
			return Runway{}, false
		}
		return ap.Runways[idx], true
	}
}

func LookupOppositeRunway(icao, rwy string) (Runway, bool) {
	if ap, ok := DB.Airports[icao]; !ok {
		return Runway{}, false
	} else {
		rwy = cleanRunway(rwy)

		// Break runway into number and optional extension and swap
		// left/right.
		n := len(rwy)
		num, ext := "", ""
		switch rwy[n-1] {
		case 'R':
			ext = "L"
			num = rwy[:n-1]
		case 'L':
			ext = "R"
			num = rwy[:n-1]
		case 'C':
			ext = "C"
			num = rwy[:n-1]
		default:
			num = rwy
		}

		// Extract the number so we can get the opposite heading
		v, err := strconv.Atoi(num)
		if err != nil {
			return Runway{}, false
		}

		// The (v+18)%36 below would give us 0 for runway 36, so handle 18
		// specially.
		if v == 18 {
			rwy = "36" + ext
		} else {
			rwy = fmt.Sprintf("%d", (v+18)%36) + ext
		}

		idx := slices.IndexFunc(ap.Runways, func(r Runway) bool { return r.Id == rwy })
		if idx == -1 {
			return Runway{}, false
		}
		return ap.Runways[idx], true
	}
}

// returns the ratio of air density at the given altitude (in feet) to the
// air density at sea level, subject to assuming the standard atmosphere.
func DensityRatioAtAltitude(alt float32) float32 {
	altm := alt * 0.3048 // altitude in meters

	// https://en.wikipedia.org/wiki/Barometric_formula#Density_equations
	const g0 = 9.80665    // gravitational constant, m/s^2
	const M_air = 0.02897 // molar mass of earth's air, kg/mol
	const R = 8.314463    // universal gas constant J/(mol K)
	const T_b = 288.15    // reference temperature at sea level, degrees K

	return math.Exp(-g0 * M_air * altm / (R * T_b))
}

func IASToTAS(ias, altitude float32) float32 {
	return ias / math.Sqrt(DensityRatioAtAltitude(altitude))
}

func TASToIAS(tas, altitude float32) float32 {
	return tas * math.Sqrt(DensityRatioAtAltitude(altitude))
}

///////////////////////////////////////////////////////////////////////////
// Arrival

func (ar *Arrival) PostDeserialize(loc Locator, nmPerLongitude float32, magneticVariation float32,
	airports map[string]*Airport, controlPositions map[string]*Controller, e *util.ErrorLogger) {
	if ar.Route == "" && ar.STAR == "" {
		e.ErrorString("neither \"route\" nor \"star\" specified")
		return
	}

	if ar.Route != "" {
		e.Push("Route " + ar.Route)
	} else {
		e.Push("Route " + ar.STAR)
	}
	defer e.Pop()

	if len(ar.Waypoints) == 0 {
		// STAR details are coming from the FAA CIFP; make sure
		// everything is ok so we don't get into trouble when we
		// spawn arrivals...
		if ar.STAR == "" {
			e.ErrorString("must provide \"star\" if \"waypoints\" aren't given")
			return
		}
		if ar.SpawnWaypoint == "" {
			e.ErrorString("must specify \"spawn\" if \"waypoints\" aren't given with arrival")
			return
		}

		spawnPoint, spawnTString, ok := strings.Cut(ar.SpawnWaypoint, "@")
		spawnT := float32(0)
		if ok {
			if st, err := strconv.ParseFloat(spawnTString, 32); err != nil {
				e.ErrorString("error parsing spawn offset %q: %s", spawnTString, err)
			} else {
				spawnT = float32(st)
			}
		}

		for icao := range ar.Airlines {
			airport, ok := DB.Airports[icao]
			if !ok {
				e.ErrorString("airport %q not found in database", icao)
				continue
			}

			star, ok := airport.STARs[ar.STAR]
			if !ok {
				e.ErrorString("STAR %q not available for %s. Options: %s",
					ar.STAR, icao, strings.Join(util.SortedMapKeys(airport.STARs), ", "))
				continue
			}

			star.Check(e)

			if len(ar.Waypoints) == 0 {
				for _, tr := range util.SortedMapKeys(star.Transitions) {
					wps := star.Transitions[tr]
					if idx := slices.IndexFunc(wps, func(w Waypoint) bool { return w.Fix == spawnPoint }); idx != -1 {
						if idx == len(wps)-1 {
							e.ErrorString("Only have one waypoint on STAR: %q. 2 or more are necessary for navigation",
								wps[idx].Fix)
						}

						ar.Waypoints = util.DuplicateSlice(wps[idx:])
						ar.Waypoints.InitializeLocations(loc, nmPerLongitude, magneticVariation, e)

						if len(ar.Waypoints) >= 2 && spawnT != 0 {
							ar.Waypoints[0].Location = math.Lerp2f(spawnT, ar.Waypoints[0].Location, ar.Waypoints[1].Location)
							ar.Waypoints[0].Fix = "_" + ar.Waypoints[0].Fix
						}

						break
					}
				}
			}

			if star.RunwayWaypoints != nil {
				if ar.RunwayWaypoints == nil {
					ar.RunwayWaypoints = make(map[string]map[string]WaypointArray)
				}
				if ar.RunwayWaypoints[icao] == nil {
					ar.RunwayWaypoints[icao] = make(map[string]WaypointArray)
				}

				for _, rwy := range airport.Runways {
					for starRwy, wp := range star.RunwayWaypoints {
						// Trim leading 0, if any
						if starRwy[0] == '0' {
							starRwy = starRwy[1:]
						}

						n := len(starRwy)
						if starRwy == rwy.Id ||
							(n == len(rwy.Id) && starRwy[n-1] == 'B' /* both */ && starRwy[:n-1] == rwy.Id[:n-1]) {
							ar.RunwayWaypoints[icao][rwy.Id] = util.DuplicateSlice(wp)
							ar.RunwayWaypoints[icao][rwy.Id].InitializeLocations(loc, nmPerLongitude, magneticVariation, e)
							break
						}
					}
				}
			}
		}
		switch len(ar.Waypoints) {
		case 0:
			e.ErrorString("Couldn't find waypoint %s in any of the STAR routes", spawnPoint)
			return

		case 1:
			ar.Waypoints[0].Handoff = true

		default:
			// add a handoff point randomly halfway between the first two waypoints.
			mid := Waypoint{
				Fix: "_handoff",
				// FIXME: it's a little sketchy to lerp Point2ll coordinates
				// but probably ok over short distances here...
				Location: math.Lerp2f(0.5, ar.Waypoints[0].Location, ar.Waypoints[1].Location),
				Handoff:  true,
			}
			ar.Waypoints = append([]Waypoint{ar.Waypoints[0], mid}, ar.Waypoints[1:]...)
		}
	} else {
		if len(ar.Waypoints) < 2 {
			e.ErrorString("must provide at least two \"waypoints\" for arrival " +
				"(even if \"runway_waypoints\" are provided)")
		}

		ar.Waypoints.InitializeLocations(loc, nmPerLongitude, magneticVariation, e)

		for ap, rwywp := range ar.RunwayWaypoints {
			e.Push("Airport " + ap)

			if _, ok := DB.Airports[ap]; !ok {
				e.ErrorString("airport is unknown")
				continue
			}

			for rwy, wp := range rwywp {
				e.Push("Runway " + rwy)

				if _, ok := LookupRunway(ap, rwy); !ok {
					e.ErrorString("runway %q is unknown. Options: %s", rwy, DB.Airports[ap].ValidRunways())
				}

				wp.InitializeLocations(loc, nmPerLongitude, magneticVariation, e)

				for i := range wp {
					wp[i].OnSTAR = true
				}

				if wp[0].Fix != ar.Waypoints[len(ar.Waypoints)-1].Fix {
					e.ErrorString("initial \"runway_waypoints\" fix must match " +
						"last \"waypoints\" fix")
				}

				// For the check, splice together the last common
				// waypoint and the runway waypoints.  This will give
				// us a repeated first fix, but this way we can check
				// compliance with restrictions at that fix...
				ewp := append([]Waypoint{ar.Waypoints[len(ar.Waypoints)-1]}, wp...)
				WaypointArray(ewp).CheckArrival(e, controlPositions)

				e.Pop()
			}
			e.Pop()
		}
	}

	for i := range ar.Waypoints {
		ar.Waypoints[i].OnSTAR = true
	}

	ar.Waypoints.CheckArrival(e, controlPositions)

	for arrivalAirport, airlines := range ar.Airlines {
		e.Push("Arrival airport " + arrivalAirport)
		if len(airlines) == 0 {
			e.ErrorString("no \"airlines\" specified for arrivals to " + arrivalAirport)
		}
		for _, al := range airlines {
			al.Check(e)
			if _, ok := DB.Airports[al.Airport]; !ok {
				e.ErrorString("departure airport \"airport\" %q unknown", al.Airport)
			}
		}

		_, ok := airports[arrivalAirport]
		if !ok {
			e.ErrorString("arrival airport %q unknown", arrivalAirport)
		}

		e.Pop()
	}

	if ar.ExpectApproach.A != nil { // Given a single string
		if len(ar.Airlines) > 1 {
			e.ErrorString("There are multiple arrival airports but only one approach in \"expect_approach\"")
		}
		// Ugly way to get the key from a one-element map
		var airport string
		for airport, _ = range ar.Airlines {
		}
		// We checked the arrival airports were valid above, no need to issue an error if not found.
		if ap, ok := airports[airport]; ok {
			if _, ok := ap.Approaches[*ar.ExpectApproach.A]; !ok {
				e.ErrorString("arrival airport %q doesn't have a %q approach for \"expect_approach\"",
					airport, *ar.ExpectApproach.A)
			}
		}
	} else if ar.ExpectApproach.B != nil {
		for airport, appr := range *ar.ExpectApproach.B {
			if _, ok := ar.Airlines[airport]; !ok {
				e.ErrorString("airport %q is listed in \"expect_approach\" but is not in arrival airports",
					airport)
			} else if ap, ok := airports[airport]; ok {
				if _, ok := ap.Approaches[appr]; !ok {
					e.ErrorString("arrival airport %q doesn't have a %q approach for \"expect_approach\"",
						airport, appr)
				}
			}
		}
	}

	if ar.InitialAltitude == 0 {
		e.ErrorString("must specify \"initial_altitude\"")
	} else {
		// Make sure the initial altitude isn't below any of
		// altitude restrictions.
		for _, wp := range ar.Waypoints {
			if wp.AltitudeRestriction != nil &&
				wp.AltitudeRestriction.TargetAltitude(ar.InitialAltitude) > ar.InitialAltitude {
				e.ErrorString("\"initial_altitude\" is below altitude restriction at %q", wp.Fix)
			}
		}
	}

	if ar.InitialSpeed == 0 {
		e.ErrorString("must specify \"initial_speed\"")
	}

	if ar.InitialController == "" {
		e.ErrorString("\"initial_controller\" missing")
	} else if _, ok := controlPositions[ar.InitialController]; !ok {
		e.ErrorString("controller %q not found for \"initial_controller\"", ar.InitialController)
	}
}

func (a Arrival) GetRunwayWaypoints(airport, rwy string) WaypointArray {
	if ap, ok := a.RunwayWaypoints[airport]; !ok {
		return nil
	} else if wp, ok := ap[rwy]; !ok {
		return nil
	} else {
		return wp
	}
}

///////////////////////////////////////////////////////////////////////////

// Note: this should match ViceMapSpec/VideoMap in crc2vice/dat2vice. (crc2vice
// doesn't support all of these, though.)
type VideoMap struct {
<<<<<<< HEAD
	Label    string // for DCB
	Group    int    // 0 -> A, 1 -> B
	Name     string // For maps system list
	Id       int
	Category int
	Color    int
	Lines    [][]math.Point2LL
=======
	Label       string // for DCB
	Group       int    // 0 -> A, 1 -> B
	Name        string // For maps system list
	Id          int
	Category    int
	Restriction struct {
		Id        int
		Text      [2]string
		TextBlink bool
		HideText  bool
	}
	Color int
	Lines [][]math.Point2LL
>>>>>>> 7f67d4b5

	CommandBuffer renderer.CommandBuffer
}

// This should match VideoMapLibrary in dat2vice
type VideoMapLibrary struct {
	Maps []VideoMap

	// ProvideAllMaps indicates whether all of the maps in the file will be
	// available in STARS; otherwise, just the ones used in the DCB are
	// shown in the maps lists.  This is needed to handle the case that
	// with dat2vice, we generally get just the maps that are wanted in the
	// video map file, while the CRC-converted ones have every map for an
	// ARTCC and in particular usually include multiple maps with the same
	// number.
	ProvideAllMaps bool
}

// VideoMapManifest stores which maps are available in a video map file and
// is also able to provide the video map file's hash.
type VideoMapManifest struct {
	names      map[string]interface{}
	filesystem fs.FS
	filename   string
}

func CheckVideoMapManifest(filename string, e *util.ErrorLogger) {
	manifest, err := LoadVideoMapManifest(filename)
	if err != nil {
		e.Error(err)
		return
	}

	vms, err := LoadVideoMapLibrary(filename)
	if err != nil {
		e.Error(err)
		return
	}

	for n := range manifest.names {
		if !slices.ContainsFunc(vms.Maps, func(v VideoMap) bool { return v.Name == n }) {
			e.ErrorString("%s: map is in manifest file but not video map file", n)
		}
	}
	for _, m := range vms.Maps {
		if _, ok := manifest.names[m.Name]; !ok {
			e.ErrorString("%s: map is in video map file but not manifest", m.Name)
		}
	}
}

func LoadVideoMapManifest(filename string) (*VideoMapManifest, error) {
	filesystem := videoMapFS(filename)

	// Load the manifest and do initial error checking
	mf, _ := strings.CutSuffix(filename, ".zst")
	mf, _ = strings.CutSuffix(mf, "-videomaps.gob")
	mf += "-manifest.gob"

	fm, err := filesystem.Open(mf)
	if err != nil {
		return nil, err
	}
	defer fm.Close()

	var names map[string]interface{}
	dec := gob.NewDecoder(fm)
	if err := dec.Decode(&names); err != nil {
		return nil, err
	}

	// Make sure the file exists but don't load it until it's needed.
	f, err := filesystem.Open(filename)
	if err != nil {
		return nil, err
	} else {
		f.Close()
	}

	return &VideoMapManifest{
		names:      names,
		filesystem: filesystem,
		filename:   filename,
	}, nil
}

func (v VideoMapManifest) HasMap(s string) bool {
	_, ok := v.names[s]
	return ok
}

// Hash returns a hash of the underlying video map file (i.e., not the manifest!)
func (v VideoMapManifest) Hash() ([]byte, error) {
	if f, err := v.filesystem.Open(v.filename); err == nil {
		defer f.Close()
		return util.Hash(f)
	} else {
		return nil, err
	}
}

func LoadVideoMapLibrary(path string) (*VideoMapLibrary, error) {
	filesystem := videoMapFS(path)
	f, err := filesystem.Open(path)
	if err != nil {
		return nil, err
	}
	defer f.Close()

	contents, err := io.ReadAll(f)
	if err != nil {
		return nil, err
	}

	var r io.Reader
	br := bytes.NewReader(contents)
	var zr *zstd.Decoder
	if len(contents) > 4 && contents[0] == 0x28 && contents[1] == 0xb5 && contents[2] == 0x2f && contents[3] == 0xfd {
		// zstd compressed
		zr, _ = zstd.NewReader(br, zstd.WithDecoderConcurrency(0))
		defer zr.Close()
		r = zr
	} else {
		r = br
	}

	// Decode the gobfile.
	var vmf VideoMapLibrary
	if err := gob.NewDecoder(r).Decode(&vmf); err != nil {
		// Try the old format, just an array of maps
		_, _ = br.Seek(io.SeekStart, 0)
		if zr != nil {
			zr.Reset(br)
		}
		if err := gob.NewDecoder(r).Decode(&vmf.Maps); err != nil {
			return nil, err
		}
	}

	// Convert the line specifications into command buffers for drawing.
	ld := renderer.GetLinesDrawBuilder()
	defer renderer.ReturnLinesDrawBuilder(ld)
	for i, m := range vmf.Maps {
		ld.Reset()

		for _, lines := range m.Lines {
			// Slightly annoying: the line vertices are stored with
			// Point2LLs but AddLineStrip() expects [2]float32s.
			fl := util.MapSlice(lines, func(p math.Point2LL) [2]float32 { return p })
			ld.AddLineStrip(fl)
		}
		ld.GenerateCommands(&m.CommandBuffer)

		// Clear out Lines so that the memory can be reclaimed since they
		// aren't needed any more.
		m.Lines = nil
		vmf.Maps[i] = m
	}

	return &vmf, nil
}

// Loads the specified video map file, though only if its hash matches the
// provided hash. Returns an error otherwise.
func HashCheckLoadVideoMap(path string, wantHash []byte) (*VideoMapLibrary, error) {
	filesystem := videoMapFS(path)
	f, err := filesystem.Open(path)
	if err != nil {
		return nil, err
	}

	gotHash, err := util.Hash(f)
	f.Close()
	if true || !slices.Equal(gotHash, wantHash) {
		return nil, errors.New("hash mismatch")
	}

	return LoadVideoMapLibrary(path)
}

// Returns an fs.FS that allows us to load the video map with the given path.
func videoMapFS(path string) fs.FS {
	if filepath.IsAbs(path) {
		return util.RootFS{}
	} else {
		return util.GetResourcesFS()
	}
}

func PrintVideoMaps(path string, e *util.ErrorLogger) {
	if vmf, err := LoadVideoMapLibrary(path); err != nil {
		e.Error(err)
		return
	} else {
		sort.Slice(vmf.Maps, func(i, j int) bool {
			vi, vj := vmf.Maps[i], vmf.Maps[j]
			if vi.Id != vj.Id {
				return vi.Id < vj.Id
			}
			return vi.Name < vj.Name
		})

		fmt.Printf("%5s\t%20s\t%s\n", "Id", "Label", "Name")
		for _, m := range vmf.Maps {
			fmt.Printf("%5d\t%20s\t%s\n", m.Id, m.Label, m.Name)
		}
	}
}

///////////////////////////////////////////////////////////////////////////

// split -> config
type SplitConfigurationSet map[string]SplitConfiguration

// callsign -> controller contig
type SplitConfiguration map[string]*MultiUserController

type MultiUserController struct {
	Primary          bool     `json:"primary"`
	BackupController string   `json:"backup"`
	Departures       []string `json:"departures"`
	Arrivals         []string `json:"arrivals"` // TEMPORARY for inbound flows transition
	InboundFlows     []string `json:"inbound_flows"`
}

///////////////////////////////////////////////////////////////////////////
// SplitConfigurations

func (sc SplitConfigurationSet) GetConfiguration(split string) (SplitConfiguration, error) {
	if len(sc) == 1 {
		// ignore split
		for _, config := range sc {
			return config, nil
		}
	}

	config, ok := sc[split]
	if !ok {
		return config, fmt.Errorf("%s: split not found", split)
	}
	return config, nil
}

func (sc SplitConfigurationSet) GetPrimaryController(split string) (string, error) {
	configs, err := sc.GetConfiguration(split)
	if err != nil {
		return "", err
	}

	for callsign, mc := range configs {
		if mc.Primary {
			return callsign, nil
		}
	}

	return "", fmt.Errorf("No primary controller in split")
}

func (sc SplitConfigurationSet) Len() int {
	return len(sc)
}

func (sc SplitConfigurationSet) Splits() []string {
	return util.SortedMapKeys(sc)
}

///////////////////////////////////////////////////////////////////////////
// SplitConfiguration

// ResolveController takes a controller callsign and returns the signed-in
// controller that is responsible for that position (possibly just the
// provided callsign).
func (sc SplitConfiguration) ResolveController(callsign string, active func(callsign string) bool) (string, error) {
	origCallsign := callsign
	i := 0
	for {
		if ctrl, ok := sc[callsign]; !ok {
			return "", fmt.Errorf("%s: failed to find controller in MultiControllers", callsign)
		} else if ctrl.Primary || active(callsign) {
			return callsign, nil
		} else {
			callsign = ctrl.BackupController
		}

		i++
		if i == 20 {
			return "", fmt.Errorf("%s: unable to find controller backup", origCallsign)
		}
	}
}

func (sc SplitConfiguration) GetInboundController(group string) (string, error) {
	for callsign, ctrl := range sc {
		if ctrl.IsInboundController(group) {
			return callsign, nil
		}
	}

	return "", fmt.Errorf("%s: couldn't find inbound controller", group)
}

func (sc SplitConfiguration) GetDepartureController(airport, runway, sid string) (string, error) {
	for callsign, ctrl := range sc {
		if ctrl.IsDepartureController(airport, runway, sid) {
			return callsign, nil
		}
	}

	return "", fmt.Errorf("%s/%s: couldn't find departure controller", airport, sid)
}

///////////////////////////////////////////////////////////////////////////
// MultiUserController

func (c *MultiUserController) IsDepartureController(ap, rwy, sid string) bool {
	for _, d := range c.Departures {
		depAirport, depSIDRwy, ok := strings.Cut(d, "/")
		if ok { // have a runway or SID
			if ap == depAirport && (rwy == depSIDRwy || sid == depSIDRwy) {
				return true
			}
		} else { // no runway/SID, so only match airport
			if ap == depAirport {
				return true
			}
		}
	}
	return false
}

func (c *MultiUserController) IsInboundController(group string) bool {
	return slices.Contains(c.InboundFlows, group)
}

///////////////////////////////////////////////////////////////////////////
// SquawkCodePool

type SquawkCodePool struct {
	First, Last Squawk // inclusive range of codes
	// Available squawk codes are represented by a bitset
	AssignedBits []uint64
}

func makePool(first, last int) *SquawkCodePool {
	ncodes := last - first + 1
	nalloc := (ncodes + 63) / 64

	p := &SquawkCodePool{
		First:        Squawk(first),
		Last:         Squawk(last),
		AssignedBits: make([]uint64, nalloc),
	}

	// Mark the excess invalid codes in the last entry of AssignedBits as
	// taken so that we don't try to assign them later.
	slop := ncodes % 64
	p.AssignedBits[nalloc-1] = ^((1 << slop) - 1)

	return p
}

func MakeCompleteSquawkCodePool() *SquawkCodePool {
	p := makePool(0o1001, 0o7777)

	// Don't issue VFR or any SPCs
	p.Claim(0o1200)
	for _, spc := range spcs {
		p.Claim(spc.Squawk)
	}

	return p
}

func MakeSquawkBankCodePool(bank int) *SquawkCodePool {
	return makePool(bank*0o100+1, bank*0o100+0o77)
}

func (p *SquawkCodePool) Get() (Squawk, error) {
	start := rand.Intn(len(p.AssignedBits)) // random starting point in p.AssignedBits
	rot := rand.Intn(64)                    // random rotation to randomize search start within each uint64

	for i := range len(p.AssignedBits) {
		// Start the search at start, then wrap around.
		idx := (start + i) % len(p.AssignedBits)

		if p.AssignedBits[idx] == ^uint64(0) {
			// All are assigned in this chunk of 64 squawk codes.
			continue
		}

		// Flip it around and see which ones are available.
		available := ^p.AssignedBits[idx]

		// Randomly rotate the bits so that when we start searching for a
		// set bit starting from the low bit, we effectively randomize
		// which bit index we're starting from.
		available = bits.RotateLeft64(available, rot)

		// Find the last set bit and then map that back to a bit index in
		// the unrotated bits.
		bit := (bits.TrailingZeros64(available) + 64 - rot) % 64

		// Record that we've taken it
		p.AssignedBits[idx] |= (1 << bit)

		return p.First + Squawk(64*idx+bit), nil
	}

	return Squawk(0), ErrNoMoreAvailableSquawkCodes
}

func (p *SquawkCodePool) indices(code Squawk) (int, int, error) {
	if code < p.First || code > p.Last {
		return 0, 0, ErrSquawkCodeNotManagedByPool
	}
	offset := int(code - p.First)
	return offset / 64, offset % 64, nil
}

func (p *SquawkCodePool) IsAssigned(code Squawk) bool {
	if idx, bit, err := p.indices(code); err == nil {
		return p.AssignedBits[idx]&(1<<bit) != 0
	}
	return false
}

func (p *SquawkCodePool) Unassign(code Squawk) error {
	if idx, bit, err := p.indices(code); err == nil {
		if p.AssignedBits[idx]&(1<<bit) != 0 {
			p.AssignedBits[idx] &^= (1 << bit) // Clear the bit
			return nil
		}
		return ErrSquawkCodeUnassigned
	}
	return ErrInvalidSquawkCode
}

func (p *SquawkCodePool) Return(code Squawk) error {
	if !p.IsAssigned(code) {
		return ErrSquawkCodeUnassigned
	}
	if idx, bit, err := p.indices(code); err != nil {
		return err
	} else {
		// Clear the bit
		p.AssignedBits[idx] &= ^(1 << bit)
		return nil
	}
}

func (p *SquawkCodePool) Claim(code Squawk) error {
	if p.IsAssigned(code) {
		return ErrSquawkCodeAlreadyAssigned
	}
	if idx, bit, err := p.indices(code); err != nil {
		return err
	} else {
		// Set the bit
		p.AssignedBits[idx] |= (1 << bit)
		return nil
	}
}

func (p *SquawkCodePool) NumAvailable() int {
	n := int(p.Last - p.First + 1) // total possible
	for _, b := range p.AssignedBits {
		// Reduce the count based on how many are assigned.
		n -= bits.OnesCount64(b)
	}
	return n
}<|MERGE_RESOLUTION|>--- conflicted
+++ resolved
@@ -869,15 +869,6 @@
 // Note: this should match ViceMapSpec/VideoMap in crc2vice/dat2vice. (crc2vice
 // doesn't support all of these, though.)
 type VideoMap struct {
-<<<<<<< HEAD
-	Label    string // for DCB
-	Group    int    // 0 -> A, 1 -> B
-	Name     string // For maps system list
-	Id       int
-	Category int
-	Color    int
-	Lines    [][]math.Point2LL
-=======
 	Label       string // for DCB
 	Group       int    // 0 -> A, 1 -> B
 	Name        string // For maps system list
@@ -891,7 +882,6 @@
 	}
 	Color int
 	Lines [][]math.Point2LL
->>>>>>> 7f67d4b5
 
 	CommandBuffer renderer.CommandBuffer
 }
