// pkg/sim/scenario.go
// Copyright(c) 2022-2024 vice contributors, licensed under the GNU Public License, Version 3.
// SPDX: GPL-3.0-only

package sim

import (
	"fmt"
	"io/fs"
	"os"
	"path/filepath"
	"regexp"
	"slices"
	"sort"
	"strconv"
	"strings"
	"time"

	av "github.com/mmp/vice/pkg/aviation"
	"github.com/mmp/vice/pkg/log"
	"github.com/mmp/vice/pkg/math"
	"github.com/mmp/vice/pkg/util"

	"github.com/brunoga/deep"
	"github.com/mmp/earcut-go"
)

type ScenarioGroup struct {
	TRACON           string                    `json:"tracon"`
	Name             string                    `json:"name"`
	Airports         map[string]*av.Airport    `json:"airports"`
	Fixes            map[string]math.Point2LL  `json:"-"`
	FixesStrings     util.OrderedMap           `json:"fixes"`
	Scenarios        map[string]*Scenario      `json:"scenarios"`
	DefaultScenario  string                    `json:"default_scenario"`
	ControlPositions map[string]*av.Controller `json:"control_positions"`
	Airspace         Airspace                  `json:"airspace"`
	InboundFlows     map[string]InboundFlow    `json:"inbound_flows"`

	PrimaryAirport string `json:"primary_airport"`

	ReportingPointStrings []string            `json:"reporting_points"`
	ReportingPoints       []av.ReportingPoint // not in JSON

	NmPerLatitude           float32 // Always 60
	NmPerLongitude          float32 // Derived from Center
	MagneticVariation       float32
	MagneticAdjustment      float32                 `json:"magnetic_adjustment"`
	STARSFacilityAdaptation STARSFacilityAdaptation `json:"stars_config"`
}

type InboundFlow struct {
	Arrivals    []av.Arrival    `json:"arrivals"`
	Overflights []av.Overflight `json:"overflights"`
}

type AirspaceAwareness struct {
	Fix                 []string `json:"fixes"`
	AltitudeRange       [2]int   `json:"altitude_range"`
	ReceivingController string   `json:"receiving_controller"`
	AircraftType        []string `json:"aircraft_type"`
}

type STARSFacilityAdaptation struct {
	AirspaceAwareness   []AirspaceAwareness              `json:"airspace_awareness"`
	ForceQLToSelf       bool                             `json:"force_ql_self"`
	AllowLongScratchpad bool                             `json:"allow_long_scratchpad"`
	VideoMapNames       []string                         `json:"stars_maps"`
	VideoMapLabels      map[string]string                `json:"map_labels"`
	ControllerConfigs   map[string]STARSControllerConfig `json:"controller_configs"`
	InhibitCAVolumes    []av.AirspaceVolume              `json:"inhibit_ca_volumes"`
	RadarSites          map[string]*av.RadarSite         `json:"radar_sites"`
	Center              math.Point2LL                    `json:"-"`
	CenterString        string                           `json:"center"`
	Range               float32                          `json:"range"`
	Scratchpads         map[string]string                `json:"scratchpads"`
	SignificantPoints   map[string]SignificantPoint      `json:"significant_points"`

	VideoMapFile      string                        `json:"video_map_file"`
	CoordinationFixes map[string]av.AdaptationFixes `json:"coordination_fixes"`
	SingleCharAIDs    map[string]string             `json:"single_char_aids"` // Char to airport
	BeaconBank        int                           `json:"beacon_bank"`
	KeepLDB           bool                          `json:"keep_ldb"`
	PDB               struct {
		ShowScratchpad2  bool `json:"show_scratchpad2"`
		HideGroundspeed  bool `json:"hide_gs"`
		ShowAircraftType bool `json:"show_aircraft_type"`
		SplitGSAndCWT    bool `json:"split_gs_and_cwt"`
	} `json:"pdb"`
	Scratchpad1 struct {
		DisplayExitFix     bool `json:"display_exit_fix"`
		DisplayExitFix1    bool `json:"display_exit_fix_1"`
		DisplayExitGate    bool `json:"display_exit_gate"`
		DisplayAltExitGate bool `json:"display_alternate_exit_gate"`
	} `json:"scratchpad1"`
	CoordinationLists []CoordinationList `json:"coordination_lists"`
	RestrictionAreas  []RestrictionArea  `json:"restriction_areas"`
	FacilityIDs       map[string]string  `json:"facility_ids"`
	UseLegacyFont     bool               `json:"use_legacy_font"`
}

type STARSControllerConfig struct {
	VideoMapNames []string      `json:"video_maps"`
	DefaultMaps   []string      `json:"default_maps"`
	Center        math.Point2LL `json:"-"`
	CenterString  string        `json:"center"`
	Range         float32       `json:"range"`
}

type CoordinationList struct {
	Name          string   `json:"name"`
	Id            string   `json:"id"`
	Airports      []string `json:"airports"`
	YellowEntries bool     `json:"yellow_entries"`
}

type SignificantPoint struct {
	Name         string        // JSON comes in as a map from name to SignificantPoint; we set this.
	ShortName    string        `json:"short_name"`
	Abbreviation string        `json:"abbreviation"`
	Description  string        `json:"description"`
	Location     math.Point2LL `json:"location"`
}

// This many adapted and then this many user-defined
const MaxRestrictionAreas = 100

type RestrictionArea struct {
	Title        string           `json:"title"`
	Text         [2]string        `json:"text"`
	BlinkingText bool             `json:"blinking_text"`
	HideId       bool             `json:"hide_id"`
	TextPosition math.Point2LL    `json:"text_position"`
	CircleCenter math.Point2LL    `json:"circle_center"`
	CircleRadius float32          `json:"circle_radius"`
	VerticesUser av.WaypointArray `json:"vertices"`
	Vertices     [][]math.Point2LL
	Closed       bool `json:"closed"`
	Shaded       bool `json:"shade_region"`
	Color        int  `json:"color"`

	Tris    [][3]math.Point2LL
	Deleted bool
}

type Airspace struct {
	Boundaries map[string][]math.Point2LL            `json:"boundaries"`
	Volumes    map[string][]ControllerAirspaceVolume `json:"volumes"`
}

type ControllerAirspaceVolume struct {
	LowerLimit    int               `json:"lower"`
	UpperLimit    int               `json:"upper"`
	Boundaries    [][]math.Point2LL `json:"boundary_polylines"` // not in JSON
	BoundaryNames []string          `json:"boundaries"`
}

type Scenario struct {
	SoloController      string                   `json:"solo_controller"`
	SplitConfigurations av.SplitConfigurationSet `json:"multi_controllers"`
	DefaultSplit        string                   `json:"default_split"`
	Wind                av.Wind                  `json:"wind"`
	VirtualControllers  []string                 `json:"controllers"`

	// Map from inbound flow names to a map from airport name to default rate,
	// with "overflights" a special case to denote overflights
	InboundFlowDefaultRates map[string]map[string]int `json:"inbound_rates"`
	// Temporary backwards compatibility
	ArrivalGroupDefaultRates map[string]map[string]int `json:"arrivals"`

	ApproachAirspace       []ControllerAirspaceVolume `json:"approach_airspace_volumes"`  // not in JSON
	DepartureAirspace      []ControllerAirspaceVolume `json:"departure_airspace_volumes"` // not in JSON
	ApproachAirspaceNames  []string                   `json:"approach_airspace"`
	DepartureAirspaceNames []string                   `json:"departure_airspace"`

	DepartureRunways []ScenarioGroupDepartureRunway `json:"departure_runways,omitempty"`
	ArrivalRunways   []ScenarioGroupArrivalRunway   `json:"arrival_runways,omitempty"`

	Center       math.Point2LL `json:"-"`
	CenterString string        `json:"center"`
	Range        float32       `json:"range"`
	DefaultMaps  []string      `json:"default_maps"`
}

type ScenarioGroupDepartureRunway struct {
	Airport     string `json:"airport"`
	Runway      string `json:"runway"`
	Category    string `json:"category,omitempty"`
	DefaultRate int    `json:"rate"`

	ExitRoutes map[string]av.ExitRoute // copied from airport's  departure_routes
}

type ScenarioGroupArrivalRunway struct {
	Airport string `json:"airport"`
	Runway  string `json:"runway"`
}

func (s *Scenario) PostDeserialize(sg *ScenarioGroup, e *util.ErrorLogger, manifest *av.VideoMapManifest) {
	defer e.CheckDepth(e.CurrentDepth())

	// Temporary backwards-compatibility for inbound flows
	if len(s.ArrivalGroupDefaultRates) > 0 {
		if len(s.InboundFlowDefaultRates) > 0 {
			e.ErrorString("cannot specify both \"arrivals\" and \"inbound_rates\"")
		} else {
			s.InboundFlowDefaultRates = s.ArrivalGroupDefaultRates
			s.ArrivalGroupDefaultRates = nil
		}
	}
	for name, controllers := range s.SplitConfigurations {
		e.Push("\"multi_controllers\": split \"" + name + "\"")
		for _, ctrl := range controllers {
			if len(ctrl.Arrivals) > 0 {
				if len(ctrl.InboundFlows) > 0 {
					e.ErrorString("cannot specify both \"arrivals\" and \"inbound_flows\"")
				} else {
					ctrl.InboundFlows = ctrl.Arrivals
					ctrl.Arrivals = nil
				}
			}
		}
		e.Pop()
	}

	for _, as := range s.ApproachAirspaceNames {
		if vol, ok := sg.Airspace.Volumes[as]; !ok {
			e.ErrorString("unknown approach airspace %q", as)
		} else {
			s.ApproachAirspace = append(s.ApproachAirspace, vol...)
		}
	}
	for _, as := range s.DepartureAirspaceNames {
		if vol, ok := sg.Airspace.Volumes[as]; !ok {
			e.ErrorString("unknown departure airspace %q", as)
		} else {
			s.DepartureAirspace = append(s.DepartureAirspace, vol...)
		}
	}

	sort.Slice(s.DepartureRunways, func(i, j int) bool {
		if s.DepartureRunways[i].Airport != s.DepartureRunways[j].Airport {
			return s.DepartureRunways[i].Airport < s.DepartureRunways[j].Airport
		} else if s.DepartureRunways[i].Runway != s.DepartureRunways[j].Runway {
			return s.DepartureRunways[i].Runway < s.DepartureRunways[j].Runway
		} else {
			return s.DepartureRunways[i].Category < s.DepartureRunways[j].Category
		}
	})

	airportExits := make(map[string]map[string]interface{}) // airport -> exit -> is it covered
	for i, rwy := range s.DepartureRunways {
		e.Push("Departure runway " + rwy.Airport + " " + rwy.Runway)

		if airportExits[rwy.Airport] == nil {
			airportExits[rwy.Airport] = make(map[string]interface{})
		}

		if ap, ok := sg.Airports[rwy.Airport]; !ok {
			e.ErrorString("airport not found in scenario group \"airports\"")
		} else {
			if routes, ok := ap.DepartureRoutes[rwy.Runway]; !ok {
				e.ErrorString("runway departure routes not found")
			} else {
				s.DepartureRunways[i].ExitRoutes = routes
				for exit := range routes {
					// It's fine if multiple active runways cover the exit.
					airportExits[rwy.Airport][exit] = nil
				}
			}

			if len(ap.Departures) == 0 {
				e.ErrorString("no \"departures\" specified for airport")
			}

			if rwy.Category != "" {
				found := false
				for _, dep := range ap.Departures {
					if ap.ExitCategories[dep.Exit] == rwy.Category {
						found = true
						break
					}
				}
				if !found {
					e.ErrorString("no departures have exit category %q", rwy.Category)
				}
			}
		}
		e.Pop()
	}

	// Make sure all of the controllers used in airspace awareness will be there.
	for _, aa := range sg.STARSFacilityAdaptation.AirspaceAwareness {
		if !slices.Contains(s.VirtualControllers, aa.ReceivingController) {
			s.VirtualControllers = append(s.VirtualControllers, aa.ReceivingController)
		}
	}

	sort.Slice(s.ArrivalRunways, func(i, j int) bool {
		if s.ArrivalRunways[i].Airport == s.ArrivalRunways[j].Airport {
			return s.ArrivalRunways[i].Runway < s.ArrivalRunways[j].Runway
		}
		return s.ArrivalRunways[i].Airport < s.ArrivalRunways[j].Airport
	})

	activeAirports := make(map[*av.Airport]interface{}) // all airports with departures or arrivals
	for _, rwy := range s.ArrivalRunways {
		e.Push("Arrival runway " + rwy.Airport + " " + rwy.Runway)

		if ap, ok := sg.Airports[rwy.Airport]; !ok {
			e.ErrorString("airport not found in scenario group \"airports\"")
		} else {
			activeAirports[ap] = nil

			found := false
			for _, appr := range ap.Approaches {
				if appr.Runway == rwy.Runway {
					found = true
					// Add the tower controller to the virtual controller
					// list if it isn't there already.
					if !slices.Contains(s.VirtualControllers, appr.TowerController) {
						s.VirtualControllers = append(s.VirtualControllers, appr.TowerController)
					}
				}
			}

			if !found {
				e.ErrorString("no approach found that reaches this runway")
			}
		}
		e.Pop()
	}

	if _, ok := sg.ControlPositions[s.SoloController]; s.SoloController != "" && !ok {
		e.ErrorString("controller %q for \"solo_controller\" is unknown", s.SoloController)
	}

	// Figure out which airports/runways and airports/SIDs are used in the scenario.
	activeAirportSIDs := make(map[string]map[string]interface{})
	activeAirportRunways := make(map[string]map[string]interface{})
	activeDepartureAirports := make(map[string]interface{})
	for _, rwy := range s.DepartureRunways {
		e.Push("departure runway " + rwy.Runway)

		ap, ok := sg.Airports[rwy.Airport]
		if !ok {
			e.ErrorString("%s: airport not found in \"airports\"", rwy.Airport)
		} else {
			activeAirports[ap] = nil
			activeDepartureAirports[rwy.Airport] = nil

			if ap.DepartureController == "" {
				// Only check for a human controller to be covering the track if there isn't
				// a virtual controller assigned to it.
				for fix, route := range rwy.ExitRoutes {
					if rwy.Category == "" || ap.ExitCategories[fix] == rwy.Category {
						if activeAirportSIDs[rwy.Airport] == nil {
							activeAirportSIDs[rwy.Airport] = make(map[string]interface{})
						}
						if activeAirportRunways[rwy.Airport] == nil {
							activeAirportRunways[rwy.Airport] = make(map[string]interface{})
						}
						activeAirportSIDs[rwy.Airport][route.SID] = nil
						activeAirportRunways[rwy.Airport][rwy.Runway] = nil
					}
				}
			}
		}

		e.Pop()
	}

	// Do any active airports have CRDA?
	haveCRDA := false
	for ap := range activeAirports {
		if len(ap.ConvergingRunways) > 0 {
			haveCRDA = true
			break
		}
	}
	if haveCRDA {
		// Make sure all of the controllers involved have a valid default airport
		check := func(ctrl *av.Controller) {
			if ctrl.DefaultAirport == "" {
				if ap, _, ok := strings.Cut(ctrl.Callsign, "_"); ok { // see if the first part of the callsign is an airport
					if _, ok := sg.Airports["K"+ap]; ok {
						ctrl.DefaultAirport = "K" + ap
					} else {
						e.ErrorString("%s: controller must have \"default_airport\" specified (required for CRDA).", ctrl.Callsign)
						return
					}
				}
			}
			if _, ok := sg.Airports[ctrl.DefaultAirport]; !ok {
				e.ErrorString("%s: controller's \"default_airport\" %q is unknown", ctrl.Callsign, ctrl.DefaultAirport)
			}
		}

		if ctrl, ok := sg.ControlPositions[s.SoloController]; ok {
			check(ctrl)
		}
		for _, callsign := range s.SplitConfigurations.Splits() {
			if ctrl, ok := sg.ControlPositions[callsign]; ok {
				check(ctrl)
			}
		}
	}

	// Until all FE stuff is done, and there is a lot to do...
	// for _, ctrl := range sg.ControlPositions {
	// 	if len(ctrl.Facility) == 0 {
	// 		e.ErrorString("%s: controller must have \"facility\" specified", ctrl.Callsign)
	// 		continue
	// 	}
	// 	if len(ctrl.Facility) != 3 {
	// 		e.ErrorString("%s: controller's \"facility\" must be three characters", ctrl.Callsign)
	// 		continue
	// 	}
	// 	_, ok := av.DB.ARTCCs[ctrl.Facility]
	// 	if !ok {
	// 		_, ok = av.DB.TRACONs[ctrl.Facility]
	// 		if !ok {
	// 			e.ErrorString("%s: controller's \"facility\" %q is unknown", ctrl.Callsign, ctrl.Facility)
	// 		}
	// 	}
	// }

	// Various multi_controllers validations
	if len(s.SplitConfigurations) > 0 {
		if len(s.SplitConfigurations) == 1 && s.DefaultSplit == "" {
			// Set the default split to be the single specified controller
			// assignment.
			for s.DefaultSplit = range s.SplitConfigurations {
			}
		} else if s.DefaultSplit == "" {
			e.ErrorString("multiple splits specified in \"multi_controllers\" but no \"default_split\" specified")
		} else if _, ok := s.SplitConfigurations[s.DefaultSplit]; !ok {
			e.ErrorString("did not find \"default_split\" %q in \"multi_controllers\" splits", s.DefaultSplit)
		}
	}
	for name, controllers := range s.SplitConfigurations {
		primaryController := ""
		e.Push("\"multi_controllers\": split \"" + name + "\"")

		haveDepartureSIDSpec, haveDepartureRunwaySpec := false, false

		for callsign, ctrl := range controllers {
			e.Push(callsign)
			if ctrl.Primary {
				if primaryController != "" {
					e.ErrorString("multiple controllers specified as \"primary\": %s %s",
						primaryController, callsign)
				} else {
					primaryController = callsign
				}
			}

			if _, ok := sg.ControlPositions[callsign]; !ok {
				e.ErrorString("controller %q not defined in the scenario group's \"control_positions\"", callsign)
			}

			// Make sure any airports claimed for departures are valid
			for _, airportSID := range ctrl.Departures {
				ap, sidRunway, haveSIDRunway := strings.Cut(airportSID, "/")
				if sids, ok := activeAirportSIDs[ap]; !ok {
					e.ErrorString("airport %q is not departing aircraft in this scenario", ap)
				} else if haveSIDRunway {
					// If there's something after a slash, make sure it's
					// either a valid SID or runway.
					_, okSID := sids[sidRunway]
					_, okRunway := activeAirportRunways[ap][sidRunway]
					if !okSID && !okRunway {
						e.ErrorString("%q at airport %q is neither an active runway or SID in this scenario", sidRunway, ap)
					}

					haveDepartureSIDSpec = haveDepartureSIDSpec || okSID
					haveDepartureRunwaySpec = haveDepartureRunwaySpec || okRunway
					if haveDepartureSIDSpec && haveDepartureRunwaySpec {
						e.ErrorString("cannot use both runways and SIDs to specify the departure controller")
					}
				}
			}

			// Make sure all inbound flows are valid. Below we make sure all
			// included arrivals have a controller.
			for _, flow := range ctrl.InboundFlows {
				if _, ok := s.InboundFlowDefaultRates[flow]; !ok {
					e.ErrorString("inbound flow %q not found in scenario", flow)
				} else {
					f := sg.InboundFlows[flow]
					overflightHasHandoff := func(of av.Overflight) bool {
						return slices.ContainsFunc(of.Waypoints, func(wp av.Waypoint) bool { return wp.Handoff })
					}
					if len(f.Arrivals) == 0 && !slices.ContainsFunc(f.Overflights, overflightHasHandoff) {
						// It's just overflights without handoffs
						e.ErrorString("no inbound flows in %q have handoffs", flow)
					}
				}
			}
			e.Pop()
		}
		if primaryController == "" {
			e.ErrorString("No controller in \"multi_controllers\" was specified as \"primary\"")
		}

		// Make sure each active departure config (airport and possibly
		// SID) has exactly one controller handling its departures.
		validateDep := func(active map[string]map[string]interface{}, check func(ctrl *av.MultiUserController, airport, spec string) bool) {
			for airport, specs := range active {
				for spec := range specs {
					controller := ""
					for callsign, ctrl := range controllers {
						if check(ctrl, airport, spec) {
							if controller != "" {
								e.ErrorString("both %s and %s expect to handle %s/%s departures",
									controller, callsign, airport, spec)
							}
							controller = callsign
						}
					}
					if controller == "" {
						e.ErrorString("no controller found that is covering %s/%s departures", airport, spec)
					}
				}
			}
		}
		if haveDepartureSIDSpec {
			validateDep(activeAirportSIDs, func(ctrl *av.MultiUserController, airport, spec string) bool {
				return ctrl.IsDepartureController(airport, "", spec)
			})
		} else if haveDepartureRunwaySpec {
			validateDep(activeAirportRunways, func(ctrl *av.MultiUserController, airport, spec string) bool {
				return ctrl.IsDepartureController(airport, spec, "")
			})
		} else {
			// Just airports
			for airport := range activeDepartureAirports {
				if sg.Airports[airport].DepartureController != "" {
					// It's covered by a virtual controller
					continue
				}

				controller := ""
				for callsign, ctrl := range controllers {
					if ctrl.IsDepartureController(airport, "", "") {
						if controller != "" {
							e.ErrorString("both %s and %s expect to handle %s departures",
								controller, callsign, airport)
						}
						controller = callsign
					}
				}
				if controller == "" {
					e.ErrorString("no controller found that is covering %s departures", airport)
				}
			}
		}

		// Make sure all controllers are either the primary or have a path
		// of backup controllers that eventually ends with the primary.
		havePathToPrimary := make(map[string]interface{})
		havePathToPrimary[primaryController] = nil
		var followPathToPrimary func(callsign string, mc *av.MultiUserController, depth int) bool
		followPathToPrimary = func(callsign string, mc *av.MultiUserController, depth int) bool {
			if callsign == "" {
				return false
			}
			if _, ok := havePathToPrimary[callsign]; ok {
				return true
			}
			if depth == 0 || mc.BackupController == "" {
				return false
			}

			bmc, ok := controllers[mc.BackupController]
			if !ok {
				e.ErrorString("Backup controller %q for %q is unknown",
					mc.BackupController, callsign)
				return false
			}

			if followPathToPrimary(mc.BackupController, bmc, depth-1) {
				havePathToPrimary[callsign] = nil
				return true
			}
			return false
		}
		for callsign, mc := range controllers {
			if !followPathToPrimary(callsign, mc, 25) {
				e.ErrorString("controller %q doesn't have a valid backup controller", callsign)
			}
		}
		e.Pop()
	}

	for _, name := range util.SortedMapKeys(s.InboundFlowDefaultRates) {
		e.Push("Inbound flow " + name)
		// Make sure the inbound flow has been defined
		if flow, ok := sg.InboundFlows[name]; !ok {
			e.ErrorString("inbound flow not found")
		} else {
			// Add initial controllers to the controller list, if
			// necessary.
			for _, ar := range flow.Arrivals {
				if ar.InitialController != "" &&
					!slices.Contains(s.VirtualControllers, ar.InitialController) {
					s.VirtualControllers = append(s.VirtualControllers, ar.InitialController)
				}
			}
			for _, of := range flow.Overflights {
				if of.InitialController != "" &&
					!slices.Contains(s.VirtualControllers, of.InitialController) {
					s.VirtualControllers = append(s.VirtualControllers, of.InitialController)
				}
			}

			// Check the airports in it
			for category := range s.InboundFlowDefaultRates[name] {
				if category == "overflights" {
					if len(flow.Overflights) == 0 {
						e.ErrorString("Rate specified for \"overflights\" but no overflights specified in %q", name)
					}
				} else {
					airport := category
					e.Push("Airport " + airport)
					if _, ok := sg.Airports[airport]; !ok {
						e.ErrorString("unknown arrival airport")
					} else {
						// Make sure the airport exists in at least one of the
						// arrivals in the group.
						found := false
						for _, ar := range flow.Arrivals {
							if _, ok := ar.Airlines[airport]; ok {
								found = true

								// Make sure the airport has at least one
								// active arrival runway.
								if !slices.ContainsFunc(s.ArrivalRunways,
									func(r ScenarioGroupArrivalRunway) bool {
										return r.Airport == airport
									}) {
									e.ErrorString("no runways listed in \"arrival_runways\" for %s even though there are %s arrivals in \"arrivals\"",
										airport, airport)
								}
							}
						}
						if !found {
							e.ErrorString("airport not used for any arrivals")
						}
					}
					e.Pop()
				}
			}

			// For each multi-controller split, sure some controller covers the
			// flow if there will be a handoff to a non-virtual controller.
			hasHandoff := len(flow.Arrivals) > 0
			for _, of := range flow.Overflights {
				if slices.ContainsFunc(of.Waypoints, func(wp av.Waypoint) bool { return wp.Handoff }) {
					hasHandoff = true
				}
			}
			if hasHandoff {
				for split, controllers := range s.SplitConfigurations {
					e.Push("\"multi_controllers\": split \"" + split + "\"")
					count := 0
					for _, mc := range controllers {
						if slices.Contains(mc.InboundFlows, name) {
							count++
						}
					}
					if count == 0 {
						e.ErrorString("no controller in \"multi_controllers\" has %q in their \"inbound_flows\"", name)
					} else if count > 1 {
						e.ErrorString("more than one controller in \"multi_controllers\" has this in their \"inbound_flows\"")
					}
					e.Pop()
				}
			}
		}
		e.Pop()
	}

	for _, ctrl := range s.VirtualControllers {
		if _, ok := sg.ControlPositions[ctrl]; !ok {
			e.ErrorString("controller %q unknown", ctrl)
		}
	}

	if s.CenterString != "" {
		if pos, ok := sg.Locate(s.CenterString); !ok {
			e.ErrorString("unknown location %q specified for \"center\"", s.CenterString)
		} else {
			s.Center = pos
		}
	}

	fa := sg.STARSFacilityAdaptation
	if len(s.DefaultMaps) > 0 {
		if len(fa.ControllerConfigs) > 0 {
			e.ErrorString("\"default_maps\" is not allowed when \"controller_configs\" is set in \"stars_config\"")
		}

		for _, dm := range s.DefaultMaps {
			if !manifest.HasMap(dm) {
				e.ErrorString("video map %q in \"default_maps\" not found. Use -listmaps "+
					"<path to Zxx-videomaps.gob.zst> to show available video maps for an ARTCC.", dm)
			}
		}
	} else if len(fa.ControllerConfigs) > 0 {
		// Make sure that each controller in the scenario is represented in
		// "controller_configs".
		if _, ok := fa.ControllerConfigs[s.SoloController]; !ok {
			e.ErrorString("control position %q is not included in \"controller_configs\"",
				s.SoloController)
		}
		for _, conf := range s.SplitConfigurations {
			for pos := range conf {
				if _, ok := fa.ControllerConfigs[pos]; !ok {
					e.ErrorString("control position %q is not included in \"controller_configs\"", pos)
				}
			}
		}
	}
}

///////////////////////////////////////////////////////////////////////////
// ScenarioGroup

func (sg *ScenarioGroup) Locate(s string) (math.Point2LL, bool) {
	s = strings.ToUpper(s)
	// ScenarioGroup's definitions take precedence...
	if p, ok := sg.Fixes[s]; ok {
		return p, true
	} else if n, ok := av.DB.Navaids[strings.ToUpper(s)]; ok {
		return n.Location, ok
	} else if ap, ok := av.DB.Airports[strings.ToUpper(s)]; ok {
		return ap.Location, ok
	} else if f, ok := av.DB.Fixes[strings.ToUpper(s)]; ok {
		return f.Location, ok
	} else if p, err := math.ParseLatLong([]byte(s)); err == nil {
		return p, true
	} else if len(s) > 5 && s[0] == 'K' && s[4] == '-' {
		if rwy, ok := av.LookupRunway(s[:4], s[5:]); ok {
			return rwy.Threshold, true
		}
	}

	return math.Point2LL{}, false
}

var (
	// "FIX@HDG/DIST"
	reFixHeadingDistance = regexp.MustCompile(`^([\w-]{3,})@([\d]{3})/(\d+(\.\d+)?)$`)
)

func (sg *ScenarioGroup) PostDeserialize(multiController bool, e *util.ErrorLogger, simConfigurations map[string]map[string]*Configuration,
	manifest *av.VideoMapManifest) {
<<<<<<< HEAD
	// Temporary backwards compatibility for inbound flows
	if len(sg.ArrivalGroups) > 0 {
		if len(sg.InboundFlows) > 0 {
			e.ErrorString("cannot specify both \"arrival_groups\" and \"inbound_flows\"")
		} else {
			sg.InboundFlows = make(map[string]InboundFlow)
			for name, arrivals := range sg.ArrivalGroups {
				var flow InboundFlow
				for _, ar := range arrivals {
					flow.Arrivals = append(flow.Arrivals, ar)
				}
				sg.InboundFlows[name] = flow
			}
			// sg.ArrivalGroups = nil
		}
	}
=======
	defer e.CheckDepth(e.CurrentDepth())
>>>>>>> e3bdf9d6

	// stars_config items. This goes first because we need to initialize
	// Center (and thence NmPerLongitude) ASAP.
	if ctr := sg.STARSFacilityAdaptation.CenterString; ctr == "" {
		e.ErrorString("No \"center\" specified")
	} else if pos, ok := sg.Locate(ctr); !ok {
		e.ErrorString("unknown location %q specified for \"center\"", ctr)
	} else {
		sg.STARSFacilityAdaptation.Center = pos
	}

	sg.NmPerLatitude = 60
	sg.NmPerLongitude = 60 * math.Cos(math.Radians(sg.STARSFacilityAdaptation.Center[1]))

	if sg.TRACON == "" {
		e.ErrorString("\"tracon\" must be specified")
	} else if _, ok := av.DB.TRACONs[sg.TRACON]; !ok {
		e.ErrorString("TRACON %q is unknown; it must be a 3-letter identifier listed at "+
			"https://www.faa.gov/about/office_org/headquarters_offices/ato/service_units/air_traffic_services/tracon.",
			sg.TRACON)
	}

	sg.Fixes = make(map[string]math.Point2LL)
	for _, fix := range sg.FixesStrings.Keys() {
		loc, _ := sg.FixesStrings.Get(fix)
		location, ok := loc.(string)
		if !ok {
			e.ErrorString("location for fix %q is not a string: %+v", fix, loc)
			continue
		}

		fix := strings.ToUpper(fix)
		e.Push("Fix  " + fix)

		if _, ok := sg.Fixes[fix]; ok {
			e.ErrorString("fix has multiple definitions")
		} else if strs := reFixHeadingDistance.FindStringSubmatch(location); len(strs) >= 4 {
			// "FIX@HDG/DIST"
			//fmt.Printf("A loc %s -> strs %+v\n", location, strs)
			if pll, ok := sg.Locate(strs[1]); !ok {
				e.ErrorString("base fix \"" + strs[1] + "\" unknown")
			} else if hdg, err := strconv.Atoi(strs[2]); err != nil {
				e.ErrorString("heading %q: %v", strs[2], err)
			} else if dist, err := strconv.ParseFloat(strs[3], 32); err != nil {
				e.ErrorString("distance %q: %v", strs[3], err)
			} else {
				// Offset along the given heading and distance from the fix.
				sg.Fixes[fix] = math.Offset2LL(pll, float32(hdg), float32(dist), sg.NmPerLongitude)
			}
		} else if pos, ok := sg.Locate(location); ok {
			// It's something simple. Check this after FIX@HDG/DIST,
			// though, since the runway matching KJFK-31L discards stuff
			// after the runway and we don't want that to match in that
			// case.
			sg.Fixes[fix] = pos
		} else {
			e.ErrorString("invalid location syntax %q for fix %q", location, fix)
		}

		e.Pop()
	}

	sg.STARSFacilityAdaptation.PostDeserialize(e, sg, manifest)

	for name, volumes := range sg.Airspace.Volumes {
		for i, vol := range volumes {
			e.Push("Airspace volume " + name)
			for _, b := range vol.BoundaryNames {
				if pts, ok := sg.Airspace.Boundaries[b]; !ok {
					e.ErrorString("airspace boundary %q not found", b)
				} else {
					sg.Airspace.Volumes[name][i].Boundaries = append(sg.Airspace.Volumes[name][i].Boundaries, pts)
				}
			}
			e.Pop()
		}
	}

	if sg.PrimaryAirport == "" {
		e.ErrorString("\"primary_airport\" not specified")
	} else if ap, ok := av.DB.Airports[sg.PrimaryAirport]; !ok {
		e.ErrorString("\"primary_airport\" %q unknown", sg.PrimaryAirport)
	} else if mvar, err := av.DB.MagneticGrid.Lookup(ap.Location); err != nil {
		e.ErrorString("%s: unable to find magnetic declination: %v", sg.PrimaryAirport, err)
	} else {
		sg.MagneticVariation = mvar + sg.MagneticAdjustment
	}

	if len(sg.Airports) == 0 {
		e.ErrorString("No \"airports\" specified in scenario group")
	}
	for name, ap := range sg.Airports {
		e.Push("Airport " + name)
		ap.PostDeserialize(name, sg, sg.NmPerLongitude, sg.MagneticVariation,
			sg.ControlPositions, sg.STARSFacilityAdaptation.Scratchpads, sg.Airports, e)
		e.Pop()
	}

	if _, ok := sg.Scenarios[sg.DefaultScenario]; !ok {
		e.ErrorString("default scenario %q not found in \"scenarios\"", sg.DefaultScenario)
	}

	for callsign, ctrl := range sg.ControlPositions {
		e.Push("Controller " + callsign)

		ctrl.Callsign = callsign

		if ctrl.Frequency < 118000 || ctrl.Frequency > 138000 {
			e.ErrorString("invalid frequency: %6.3f", float32(ctrl.Frequency)/1000)
		}
		if ctrl.SectorId == "" {
			e.ErrorString("no \"sector_id\" specified")
		}
		if ctrl.FullName == "" {
			e.ErrorString("no \"full_name\" specified")
		}
		e.Pop()
	}

	for name, flow := range sg.InboundFlows {
		e.Push("Inbound flow " + name)
		if len(flow.Arrivals) == 0 && len(flow.Overflights) == 0 {
			e.ErrorString("no arrivals or overflights in inbound flow group")
		}

		for i := range flow.Arrivals {
			flow.Arrivals[i].PostDeserialize(sg, sg.NmPerLongitude, sg.MagneticVariation,
				sg.Airports, sg.ControlPositions, e)
		}
		for i := range flow.Overflights {
			flow.Overflights[i].PostDeserialize(sg, sg.NmPerLongitude, sg.MagneticVariation,
				sg.Airports, sg.ControlPositions, e)
		}

		e.Pop()
	}

	for _, rp := range sg.ReportingPointStrings {
		if loc, ok := sg.Locate(rp); !ok {
			e.ErrorString("unknown \"reporting_point\" %q", rp)
		} else {
			sg.ReportingPoints = append(sg.ReportingPoints, av.ReportingPoint{Fix: rp, Location: loc})
		}
	}

	// Do after airports!
	if len(sg.Scenarios) == 0 {
		e.ErrorString("No \"scenarios\" specified")
	}
	for name, s := range sg.Scenarios {
		e.Push("Scenario " + name)
		s.PostDeserialize(sg, e, manifest)
		e.Pop()
	}

	initializeSimConfigurations(sg, simConfigurations, multiController, e)
}

func (s *STARSFacilityAdaptation) PostDeserialize(e *util.ErrorLogger, sg *ScenarioGroup, manifest *av.VideoMapManifest) {
	defer e.CheckDepth(e.CurrentDepth())

	e.Push("stars_config")

	// Video maps
	for m := range s.VideoMapLabels {
		if !slices.Contains(s.VideoMapNames, m) {
			e.ErrorString("video map %q in \"map_labels\" is not in \"stars_maps\"", m)
		}
	}
	for _, m := range s.VideoMapNames {
		if m != "" && !manifest.HasMap(m) {
			e.ErrorString("video map %q in \"stars_maps\" is not a valid video map", m)
		}
	}

	if len(s.ControllerConfigs) > 0 {
		var err error
		s.ControllerConfigs, err = util.CommaKeyExpand(s.ControllerConfigs)
		if err != nil {
			e.Error(err)
		}

		for ctrl, config := range s.ControllerConfigs {
			if pos, ok := sg.Locate(config.CenterString); !ok {
				e.ErrorString("unknown location %q specified for \"center\"", s.CenterString)
			} else {
				config.Center = pos
				s.ControllerConfigs[ctrl] = config
			}
		}

		for ctrl, config := range s.ControllerConfigs {
			if len(config.VideoMapNames) == 0 {
				e.ErrorString("must provide \"video_maps\" for controller %q", ctrl)
			}

			for _, name := range config.DefaultMaps {
				if !slices.Contains(config.VideoMapNames, name) {
					e.ErrorString("default map %q for %q is not included in the controller's "+
						"\"controller_maps\"", name, ctrl)
				}

				if !manifest.HasMap(name) {
					e.ErrorString("video map %q in \"default_maps\" for controller %q is not a valid video map",
						name, ctrl)
				}
			}
			for _, name := range config.VideoMapNames {
				if name != "" && !manifest.HasMap(name) {
					e.ErrorString("video map %q in \"video_maps\" for controller %q is not a valid video map",
						name, ctrl)
				}
			}

			// Make sure all of the control positions are included in at least
			// one of the scenarios.
			if !func() bool {
				for _, sc := range sg.Scenarios {
					if ctrl == sc.SoloController {
						return true
					}
					for _, config := range sc.SplitConfigurations {
						for pos := range config {
							if ctrl == pos {
								return true
							}
						}
					}
				}
				return false
			}() {
				e.ErrorString("Control position %q in \"controller_configs\" not found in any of the scenarios", ctrl)
			}
		}
	} else if len(s.VideoMapNames) == 0 {
		e.ErrorString("Must specify either \"controller_configs\" or \"stars_maps\"")
	}

	if s.Range == 0 {
		s.Range = 50
	}

	for name, rs := range s.RadarSites {
		e.Push("Radar site " + name)
		if p, ok := sg.Locate(rs.PositionString); rs.PositionString == "" || !ok {
			e.ErrorString("radar site position %q not found", rs.PositionString)
		} else {
			rs.Position = p
		}
		if rs.Char == "" {
			e.ErrorString("radar site is missing \"char\"")
		}
		if rs.Elevation == 0 {
			e.ErrorString("radar site is missing \"elevation\"")
		}
		e.Pop()
	}

	for fix, fixes := range s.CoordinationFixes {
		e.Push("Coordination fix " + fix)
		// FIXME(mtrokel)
		/*
			if _, ok := sg.Locate(fix); !ok {
				e.ErrorString("coordination fix \"%v\" cannot be located", fix)
			}
		*/
		acceptableTypes := []string{"route", "zone"}
		for i, fix := range fixes {
			e.Push(fmt.Sprintf("Number %v", i))
			if !slices.Contains(acceptableTypes, fix.Type) {
				e.ErrorString("type \"%v\" is invalid. Valid types are \"route\" and \"zone\"", fix.Type)
			}
			if fix.Altitude[0] < 0 {
				e.ErrorString("bottom altitude \"%v\" is below zero", fix.Altitude[0])
			}
			if fix.Altitude[0] > fix.Altitude[1] {
				e.ErrorString("bottom altitude \"%v\" is higher than the top altitude \"%v\"", fix.Altitude[0], fix.Altitude[1])
			}
			if _, ok := av.DB.TRACONs[fix.ToFacility]; !ok {
				if _, ok := av.DB.ARTCCs[fix.ToFacility]; !ok {
					e.ErrorString("to facility \"%v\" is invalid", fix.ToFacility)
				}
			}
			if _, ok := av.DB.TRACONs[fix.FromFacility]; !ok {
				if _, ok := av.DB.ARTCCs[fix.FromFacility]; !ok {
					e.ErrorString("from facility \"%v\" is invalid", fix.FromFacility)
				}
			}
			e.Pop()
		}
		e.Pop()
	}

	for char, airport := range s.SingleCharAIDs {
		e.Push("Airport ID " + char)
		if _, ok := sg.Airports[airport]; !ok {
			e.ErrorString("airport\"%v\" isn't specified", airport)
		}
		e.Pop()
	}
	// if s.BeaconBank > 7 || s.BeaconBank < 1 {
	// 	e.ErrorString("beacon bank \"%v\" is invalid. Must be between 1 and 7", s.BeaconBank)
	// }

	if s.PDB.SplitGSAndCWT && s.PDB.ShowAircraftType {
		e.ErrorString("Both \"split_gs_and_cwt\" and \"show_aircraft_type\" cannot be specified for \"pdb\" adaption.")
	}
	if s.PDB.SplitGSAndCWT && s.PDB.HideGroundspeed {
		e.ErrorString("Both \"split_gs_and_cwt\" and \"hide_gs\" cannot be specified for \"pdb\" adaption.")
	}

	disp := make(map[string]interface{})
	if s.Scratchpad1.DisplayExitFix {
		disp["display_exit_fix"] = nil
	}
	if s.Scratchpad1.DisplayExitFix1 {
		disp["display_exit_fix_1"] = nil
	}
	if s.Scratchpad1.DisplayExitGate {
		disp["display_exit_gate"] = nil
	}
	if s.Scratchpad1.DisplayAltExitGate {
		disp["display_alternate_exit_gate"] = nil
	}
	if len(disp) > 1 {
		d := util.SortedMapKeys(disp)
		d = util.MapSlice(d, func(s string) string { return `"` + s + `"` })
		e.ErrorString("Cannot specify " + strings.Join(d, " and ") + "for \"scratchpad1\"")
	}

	// Significant points
	e.Push("\"significant_points\"")
	for name, sp := range s.SignificantPoints {
		e.Push(name)

		if len(name) < 3 {
			e.ErrorString("name must be at least 3 characters")
		} else {
			sp.Name = name

			if sp.ShortName != "" && len(name) == 3 {
				e.ErrorString("\"short_name\" can only be given if name is more than 3 characters.")
			}
			if len(sp.ShortName) > 3 {
				e.ErrorString("\"short_name\" cannot be more than 3 characters.")
			}
			if sp.Location.IsZero() {
				if p, ok := sg.Locate(name); !ok {
					e.ErrorString("unable to find location of %q", name)
				} else {
					sp.Location = p
				}
			}
		}

		// Update for any changes we made
		s.SignificantPoints[name] = sp

		e.Pop()
	}
	e.Pop()

	// Hold for release validation
	for airport, ap := range sg.Airports {
		var matches []string
		for _, list := range s.CoordinationLists {
			if slices.Contains(list.Airports, airport) {
				matches = append(matches, list.Name)
			}
		}

		if ap.HoldForRelease {
			// Make sure it's in either zero or one of the coordination lists.
			if len(matches) > 1 {
				e.ErrorString("Airport %q is in multiple entries in \"coordination_lists\": %s.", airport, strings.Join(matches, ", "))
			}
		} else if len(matches) != 0 {
			// And it shouldn't be any if it's not hold for release
			e.ErrorString("Airport %q isn't \"hold_for_release\" but is in \"coordination_lists\": %s.", airport,
				strings.Join(matches, ", "))
		}
	}

	seenIds := make(map[string][]string)
	for _, list := range s.CoordinationLists {
		e.Push("\"coordination_lists\" " + list.Name)

		if list.Name == "" {
			e.ErrorString("\"name\" must be specified for coordination list.")
		}
		if list.Id == "" {
			e.ErrorString("\"id\" must be specified for coordination list.")
		}
		if len(list.Airports) == 0 {
			e.ErrorString("At least one airport must be specified in \"airports\" for coordination list.")
		}

		seenIds[list.Id] = append(seenIds[list.Id], list.Name)

		// Make sure all airport names in coordination lists are part of the scenario.
		for _, ap := range list.Airports {
			if _, ok := sg.Airports[ap]; !ok {
				e.ErrorString("Airport %q not defined in scenario group.", ap)
			}
		}

		e.Pop()
	}
	// Make sure that no two coordination lists have the same id.
	for id, groups := range seenIds {
		if len(groups) > 1 {
			e.ErrorString("Multiple \"coordination_lists\" are using id %q: %s", id, strings.Join(groups, ", "))
		}
	}

	if len(s.VideoMapNames) == 0 {
		if len(s.ControllerConfigs) == 0 {
			e.ErrorString("must provide one of \"stars_maps\" or \"controller_configs\" in \"stars_config\"")
		}
		var err error
		s.ControllerConfigs, err = util.CommaKeyExpand(s.ControllerConfigs)
		if err != nil {
			e.Error(err)
		}
	} else if len(s.ControllerConfigs) > 0 {
		e.ErrorString("cannot provide both \"stars_maps\" and \"controller_configs\" in \"stars_config\"")
	}

	for _, aa := range s.AirspaceAwareness {
		for _, fix := range aa.Fix {
			if _, ok := sg.Locate(fix); !ok && fix != "ALL" {
				e.ErrorString(fix + ": fix unknown")
			}
		}

		if aa.AltitudeRange[0] > aa.AltitudeRange[1] {
			e.ErrorString("lower end of \"altitude_range\" %d above upper end %d",
				aa.AltitudeRange[0], aa.AltitudeRange[1])
		}

		if _, ok := sg.ControlPositions[aa.ReceivingController]; !ok {
			e.ErrorString(aa.ReceivingController + ": controller unknown")
		}

		for _, t := range aa.AircraftType {
			if t != "J" && t != "T" && t != "P" {
				e.ErrorString("%q: invalid \"aircraft_type\". Expected \"J\", \"T\", or \"P\".", t)
			}
		}
	}

	e.Push("\"restriction_areas\"")
	if len(s.RestrictionAreas) > MaxRestrictionAreas {
		e.ErrorString("No more than %d restriction areas may be specified; %d were given.",
			MaxRestrictionAreas, len(s.RestrictionAreas))
	}
	for idx := range s.RestrictionAreas {
		ra := &s.RestrictionAreas[idx]

		// General checks
		if ra.Title == "" {
			e.ErrorString("Must define \"title\" for restriction area.")
		}
		for i := range 2 {
			if len(ra.Text[i]) > 32 {
				e.ErrorString("Maximum of 32 characters per line in \"text\": line %d: %q (%d)",
					i, ra.Text, len(ra.Text[i]))
			}
		}
		if ra.Closed && len(ra.Vertices) == 0 || len(ra.Vertices[0]) < 3 {
			e.ErrorString("At least 3 \"vertices\" must be given for a closed restriction area.")
		}
		if !ra.Closed && len(ra.Vertices) == 0 || len(ra.Vertices[0]) < 2 {
			e.ErrorString("At least 2 \"vertices\" must be given for an open restriction area.")
		}
		if ra.Color < 0 || ra.Color > 8 {
			// (We allow 0 for unset and treat it as 1 when we draw.)
			e.ErrorString("\"color\" must be between 1 and 8 (inclusive).")
		}

		if len(ra.VerticesUser) > 0 {
			// Polygons
			ra.VerticesUser.InitializeLocations(sg, sg.NmPerLongitude, sg.MagneticVariation, e)
			var verts []math.Point2LL
			for _, v := range ra.VerticesUser {
				verts = append(verts, v.Location)
			}

			ra.Vertices = make([][]math.Point2LL, 1)
			ra.Vertices[0] = verts
			ra.UpdateTriangles()

			if ra.TextPosition.IsZero() {
				ra.TextPosition = ra.AverageVertexPosition()
			}

			if ra.CircleRadius > 0 {
				e.ErrorString("Cannot specify both \"circle_radius\" and \"vertices\".")
			}
		} else if ra.CircleRadius > 0 {
			// Circle-related checks
			if ra.CircleRadius > 125 {
				e.ErrorString("\"radius\" cannot be larger than 125.")
			}
			if ra.CircleCenter.IsZero() {
				e.ErrorString("Must specify \"circle_center\" if \"circle_radius\" is given.")
			}
			if ra.TextPosition.IsZero() {
				ra.TextPosition = ra.CircleCenter
			}
		} else {
			// Must be text-only
			if ra.Text[0] != "" || ra.Text[1] != "" && ra.TextPosition.IsZero() {
				e.ErrorString("Must specify \"text_position\" with restriction area")
			}
		}

		if ra.Shaded && ra.CircleRadius == 0 && len(ra.Vertices) == 0 {
			e.ErrorString("\"shaded\" cannot be specified without \"circle_radius\" or \"vertices\".")
		}
	}
	e.Pop()

	e.Pop() // stars_config
}

func GetCoordinationFix(fa av.ERAMAdaptation, fp *STARSFlightPlan, acpos math.Point2LL, waypoints []av.Waypoint) (string, bool) {

	for fix, adaptationFixes := range fa.CoordinationFixes {
		if adaptationFix, err := adaptationFixes.Fix(fp.STARSAltitude); err == nil {
			if adaptationFix.Type == av.ZoneBasedFix {
				// Exclude zone based fixes for now. They come in after the route-based fix
				continue
			}

			// FIXME (as elsewhere): make this more robust
			if strings.Contains(fp.Route, fix) {
				return fix, true
			}

			// FIXME: why both this and checking fp.Route?
			for _, waypoint := range waypoints {
				if waypoint.Fix == fix {
					return fix, true
				}
			}
		}

	}

	var closestFix string
	minDist := float32(1e30)
	for fix, adaptationFixes := range fa.CoordinationFixes {
		for _, adaptationFix := range adaptationFixes {
			if adaptationFix.Type == av.ZoneBasedFix {
				if loc, ok := av.DB.LookupWaypoint(fix); !ok {
					// FIXME: check this (if it isn't already) at scenario load time.
					panic(fix + ": not found in fixes database")
				} else if dist := math.NMDistance2LL(acpos, loc); dist < minDist {
					minDist = dist
					closestFix = fix
				}
			}
		}
	}

	return closestFix, closestFix != ""
}


func initializeSimConfigurations(sg *ScenarioGroup,
	simConfigurations map[string]map[string]*Configuration, multiController bool, e *util.ErrorLogger) {
	config := &Configuration{
		ScenarioConfigs:  make(map[string]*SimScenarioConfiguration),
		ControlPositions: sg.ControlPositions,
		DefaultScenario:  sg.DefaultScenario,
	}

	for name, scenario := range sg.Scenarios {
		sc := &SimScenarioConfiguration{
			SplitConfigurations: scenario.SplitConfigurations,
			LaunchConfig:        MakeLaunchConfig(scenario.DepartureRunways, scenario.InboundFlowDefaultRates),
			Wind:                scenario.Wind,
			DepartureRunways:    scenario.DepartureRunways,
			ArrivalRunways:      scenario.ArrivalRunways,
			PrimaryAirport:      sg.PrimaryAirport,
		}

		if multiController {
			if len(scenario.SplitConfigurations) == 0 {
				// not a multi-controller scenario
				continue
			}
			var err error
			sc.SelectedController, err = scenario.SplitConfigurations.GetPrimaryController(scenario.DefaultSplit)
			if err != nil {
				e.Error(err)
			}
			sc.SelectedSplit = scenario.DefaultSplit
		} else {
			if scenario.SoloController == "" {
				// multi-controller only
				continue
			}
			sc.SelectedController = scenario.SoloController
		}

		config.ScenarioConfigs[name] = sc
	}

	// Skip scenario groups that don't have any single/multi-controller
	// scenarios, as appropriate.
	if len(config.ScenarioConfigs) > 0 {
		// The default scenario may be invalid; e.g. if it's single
		// controller but we're gathering multi-controller here. Pick
		// something valid in that case.
		if _, ok := config.ScenarioConfigs[config.DefaultScenario]; !ok {
			config.DefaultScenario = util.SortedMapKeys(config.ScenarioConfigs)[0]
		}

		if simConfigurations[sg.TRACON] == nil {
			simConfigurations[sg.TRACON] = make(map[string]*Configuration)
		}
		simConfigurations[sg.TRACON][sg.Name] = config
	}
}

///////////////////////////////////////////////////////////////////////////
// Airspace

func InAirspace(p math.Point2LL, alt float32, volumes []ControllerAirspaceVolume) (bool, [][2]int) {
	var altRanges [][2]int
	for _, v := range volumes {
		inside := false
		for _, pts := range v.Boundaries {
			if math.PointInPolygon2LL(p, pts) {
				inside = !inside
			}
		}
		if inside {
			altRanges = append(altRanges, [2]int{v.LowerLimit, v.UpperLimit})
		}
	}

	// Sort altitude ranges and then merge ones that have 1000 foot separation
	sort.Slice(altRanges, func(i, j int) bool { return altRanges[i][0] < altRanges[j][0] })
	var mergedAlts [][2]int
	i := 0
	inside := false
	for i < len(altRanges) {
		low := altRanges[i][0]
		high := altRanges[i][1]

		for i+1 < len(altRanges) {
			if altRanges[i+1][0]-high <= 1000 {
				// merge
				high = altRanges[i+1][1]
				i++
			} else {
				break
			}
		}

		// 10 feet of slop for rounding error
		inside = inside || (int(alt)+10 >= low && int(alt)-10 <= high)

		mergedAlts = append(mergedAlts, [2]int{low, high})
		i++
	}

	return inside, mergedAlts
}

///////////////////////////////////////////////////////////////////////////
// LoadScenarioGroups

func loadScenarioGroup(filesystem fs.FS, path string, e *util.ErrorLogger) *ScenarioGroup {
	e.Push("File " + path)
	defer e.Pop()

	contents, err := fs.ReadFile(filesystem, path)
	if err != nil {
		e.Error(err)
		return nil
	}

	util.CheckJSON[ScenarioGroup](contents, e)
	if e.HaveErrors() {
		return nil
	}

	var s ScenarioGroup
	if err := util.UnmarshalJSON(contents, &s); err != nil {
		e.Error(err)
		return nil
	}
	if s.Name == "" {
		e.ErrorString("scenario group is missing \"name\"")
		return nil
	}
	if s.TRACON == "" {
		e.ErrorString("scenario group is missing \"tracon\"")
		return nil
	}
	return &s
}

type dbResolver struct{}

func (d *dbResolver) Resolve(s string) (math.Point2LL, error) {
	if n, ok := av.DB.Navaids[s]; ok {
		return n.Location, nil
	} else if n, ok := av.DB.Airports[s]; ok {
		return n.Location, nil
	} else if f, ok := av.DB.Fixes[s]; ok {
		return f.Location, nil
	} else {
		return math.Point2LL{}, fmt.Errorf("%s: unknown fix", s)
	}
}

// LoadScenarioGroups loads all of the available scenarios, both from the
// scenarios/ directory in the source code distribution as well as,
// optionally, a scenario file provided on the command line.  It doesn't
// try to do any sort of meaningful error handling but it does try to
// continue on in the presence of errors; all errors will be printed and
// the program will exit if there are any.  We'd rather force any errors
// due to invalid scenario definitions to be fixed...
func LoadScenarioGroups(isLocal bool, extraScenarioFilename string, extraVideoMapFilename string,
	e *util.ErrorLogger, lg *log.Logger) (map[string]map[string]*ScenarioGroup, map[string]map[string]*Configuration, map[string]*av.VideoMapManifest) {
	start := time.Now()

	math.SetLocationResolver(&dbResolver{})

	// First load the scenarios.
	scenarioGroups := make(map[string]map[string]*ScenarioGroup)
	simConfigurations := make(map[string]map[string]*Configuration)

	err := util.WalkResources("scenarios", func(path string, d fs.DirEntry, fs fs.FS, err error) error {
		if err != nil {
			lg.Errorf("error walking scenarios/: %v", err)
			return nil
		}

		if d.IsDir() {
			return nil
		}

		if filepath.Ext(path) != ".json" {
			return nil
		}

		// This is a terrible hack, but the Windows WIX installer toolkit
		// is even more so, so here we go. For reasons not understood, it's
		// not removing the old bdl.json file on an upgrade install; since
		// it got renamed to y90.json, having both gives errors about
		// scenarios being redefined. So cull it here instead...
		if strings.ToLower(filepath.Base(path)) == "bdl.json" {
			return nil
		}

		lg.Infof("%s: loading scenario", path)
		s := loadScenarioGroup(fs, path, e)
		if s != nil {
			if _, ok := scenarioGroups[s.TRACON][s.Name]; ok {
				e.ErrorString("%s / %s: scenario redefined", s.TRACON, s.Name)
			} else {
				if scenarioGroups[s.TRACON] == nil {
					scenarioGroups[s.TRACON] = make(map[string]*ScenarioGroup)
				}
				scenarioGroups[s.TRACON][s.Name] = s
			}
		}
		return nil
	})
	if err != nil {
		e.Error(err)
	}
	if e.HaveErrors() {
		// Don't keep going since we'll likely crash in the following
		return nil, nil, nil
	}

	// Load the scenario specified on command line, if any.
	if extraScenarioFilename != "" {
		fs := func() fs.FS {
			if filepath.IsAbs(extraScenarioFilename) {
				return util.RootFS{}
			} else {
				return os.DirFS(".")
			}
		}()
		s := loadScenarioGroup(fs, extraScenarioFilename, e)
		if s != nil {
			// These are allowed to redefine an existing scenario.
			if scenarioGroups[s.TRACON] == nil {
				scenarioGroups[s.TRACON] = make(map[string]*ScenarioGroup)
			}
			scenarioGroups[s.TRACON][s.Name] = s

			// These may have an empty "video_map_file" member, which
			// is automatically patched up here...
			if s.STARSFacilityAdaptation.VideoMapFile == "" {
				if extraVideoMapFilename != "" {
					s.STARSFacilityAdaptation.VideoMapFile = extraVideoMapFilename
				} else {
					e.ErrorString("%s: no \"video_map_file\" in scenario and -videomap not specified",
						extraScenarioFilename)
				}
			}
		}
	}

	// Next load the video map manifests so we can validate the map references in scenarios.
	mapManifests := make(map[string]*av.VideoMapManifest)
	err = util.WalkResources("videomaps", func(path string, d fs.DirEntry, fs fs.FS, err error) error {
		if err != nil {
			lg.Errorf("error walking videomaps: %v", err)
			return nil
		}

		if d.IsDir() {
			return nil
		}

		if strings.HasSuffix(path, "-videomaps.gob") || strings.HasSuffix(path, "-videomaps.gob.zst") {
			mapManifests[path], err = av.LoadVideoMapManifest(path)
		}

		return err
	})
	if err != nil {
		lg.Errorf("error loading videomaps: %v", err)
		os.Exit(1)
	}

	lg.Infof("scenario/video map manifest load time: %s\n", time.Since(start))

	// Load the video map specified on the command line, if any.
	if extraVideoMapFilename != "" {
		mapManifests[extraVideoMapFilename], err = av.LoadVideoMapManifest(extraVideoMapFilename)
		if err != nil {
			lg.Errorf("%s: %v", extraVideoMapFilename, err)
			os.Exit(1)
		}
	}

	// Final tidying before we return the loaded scenarios.
	for tname, tracon := range scenarioGroups {
		e.Push("TRACON " + tname)

		scenarioNames := make(map[string]string)

		for groupName, sgroup := range tracon {
			e.Push("Scenario group " + groupName)

			// Make sure the same scenario name isn't used in multiple
			// group definitions.
			for scenarioName := range sgroup.Scenarios {
				if other, ok := scenarioNames[scenarioName]; ok {
					e.ErrorString("scenario %q is also defined in the %q scenario group",
						scenarioName, other)
				}
				scenarioNames[scenarioName] = groupName
			}

			// Make sure we have what we need in terms of video maps
			fa := &sgroup.STARSFacilityAdaptation
			if vf := fa.VideoMapFile; vf == "" {
				e.ErrorString("no \"video_map_file\" specified")
			} else if manifest, ok := mapManifests[vf]; !ok {
				e.ErrorString("no manifest for video map %q found. Options: %s", vf,
					strings.Join(util.SortedMapKeys(mapManifests), ", "))
			} else {
				multiController := !isLocal
				sgroup.PostDeserialize(multiController, e, simConfigurations, manifest)
			}

			e.Pop()
		}
		e.Pop()
	}

	// Walk all of the scenario groups to get all of the possible departing aircraft
	// types to see where V2 is needed in the performance database..
	acTypes := make(map[string]struct{})

	for _, tracon := range scenarioGroups {
		for _, sg := range tracon {
			for _, ap := range sg.Airports {
				for _, dep := range ap.Departures {
					for _, al := range dep.Airlines {
						for _, ac := range al.Aircraft() {
							acTypes[ac.ICAO] = struct{}{}
						}
					}
				}
			}
		}
	}
	var missing []string
	for _, t := range util.SortedMapKeys(acTypes) {
		if av.DB.AircraftPerformance[t].Speed.V2 == 0 {
			missing = append(missing, t)
		}
	}
	lg.Warnf("Missing V2 in performance database: %s", strings.Join(missing, ", "))

	return scenarioGroups, simConfigurations, mapManifests
}

///////////////////////////////////////////////////////////////////////////
// RestrictionArea

func RestrictionAreaFromTFR(tfr av.TFR) RestrictionArea {
	ra := RestrictionArea{
		Title:    tfr.LocalName,
		Vertices: deep.MustCopy(tfr.Points),
	}

	if len(ra.Title) > 32 {
		ra.Title = ra.Title[:32]
	}

	ra.HideId = true
	ra.Closed = true
	ra.Shaded = true // ??
	ra.TextPosition = ra.AverageVertexPosition()

	ra.UpdateTriangles()

	return ra
}

func (ra *RestrictionArea) AverageVertexPosition() math.Point2LL {
	var c math.Point2LL
	var n float32
	for _, loop := range ra.Vertices {
		n += float32(len(loop))
		for _, v := range loop {
			c = math.Add2f(c, v)
		}
	}
	return math.Scale2f(c, 1/n)
}

func (ra *RestrictionArea) UpdateTriangles() {
	if !ra.Closed || !ra.Shaded {
		ra.Tris = nil
		return
	}

	clear(ra.Tris)
	for _, loop := range ra.Vertices {
		if len(loop) < 3 {
			continue
		}

		vertices := make([]earcut.Vertex, len(loop))
		for i, v := range loop {
			vertices[i].P = [2]float64{float64(v[0]), float64(v[1])}
		}

		for _, tri := range earcut.Triangulate(earcut.Polygon{Rings: [][]earcut.Vertex{vertices}}) {
			var v32 [3]math.Point2LL
			for i, v64 := range tri.Vertices {
				v32[i] = [2]float32{float32(v64.P[0]), float32(v64.P[1])}
			}
			ra.Tris = append(ra.Tris, v32)
		}
	}
}

func (ra *RestrictionArea) MoveTo(p math.Point2LL) {
	if ra.CircleRadius > 0 {
		// Circle
		delta := math.Sub2f(p, ra.CircleCenter)
		ra.CircleCenter = p
		ra.TextPosition = math.Add2f(ra.TextPosition, delta)
	} else {
		pc := ra.TextPosition
		if pc.IsZero() {
			pc = ra.AverageVertexPosition()
		}
		delta := math.Sub2f(p, pc)
		ra.TextPosition = p

		for _, loop := range ra.Vertices {
			for i := range loop {
				loop[i] = math.Add2f(loop[i], delta)
			}
		}
	}
}<|MERGE_RESOLUTION|>--- conflicted
+++ resolved
@@ -756,26 +756,7 @@
 
 func (sg *ScenarioGroup) PostDeserialize(multiController bool, e *util.ErrorLogger, simConfigurations map[string]map[string]*Configuration,
 	manifest *av.VideoMapManifest) {
-<<<<<<< HEAD
-	// Temporary backwards compatibility for inbound flows
-	if len(sg.ArrivalGroups) > 0 {
-		if len(sg.InboundFlows) > 0 {
-			e.ErrorString("cannot specify both \"arrival_groups\" and \"inbound_flows\"")
-		} else {
-			sg.InboundFlows = make(map[string]InboundFlow)
-			for name, arrivals := range sg.ArrivalGroups {
-				var flow InboundFlow
-				for _, ar := range arrivals {
-					flow.Arrivals = append(flow.Arrivals, ar)
-				}
-				sg.InboundFlows[name] = flow
-			}
-			// sg.ArrivalGroups = nil
-		}
-	}
-=======
 	defer e.CheckDepth(e.CurrentDepth())
->>>>>>> e3bdf9d6
 
 	// stars_config items. This goes first because we need to initialize
 	// Center (and thence NmPerLongitude) ASAP.
