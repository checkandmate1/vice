--- conflicted
+++ resolved
@@ -1019,7 +1019,6 @@
 		SimTime:        time.Now(),
 		lastUpdateTime: time.Now(),
 
-<<<<<<< HEAD
 		SimRate:   1,
 		Handoffs:  make(map[string]Handoff),
 		PointOuts: make(map[string]map[string]PointOut),
@@ -1027,12 +1026,6 @@
 
 		InstructorAllowed: ssc.InstructorAllowed,
 		Instructors:       make(map[string]bool),
-=======
-		SimRate:          1,
-		Handoffs:         make(map[string]Handoff),
-		AwaitingHandoffs: make(map[string]Handoff),
-		PointOuts:        make(map[string]map[string]PointOut),
->>>>>>> 1723ca59
 	}
 
 	if !isLocal {
@@ -2365,11 +2358,7 @@
 	return s.dispatchCommand(token, callsign,
 		func(ctrl *av.Controller, ac *av.Aircraft) error {
 			_, stars, _ := s.State.ERAMComputers.FacilityComputers(ctrl.Facility)
-<<<<<<< HEAD
 			if trk := stars.TrackInformation[ac.Callsign]; trk == nil || trk.TrackOwner != ctrl.Callsign && !s.Instructors[ctrl.Callsign] {
-=======
-			if trk := stars.TrackInformation[ac.Callsign]; trk == nil || trk.TrackOwner != ctrl.Callsign {
->>>>>>> 1723ca59
 				return av.ErrOtherControllerHasTrack
 			}
 
@@ -2775,13 +2764,8 @@
 				return av.ErrInvalidController
 			} else {
 				// Disallow handoff if there's a beacon code mismatch.
-<<<<<<< HEAD
 				squawkingSPC, _ := ac.Squawk.IsSPC()
 				if trk := s.State.STARSComputer(ctrl.Facility).TrackInformation[ac.Callsign]; trk != nil && trk.FlightPlan != nil {
-=======
-				squawkingSPC, _ := av.SquawkIsSPC(ac.Squawk)
-				if trk != nil && trk.FlightPlan != nil {
->>>>>>> 1723ca59
 					if ac.Squawk != trk.FlightPlan.AssignedSquawk && !squawkingSPC {
 						return ErrBeaconMismatch
 					}
@@ -2792,28 +2776,16 @@
 			return nil
 		},
 		func(ctrl *av.Controller, ac *av.Aircraft) []av.RadioTransmission {
-
-			// s.eventStream.Post(Event{
-			// 	Type:           OfferedHandoffEvent,
-			// 	FromController: ctrl.Callsign,
-			// 	ToController:   octrl.Callsign,
-			// 	Callsign:       ac.Callsign,
-			// })
-
-<<<<<<< HEAD
 			octrl := s.State.Controllers[controller]
-			if octrl == nil {
-				octrl = &av.Controller{
-					Facility: controller,
-				}
-			}
+
+			s.eventStream.Post(Event{
+				Type:           OfferedHandoffEvent,
+				FromController: ctrl.Callsign,
+				ToController:   octrl.Callsign,
+				Callsign:       ac.Callsign,
+			})
 
 			_, stars, _ := s.State.ERAMComputers.FacilityComputers(ctrl.Facility)
-			// TODO: Add eventsteam to HandoffTrack
-			
-=======
-			_, stars, _ := s.State.ERAMComputers.FacilityComputers(ctrl.Facility)
->>>>>>> 1723ca59
 			if err := stars.HandoffTrack(ac.Callsign, ctrl, octrl, s.SimTime); err != nil {
 				s.lg.Errorf("HandoffTrack: %v", err)
 			}
