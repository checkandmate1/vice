// pkg/sim/nas.go
// Copyright(c) 2022-2024 vice contributors, licensed under the GNU Public License, Version 3.
// SPDX: GPL-3.0-only

package sim

import (
	"fmt"
	"slices"
	"strconv"
	"strings"
	"time"
	"unicode"

	av "github.com/mmp/vice/pkg/aviation"
	"github.com/mmp/vice/pkg/log"
	"github.com/mmp/vice/pkg/math"
	"github.com/mmp/vice/pkg/util"
)

// TODO:
/*
General:
Wait for the receiving system to send an accept/ ok message for things like
handoffs and accept handoffs. For example, N90 sends a handoff to PHL, PHL doesn't
have the flight plan, so it automatically rejects the handoff message and sends a
reject message to N90. N90 will not update the trk.TrackController unless PHL sends a
okay message.

ERAM:
idt
STARS:
idt
unsupported tracks
*/

// Message types sent from either ERAM or STARS
const (
	Unset             = iota // Have this so we can catch unset types.
	Plan                     // Both STARS & ERAM send this.
	Amendment                // ERAM (STARS?)
	Cancellation             // ERAM (STARS?)
	RequestFlightPlan        // STARS
	DepartureDM              // STARS
	BeaconTerminate          // STARS

	// Track Data

	InitiateTransfer     // When handoff gets sent. Sends the flightplan, contains track location
	AcceptRecallTransfer // Accept/ recall handoff
	// updated track coordinates. If off by some amount that is unacceptable, you'd see "AMB" in STARS datatag.
	// If no target is even close with same beacon code on the receiving STARS system, you'd see "NAT".

	// TODO:
	// Track Data
	// Test
	// Response
)

type ERAMComputer struct {
	STARSComputers   map[string]*STARSComputer
	ReceivedMessages []FlightPlanMessage
	FlightPlans      map[av.Squawk]*STARSFlightPlan
	TrackInformation map[string]*TrackInformation
	SquawkCodePool   *av.SquawkCodePool
	// This is shared among all STARS computers for our facility; we keep a
	// copy in ERAMComputer so that when we deserialize after loading a
	// saved sim, we are still sharing the same one.
	STARSCodePool *av.SquawkCodePool
	Identifier    string
	Adaptation    av.ERAMAdaptation

	eramComputers *ERAMComputers // do not include when we serialize
	ArrivalRoutes map[string][]av.Arrival
}

func MakeERAMComputer(fac string, adapt av.ERAMAdaptation, starsAdapt STARSFacilityAdaptation, eramComputers *ERAMComputers, arrivalRoutes map[string][]av.Arrival) *ERAMComputer {
	starsBeaconBank := starsAdapt.BeaconBank
	ec := &ERAMComputer{
		Adaptation:       adapt,
		STARSComputers:   make(map[string]*STARSComputer),
		FlightPlans:      make(map[av.Squawk]*STARSFlightPlan),
		TrackInformation: make(map[string]*TrackInformation),
		SquawkCodePool:   av.MakeCompleteSquawkCodePool(),
		STARSCodePool:    av.MakeSquawkBankCodePool(starsBeaconBank),
		Identifier:       fac,
		eramComputers:    eramComputers,
		ArrivalRoutes:    arrivalRoutes,
	}

	for id, tracon := range av.DB.TRACONs {
		if tracon.ARTCC == fac {
			sc := MakeSTARSComputer(id, ec.STARSCodePool)
			sc.ERAMID = ec.Adaptation.FacilityIDs[sc.Identifier]
			sc.ERAMInbox = &ec.ReceivedMessages
			sc.Adaptation = starsAdapt
			ec.STARSComputers[id] = sc
		}
	}
	return ec
}

func (comp *ERAMComputer) Activate(ec *ERAMComputers) {
	comp.eramComputers = ec

	// When a sim is saved, we lose the fact that the STARSComputers all
	// share the same SquawkCodePool; so we will reestablish that now from
	// the copy saved in ERAMComputer.
	for _, sc := range comp.STARSComputers {
		sc.Activate(comp.STARSCodePool)
	}
}

// For NAS codes
func (comp *ERAMComputer) CreateSquawk() (av.Squawk, error) {
	return comp.SquawkCodePool.Get()
}

func (comp *ERAMComputer) SendFlightPlans(simTime time.Time, lg *log.Logger, aircaft map[string]*av.Aircraft) {
	// FIXME(mtrokel): does this need to remove plans from comp.FlightPlans
	// / comp.TrackInformation after sending them?

	sendPlanIfReady := func(ac *av.Aircraft, fp *STARSFlightPlan) {
		if simTime.Add(TransmitFPMessageTime).Before(fp.CoordinationTime.Time) {
			return
		}

		if coordFix, ok := comp.Adaptation.CoordinationFixes[fp.CoordinationFix]; !ok {
			// lg.Errorf("%s: no coordination fix found for %v/%v CoordinationFix",
			// fp.CoordinationFix, fp.Callsign, fp.AssignedSquawk)
		} else if _, err := coordFix.Fix(fp.STARSAltitude); err != nil {
			lg.Errorf("%s @ %s", fp.CoordinationFix, fp.Altitude)
		} else if !fp.Sent {
			err = comp.SendFlightPlan(fp, simTime)
			if err != nil {
				// lg.Errorf("Error sending flight plan %v: %v", fp, err)
			}
		}
	}

	for _, info := range comp.TrackInformation {
		if fp := info.FlightPlan; fp != nil {
			if fp.Callsign == "" && fp.STARSAltitude == "" {
				// FIXME(mtrokel): figure out why these are sneaking in here!
				delete(comp.TrackInformation, info.Identifier)
			} else {
				ac := aircaft[info.Identifier]
				sendPlanIfReady(ac, fp)
			}
		}
	}
	for _, fp := range comp.FlightPlans {
		sendPlanIfReady(nil, fp)
	}
}

// For individual plans being sent.
func (comp *ERAMComputer) SendFlightPlan(fp *STARSFlightPlan,  simTime time.Time) error {
	msg := fp.Message()
	msg.MessageType = Plan
	msg.SourceID = formatSourceID(comp.Identifier, simTime)
	toFacility := fp.NextFacility

	if err := comp.SendMessageToSTARSFacility(toFacility, msg); err != nil {
		if err = comp.SendMessageToERAM(toFacility, msg); err != nil {
			return err
		}
	}

	// Find a new coordination time

	currentFacilities := []string{comp.Identifier}

	nextFacilityFix, fixLocations, polygon := fp.FindNextFacility(currentFacilities, "", comp.ArrivalRoutes) // FIXME: this is a hack
	// fmt.Printf("Find next facility fix: %s, next facility: %v, fix locations: %v, polygon: %v\n",
	// nextFacilityFix, fp.NextFacility, fixLocations, polygon)
	distance, ok := fp.IntersectionDistance(fp.Route, nextFacilityFix, "", fixLocations, polygon)
	fmt.Printf("SENDFP: Intersection distance for %s: %v\n", fp.Callsign, distance)
	if ok {
		fp.CoordinationTime.Time = simTime.Add(time.Duration(distance / float32(fp.CruiseSpeed) * 60 * float32(time.Minute)))
		fmt.Printf("SENDFP: Coordination time for %s: %v\n", fp.Callsign, fp.CoordinationTime.Time)
	} else { // Not supposed to happen.
		fmt.Printf("SendFP: No intersection point found for %s\n", fp.Callsign)
		fp.CoordinationTime.Time = simTime.Add(5 * time.Minute)
	}
	return nil
}

func (comp *ERAMComputer) AddFlightPlan(plan *STARSFlightPlan) {
	comp.FlightPlans[plan.FlightPlan.AssignedSquawk] = plan
}

func (comp *ERAMComputer) AddTrackInformation(callsign string, trk TrackInformation) {
	comp.TrackInformation[callsign] = &trk
}

func (comp *ERAMComputer) AddDeparture(fp *av.FlightPlan, tracon string, simTime time.Time) error {
	starsFP := MakeSTARSFlightPlan(fp)
	if fix := comp.Adaptation.FixForRouteAndAltitude(starsFP.Route, fmt.Sprint(starsFP.Altitude)); fix != nil {
		msg := starsFP.Message()
		msg.SourceID = formatSourceID(comp.Identifier, simTime)
		msg.MessageType = Plan
		if err := comp.SendMessageToERAM(fix.ToFacility, msg); err != nil {
			return err
		}

		starsFP.CoordinationFix = fix.Name
		starsFP.Sent = true
	}

	comp.AddFlightPlan(starsFP)
	err := comp.SendMessageToSTARSFacility(tracon, FlightPlanDepartureMessage(*fp, comp.Identifier, simTime))
	if err != nil {
		return err
	}
	return nil
}

// Sends a message, whether that be a flight plan or any other message type to a STARS computer.
// The STARS computer will sort messages by itself
func (comp *ERAMComputer) SendMessageToSTARSFacility(facility string, msg FlightPlanMessage) error {
	if msg.MessageType == Unset {
		panic("unset message type")
	}

	if stars, ok := comp.STARSComputers[facility]; !ok {
		return ErrUnknownFacility
	} else {
		stars.ReceivedMessages = append(stars.ReceivedMessages, msg)
		return nil
	}
}

func (comp *ERAMComputer) Update(s *Sim) {
	comp.SortMessages(s.SimTime, s.lg)
	comp.SendFlightPlans(s.SimTime, s.lg, s.State.Aircraft)

	for _, stars := range comp.STARSComputers {
		stars.Update(s)
	}
}

func (comp *ERAMComputer) SendMessageToERAM(facility string, msg FlightPlanMessage) error {
	if msg.MessageType == Unset {
		return ErrNoMessageID
	}

	if facERAM, ok := comp.eramComputers.Computers[facility]; !ok {
		return ErrUnknownFacility
	} else {
		facERAM.ReceivedMessages = append(facERAM.ReceivedMessages, msg)
		return nil
	}
}

func (comp *ERAMComputer) SortMessages(simTime time.Time, lg *log.Logger) {
	for _, msg := range comp.ReceivedMessages {
		switch msg.MessageType {
		case Plan:
			fp := msg.FlightPlan()

			if fp.AssignedSquawk == av.Squawk(0) {
				// TODO: Figure out why it's sending a blank fp
				//panic("zero squawk")
				break
			}

			// Ensure comp.FlightPlans[msg.BCN] is initialized
			comp.FlightPlans[msg.BCN] = fp

			if fp.CoordinationFix == "" {
				if fix := comp.FixForRouteAndAltitude(fp.Route, fp.STARSAltitude); fix != nil {
					fp.CoordinationFix = fix.Name
				} else {
					lg.Warnf("Coordination fix not found for route %q, altitude \"%s",
						fp.Route, fp.Altitude)
					continue
				}
			}

			// Check if another facility needs this plan.
			if af := comp.AdaptationFixForAltitude(fp.CoordinationFix, fp.STARSAltitude); af != nil {
				if af.ToFacility != comp.Identifier {
					// Send the plan to the STARS facility that needs it.
					comp.SendMessageToSTARSFacility(af.ToFacility, msg)
				}
			}

		case RequestFlightPlan:
			facility := msg.RequestedFacility // Facility asking for FP
			// Find the flight plan
			err := comp.RequestFP(msg.Identifier, facility)
			if err != nil {
				err = comp.SendMessageToSTARSFacility(facility, FlightPlanMessage{
					MessageType: Plan,
					Error:       err,
				})
				if err != nil {
					lg.Errorf("Error requesting FP for %v: %v", msg.Identifier, err)
				}
			}

		case DepartureDM: // Stars ERAM coordination time tracking

			fp := comp.FlightPlans[msg.BCN]
			fmt.Println("Dm message received")
			// Look through adapted departure routes to see if there is an adapted rout
			var nextFix av.AdaptationFix
			routeStr := av.NiceRoute(fp.Route, comp.ArrivalRoutes)
			if routeStr == "" {
				lg.Errorf("Bad route conversion for %v: %v", fp.Route, routeStr)
				continue
			}
			rte := strings.Fields(routeStr)
			for fix, fixes := range comp.Adaptation.CoordinationFixes {
				if !strings.Contains(routeStr, fix) {
					continue
				} else {
					fmt.Printf("DM: Found fix %s in route %s\n", fix, routeStr)
				}
				fixInfo, err := fixes.Fix(fp.STARSAltitude)
				if err != nil {
					lg.Errorf("Error getting fix for %s: %v", fix, err) // See what kinds of errors show up and adjust this accordingly
					continue
				}
				if fixInfo.FromFacility != msg.SourceID[:3] {
					fmt.Printf("DM: Fix %s is not from %s: %v\n", fix, msg.SourceID[:3], fixInfo.FromFacility)
					continue
				}
				if slices.Contains(fixInfo.DepartingAirports, fp.DepartureAirport) || fixInfo.DepartingAirports == nil {
					fp.NextFacility = fixInfo.ToFacility
					nextFix = fixInfo
					fmt.Printf("DM: Next fix for %s: %v. NextFacility: %v.\n", fp.Callsign, nextFix.Name, fp.NextFacility)
					continue 
				}

			}

			fix, ok := av.DB.LookupWaypoint(nextFix.Name)
			if !ok {
				fmt.Printf("Error looking up waypoint for next fix %s.", nextFix.Name)
				continue 
			}


			// TODO: If there is no polygon found (impossible unless same facility is found), 
			// keep going 5nm in that direction until there is a polygon. We already have the math. 
			// Get LIB RVM from radarContacto
			artcc, sector, polygon := av.DB.GetARTCC(fix, nextFix.Altitude[0]) // Theoretically nextFix.Altitude[0] should work. I think.
			if len(polygon) == 0 || (comp.Adaptation.FacilityIDs[sector] != nextFix.ToFacility && nextFix.ToFacility != artcc ) {
				rte := strings.Fields(av.NiceRoute(fp.Route, comp.ArrivalRoutes))
				idx := slices.Index(rte, nextFix.Name)
				var afterFixPos math.Point2LL
				
				if idx == -1 {
					fmt.Printf("%v: Next fix %s not found in route %v", fp.Callsign, nextFix.Name, rte)
					continue
				}
				if len(rte) <= idx+1 {
					afterFixPos = av.DB.Airports[fp.ArrivalAirport].Location
					fmt.Println("Arrival airport afterrfixpos", fp.ArrivalAirport, afterFixPos)
				} else {
					afterFixPos, _ = av.DB.LookupWaypoint(rte[idx+1])
					fmt.Println("Looking up waypoint", rte[idx+1], afterFixPos)
				}
				checkCoordinates := math.GetCoordinates(fix, afterFixPos)
				if len(checkCoordinates) > 0 {
					fmt.Printf("Check coordinates needed. Fix: %v, afterFix: %v\n", fix, afterFixPos)
				}

				// Debug purposes. TODO: Delete when ready 
				// lineString := av.Sector{
				// 	Type: "Feature",
				// 	Properties: av.SectorProperties{
				// 		AltitudeRange: [2]int{0, 99900},
				// 		Sector: "RTE for " + fp.Callsign,
				// 	},
				// 	Geometry: av.SectorCoordinates{
				// 		Type: "LineString",
				// 		Coordinates: [][][2]float32{checkCoordinates},
				// 	},
				// }
				
				for _, coord := range checkCoordinates {
					var artcc string 
					artcc, sector, polygon = av.DB.GetARTCC(coord, nextFix.Altitude[0])
					fmt.Printf("DM: ARTCC: %s, Sector: %s, Polygon: %v, Coordinates %v\n", artcc, sector, polygon, coord)
					if math.PointInPolygon(coord, polygon) && (comp.Adaptation.FacilityIDs[sector] == nextFix.ToFacility || artcc == nextFix.ToFacility) {
						fmt.Println("broke")
						break
					}
				}
				if len(polygon) == 0 {	
					lg.Errorf("No polygon found for ARTCC at fix %s, altitude %v", nextFix.Name, nextFix.Altitude[0])
					continue
				}
			}

			idx := slices.Index(rte, nextFix.Name)
			if idx == -1 {
				lg.Errorf("Next fix %s not found in route %v", nextFix.Name, rte)
				continue 
			}

			afterFix := rte[idx+1]
			afterFixLocation, ok := av.DB.LookupWaypoint(afterFix)
			if !ok {
				fmt.Println("no more afterfix????", routeStr)
				afterFixLocation = av.DB.Airports[fp.ArrivalAirport].Location
			}

			fmt.Println("DM: after fix location: ", afterFixLocation, "Fix location: ", fix)

			fixLocations := [2]math.Point2LL{afterFixLocation, fix}
			distToFirstFix := math.NMDistance2LL(av.DB.Airports[fp.DepartureAirport].Location, fixLocations[0])
			distance, ok := fp.IntersectionDistance(routeStr, "", nextFix.Name, fixLocations, polygon)
			distance += distToFirstFix
			fmt.Printf("DM: Intersection distance for %s: %v\n", fp.Callsign, distance)
			if ok {
				t := (distance / float32(fp.CruiseSpeed)) * 60
			
				fp.CoordinationTime.Time = simTime.Add((time.Duration(t) * time.Minute) - TransmitFPMessageTime)
				fmt.Printf("DM: Coordination time for %s: %v\n", fp.Callsign, fp.CoordinationTime.Time)
			} else { // Not supposed to happen.
				fmt.Printf("DM: No intersection point found for %s\n", fp.Callsign)
				fp.CoordinationTime.Time = simTime.Add(5 * time.Minute)
			}

		case BeaconTerminate: // TODO: Find out what this does

		case InitiateTransfer:
<<<<<<< HEAD
			// Save the track information and forward it to another facility if necessary

			// comp.TrackInformation[msg.Identifier] = &TrackInformation{
			// 	TrackOwner:        msg.TrackOwner,
			// 	HandoffController: msg.HandoffController,
			// 	FlightPlan:        comp.FlightPlans[msg.BCN],
			// 	Identifier:        msg.Identifier,
			// }

			des := msg.FacilityDestination
			/* Possibilites for des:
			1. C00 - ERAM will decide (should've done it already) which center it is going to.
			2. PPP (or any other facility for that matter) - ERAM will forward it to the appropriate STARS/ ERAM facility (depending if it's
			in the same ARTCC or not).
			3. P1N - ERAM will forward it to the appropriate ERAM facility with a specific sector number.

			Intra-facility handoffs aren't sent through ERAM, so they wouldn't be here.
			*/
			fp := comp.FlightPlans[msg.BCN]
			nextFac := fp.NextFacility
			switch des {
			case "C00": // #1
				if nextFac[:3] == comp.Identifier { // Last two digis are sector number (eg. ZNY66 for MANTA, ZNY68 for DIXIE, etc.)
					// sector := nextFac[3:]


				}
			}
			


		case AcceptRecallTransfer:
			// Find if it's an accept or recall message
			if trk := comp.TrackInformation[msg.Identifier]; trk.TrackOwner != msg.TrackOwner { // Accept message
				trk.TrackOwner = msg.TrackOwner
				trk.HandoffController = ""
			} else { // Recall message, just delete the track info
				delete(comp.TrackInformation, msg.Identifier)
			}
			// Figure out if this needs to be forwarded to another facility
			if des := msg.FacilityDestination; des != comp.Identifier { // Going to another facility
=======
			// Save the track information and forward it to another facility in necessary
			comp.TrackInformation[msg.Identifier] = &TrackInformation{
				TrackOwner:        msg.TrackOwner,
				HandoffController: msg.HandoffController,
				FlightPlan:        comp.FlightPlans[msg.BCN],
				Identifier:        msg.Identifier,
			}
			if des := msg.FacilityDestination; des != comp.Identifier { // Going to another facility

				// ERAM cannot send to a STARS facility that isn't in the same ARTCC, so first check if the facility is in this ARTCC
>>>>>>> 1723ca59
				if _, ok := comp.STARSComputers[des]; ok {
					comp.SendMessageToSTARSFacility(des, msg)
				} else { // Forward to another ERAM facility
					// find the overlying ARTCC
					if _, ok := av.DB.ARTCCs[des]; !ok {
						des = av.DB.TRACONs[des].ARTCC
<<<<<<< HEAD
=======
					}

					err := comp.SendMessageToERAM(des, msg)
					if err != nil {
						lg.Errorf("Error sending message to %s: %v", des, err)
>>>>>>> 1723ca59
					}
					comp.SendMessageToERAM(des, msg)
				}
			}

		case AcceptRecallTransfer:
			// Find if it's an accept or recall message
			if trk := comp.TrackInformation[msg.Identifier]; trk.TrackOwner != msg.TrackOwner { // Accept message
				trk.TrackOwner = msg.TrackOwner
				trk.HandoffController = ""
			} else { // Recall message, just delete the track info
				delete(comp.TrackInformation, msg.Identifier)
			}
			// Figure out if this needs to be forwarded to another facility
			if des := msg.FacilityDestination; des != comp.Identifier { // Going to another facility
				if _, ok := comp.STARSComputers[des]; ok {
					comp.SendMessageToSTARSFacility(des, msg)
				} else { // Forward to another ERAM facility
					// find the overlying ARTCC
					if _, ok := av.DB.ARTCCs[des]; !ok {
						des = av.DB.TRACONs[des].ARTCC
					}
					comp.SendMessageToERAM(des, msg)
				}
			}
		}
	}
	clear(comp.ReceivedMessages)
}

func (ec *ERAMComputer) FixForRouteAndAltitude(route string, altitude string) *av.AdaptationFix {
	return ec.Adaptation.FixForRouteAndAltitude(route, altitude)
}

func (ec *ERAMComputer) AdaptationFixForAltitude(fix string, altitude string) *av.AdaptationFix {
	return ec.Adaptation.AdaptationFixForAltitude(fix, altitude)
}

func (comp *ERAMComputer) InitiateTrack(callsign string, controller string, fp *STARSFlightPlan) error {
	if fp != nil { // FIXME: why is this nil?
		comp.SquawkCodePool.Claim(fp.AssignedSquawk)
	}
	return nil
}

func (comp *ERAMComputer) HandoffTrack(ac *av.Aircraft, from, to *av.Controller, simTime time.Time) error {
	plan := comp.FlightPlans[ac.Squawk]
	if plan == nil {
		return av.ErrNoFlightPlan
	}
	if from.Facility == to.Facility { // intra-facility
		trk := comp.TrackInformation[ac.Callsign]
		trk.HandoffController = to.Callsign
	} else { // inter-facility
		msg := plan.Message()
		msg.SourceID = formatSourceID(from.Facility, simTime)
		msg.TrackInformation = TrackInformation{
			TrackOwner:        from.Callsign,
			HandoffController: to.Callsign,
			Identifier:        ac.Callsign,
		}
		msg.MessageType = InitiateTransfer

		comp.TrackInformation[ac.Callsign].HandoffController = to.Callsign
		msg.FacilityDestination = to.Facility

		if stars, ok := comp.STARSComputers[msg.FacilityDestination]; ok { // in host ERAM
<<<<<<< HEAD
			comp.SendMessageToSTARSFacility(stars.ERAMID, msg)
=======
			comp.SendMessageToSTARSFacility(stars.Identifier, msg)
>>>>>>> 1723ca59
		} else { // needs to go through another ERAM
			var nextFacility string
			if receivingARTCC, ok := av.DB.ARTCCs[msg.FacilityDestination]; !ok {
				nextFacility = av.DB.TRACONs[msg.FacilityDestination].ARTCC
			} else {
				nextFacility = receivingARTCC.Name
			}
			receivingERAM, ok := comp.eramComputers.Computers[nextFacility]
			if !ok {
				return av.ErrInvalidController
			}
			comp.SendMessageToERAM(receivingERAM.Identifier, msg)

		}
	}

	return nil
}

func (comp *ERAMComputer) AcceptHandoff(callsign string, ctrl, octrl *av.Controller, simTime time.Time) error {
	trk := comp.TrackInformation[callsign]
	receivingFacility := octrl.Facility
	trk.HandoffController = ""
	trk.TrackOwner = ctrl.Callsign
	// TODO: Put the accept stuff in an ERAM function
	trk = comp.TrackInformation[callsign] // Udapte trk to reflect changes
	fp := trk.FlightPlan

	msg := fp.Message()
	msg.SourceID = formatSourceID(ctrl.Facility, simTime)
	msg.TrackInformation = TrackInformation{
		TrackOwner: ctrl.Callsign,
	}
	msg.MessageType = AcceptRecallTransfer
	msg.Identifier = callsign
	msg.FacilityDestination = receivingFacility

	if _, ok := comp.STARSComputers[receivingFacility]; ok {
		comp.SendMessageToSTARSFacility(receivingFacility, msg)
	} else { // Forward to another ERAM facility
		if _, ok := av.DB.ARTCCs[receivingFacility]; !ok {
			receivingFacility = av.DB.TRACONs[receivingFacility].ARTCC
		}
		comp.SendMessageToERAM(receivingFacility, msg)
	}
	return nil
}

func (comp *ERAMComputer) DropTrack(ac *av.Aircraft) error {
	if trk := comp.TrackInformation[ac.Callsign]; trk != nil {
		delete(comp.FlightPlans, trk.FlightPlan.AssignedSquawk)
		delete(comp.TrackInformation, ac.Callsign)
	}
	return nil
}

func (comp *ERAMComputer) RequestFP(identifier, receivingFaciility string) error {
<<<<<<< HEAD

	for name, code := range comp.Adaptation.FacilityIDs {
		if code == receivingFaciility {
			receivingFaciility = name
			break
		}
		if name == receivingFaciility {
			return av.ErrInvalidFacility
		}
=======
	receivingFaciility, ok := comp.Adaptation.FacilityIDs[receivingFaciility]
	if !ok {
		return av.ErrNoSTARSFacility
>>>>>>> 1723ca59
	}
	if _, ok := comp.STARSComputers[receivingFaciility]; !ok {
		return av.ErrNoSTARSFacility
	}
	if sq, err := av.ParseSquawk(identifier); err == nil {
		if fp, ok := comp.FlightPlans[sq]; ok {
			msg := fp.Message()
			msg.SourceID = formatSourceID(comp.Identifier, time.Now())
			msg.FacilityDestination = receivingFaciility
			msg.MessageType = Plan
			comp.SendMessageToSTARSFacility(receivingFaciility, msg)
		} else {
			return av.ErrNoFlightPlan
		}
	} else {
		for _, plan := range comp.FlightPlans {
			if plan.ECID == identifier {
				msg := plan.Message()
				msg.SourceID = formatSourceID(comp.Identifier, time.Now())
				msg.FacilityDestination = receivingFaciility
				msg.MessageType = Plan
				comp.SendMessageToSTARSFacility(receivingFaciility, msg)
			} else {
				return av.ErrNoFlightPlan // Change this to the accurate error code. (and find out what it is)
			}
		}
	}
	return nil
}

func (comp *ERAMComputer) CompletelyDeleteAircraft(ac *av.Aircraft) {
	// Delete their code from the code bank

	for sq, trk := range comp.TrackInformation {
		if fp := trk.FlightPlan; fp != nil {
			if fp.Callsign == ac.Callsign {
				if comp.SquawkCodePool.IsAssigned(fp.AssignedSquawk) {
					comp.SquawkCodePool.Return(fp.AssignedSquawk)
				}
				delete(comp.TrackInformation, sq)
			} else if fp.AssignedSquawk == ac.Squawk {
				if comp.SquawkCodePool.IsAssigned(fp.AssignedSquawk) {
					comp.SquawkCodePool.Return(fp.AssignedSquawk)
				}
				delete(comp.TrackInformation, sq)
			}
		}
	}

	for _, stars := range comp.STARSComputers {
		stars.CompletelyDeleteAircraft(ac)
	}
}

type ERAMComputers struct {
	Computers map[string]*ERAMComputer
}

type ERAMTrackInfo struct {
	Location          math.Point2LL
	Owner             string
	HandoffController string
}

const TransmitFPMessageTime = 30 * time.Minute

type STARSComputer struct {
	Identifier        string
	ContainedPlans    map[av.Squawk]*STARSFlightPlan
	ReceivedMessages  []FlightPlanMessage
	TrackInformation  map[string]*TrackInformation
	ERAMInbox         *[]FlightPlanMessage // The address of the overlying ERAM's message inbox.
	UnsupportedTracks map[string]*UnsupportedTrack
	SquawkCodePool    *av.SquawkCodePool
	HoldForRelease    []*av.Aircraft
	Adaptation        STARSFacilityAdaptation
	ERAMID            string // How ERAM identifies this facility
}

func MakeSTARSComputer(id string, sq *av.SquawkCodePool) *STARSComputer {
	return &STARSComputer{
		Identifier:        id,
		ContainedPlans:    make(map[av.Squawk]*STARSFlightPlan),
		TrackInformation:  make(map[string]*TrackInformation),
		UnsupportedTracks: make(map[string]*UnsupportedTrack),
		SquawkCodePool:    sq,
	}
}

func (comp *STARSComputer) Activate(pool *av.SquawkCodePool) {
	comp.SquawkCodePool = pool
}

// For local codes
func (comp *STARSComputer) CreateSquawk() (av.Squawk, error) {
	return comp.SquawkCodePool.Get()
}

// Send inter-faciliy track info
func (comp *STARSComputer) SendTrackInfo(receivingFacility string, msg FlightPlanMessage, simTime time.Time) {
<<<<<<< HEAD
	msg.SourceID = formatSourceID(comp.ERAMID, simTime)
=======
	msg.SourceID = formatSourceID(comp.Identifier, simTime)
>>>>>>> 1723ca59
	msg.FacilityDestination = receivingFacility
	comp.SendToOverlyingERAMFacility(msg)
}

func formatSourceID(id string, t time.Time) string {
	return id + t.Format("1504Z")
}

func (comp *STARSComputer) SendToOverlyingERAMFacility(msg FlightPlanMessage) {
	// FIXME(mtrokel): this crashes on a handoff to an adjacent facility
	*comp.ERAMInbox = append(*comp.ERAMInbox, msg)
}

func (comp *STARSComputer) RequestFlightPlan(bcn av.Squawk, simTime time.Time, requestedFacility string) {
	if requestedFacility == "" {
<<<<<<< HEAD
		requestedFacility = comp.ERAMID
=======
		requestedFacility = comp.Identifier
>>>>>>> 1723ca59
	}
	message := FlightPlanMessage{
		MessageType:       RequestFlightPlan,
		BCN:               bcn,
<<<<<<< HEAD
		SourceID:          formatSourceID(comp.ERAMID, simTime),
=======
		SourceID:          formatSourceID(comp.Identifier, simTime),
>>>>>>> 1723ca59
		RequestedFacility: requestedFacility,
	}
	comp.SendToOverlyingERAMFacility(message)
}

func (comp *STARSComputer) GetFlightPlan(identifier string) (*STARSFlightPlan, error) {
	if squawk, err := av.ParseSquawk(identifier); err == nil {
		// Squawk code was entered
		if fp, ok := comp.ContainedPlans[squawk]; ok {
			// The flight plan is stored in the system
			return fp, nil
		}
	} else {
		// See if it matches a callsign we know about
		for _, plan := range comp.ContainedPlans {
			if plan.Callsign == identifier { // We have this plan in our system
				return plan, nil
			}
		}
	}
	return nil, ErrNoMatchingFlight
}

func (comp *STARSComputer) AddFlightPlan(plan *STARSFlightPlan) {
	comp.ContainedPlans[plan.FlightPlan.AssignedSquawk] = plan
}

func (comp *STARSComputer) AddTrackInformation(callsign string, info TrackInformation) {
	comp.TrackInformation[callsign] = &info
}

func (comp *STARSComputer) AddUnsupportedTrack(ut *UnsupportedTrack) {
	comp.UnsupportedTracks[ut.FlightPlan.Callsign] = ut
}

func (comp *STARSComputer) ChangeUnsupportedTrack(ut *UnsupportedTrack) {
	comp.UnsupportedTracks[ut.FlightPlan.Callsign] = ut
}

func (comp *STARSComputer) DropUnsupportedTrack(callsign string) {
	delete(comp.UnsupportedTracks, callsign)
}

func (comp *STARSComputer) HandoffUnsupportedTrack(callsign, handoffController string) error {
	if ut, ok := comp.UnsupportedTracks[callsign]; ok {
		if ut.HandoffController != "" {
			return av.ErrInvalidController // What error here?
		}
	}
	comp.UnsupportedTracks[callsign].HandoffController = handoffController
	return nil
}

func (comp *STARSComputer) AcceptUnsupportedHandoff(callsign, handoffController string) {
	comp.UnsupportedTracks[callsign].Owner = handoffController
	comp.UnsupportedTracks[callsign].HandoffController = ""
}

func (comp *STARSComputer) CancelUnsupportedHandoff(callsign string) {
	comp.UnsupportedTracks[callsign].HandoffController = ""
}

func (comp *STARSComputer) UnsupportedScratchpad(callsign, sp string, secondary bool) {
	comp.UnsupportedTracks[callsign].HandoffController = ""
}

func (comp *STARSComputer) LookupTrackIndex(idx int) *TrackInformation {
	if idx >= len(comp.TrackInformation) {
		return nil
	}

	// FIXME: this is assigning indices alphabetically; I think they are
	// supposed to be done first-come first-served.
	k := util.SortedMapKeys(comp.TrackInformation)
	return comp.TrackInformation[k[idx]]
}

// This should be facility-defined in the json file, but for now it's 2nm
// near their departure airport.
func InAcquisitionArea(ac *av.Aircraft) bool {
	if InDropArea(ac) {
		return false
	}

	for _, icao := range []string{ac.FlightPlan.DepartureAirport, ac.FlightPlan.ArrivalAirport} {
		ap := av.DB.Airports[icao]
		if math.NMDistance2LL(ap.Location, ac.Position()) <= 4 &&
			ac.Altitude() <= float32(ap.Elevation+500) {
			return true
		}
	}
	return false
}

func InDropArea(ac *av.Aircraft) bool {
	for _, icao := range []string{ac.FlightPlan.DepartureAirport, ac.FlightPlan.ArrivalAirport} {
		ap := av.DB.Airports[icao]
		if math.NMDistance2LL(ap.Location, ac.Position()) <= 2 &&
			ac.Altitude() <= float32(ap.Elevation+100) {
			return true
		}
	}

	return false
}

func (comp *STARSComputer) InitiateTrack(callsign string, controller string, fp *STARSFlightPlan, haveControl bool) error {
	if _, ok := comp.TrackInformation[callsign]; ok {
		return av.ErrOtherControllerHasTrack
	}

	trk := &TrackInformation{
		TrackOwner: controller,
		FlightPlan: fp,
		Identifier: callsign,
	}

	fmt.Println("InitiateTrack: ", trk)

	comp.TrackInformation[callsign] = trk

	// TODO: shouldn't this be done earlier?
	if fp != nil { // FIXME: why is this nil?
		delete(comp.ContainedPlans, fp.AssignedSquawk)
	}

	// Remove it from the released departures list
	idx := slices.IndexFunc(comp.HoldForRelease, func(ac *av.Aircraft) bool { return ac.Callsign == callsign })
	if idx != -1 {
		comp.HoldForRelease = append(comp.HoldForRelease[:idx], comp.HoldForRelease[idx+1:]...)
	}

	fmt.Println("send dm msg")
	msg := fp.Message()
	msg.MessageType = DepartureDM
<<<<<<< HEAD
	msg.SourceID = formatSourceID(comp.ERAMID, time.Now())
=======
	msg.SourceID = formatSourceID(comp.Identifier, time.Now())
>>>>>>> 1723ca59
	comp.SendToOverlyingERAMFacility(msg)

	return nil
}

func (comp *STARSComputer) AssociateLDB(ac *av.Aircraft) error {
	trk := comp.TrackInformation[ac.Callsign]
	fp, err := comp.GetFlightPlan(ac.Squawk.String())
	if trk == nil && fp != nil && err == nil {
		comp.TrackInformation[ac.Callsign] = &TrackInformation{
			Identifier:      ac.Callsign,
			TrackOwner:      ac.TrackingController,
			FlightPlan:      fp,
			AutoAssociateFP: true,
		}
	}
	return nil
}

func (comp *STARSComputer) DropTrack(ac *av.Aircraft) error {
	trk := comp.TrackInformation[ac.Callsign]
	if trk == nil {
		return av.ErrNoAircraftForCallsign
	}

	delete(comp.ContainedPlans, ac.Squawk)
	delete(comp.TrackInformation, ac.Callsign)

	return nil
}

func (comp *STARSComputer) HandoffTrack(callsign string, from *av.Controller, to *av.Controller, simTime time.Time) error {
<<<<<<< HEAD
	var interFacility bool = true 
	if to.Facility == from.Facility {
		interFacility = false
	} 

=======
>>>>>>> 1723ca59
	if comp == nil || from == nil || to == nil {
		return nil
	}
	trk := comp.TrackInformation[callsign]
	if trk == nil {
		return av.ErrNoAircraftForCallsign
	}

	if interFacility { // inter-facility
		msg := trk.FlightPlan.Message()
		msg.SourceID = formatSourceID(from.Callsign, simTime)
		msg.TrackInformation = TrackInformation{
			TrackOwner:        from.Callsign,
			HandoffController: to.Callsign,
			Identifier:        callsign,
		}
		msg.Identifier = callsign
		msg.MessageType = InitiateTransfer
		comp.SendTrackInfo(to.Facility, msg, simTime)
	}
<<<<<<< HEAD
	
=======

>>>>>>> 1723ca59
	trk.HandoffController = to.Callsign

	return nil
}

func (comp *STARSComputer) AutoInitiateAndHandoffTrack(ac *av.Aircraft, controller, octrl *av.Controller, sim *Sim) error {
	if trk := comp.TrackInformation[ac.Callsign]; trk == nil &&
		InAcquisitionArea(ac) && !sim.controllerIsSignedIn(ac.TrackingController) {

		fp, err := comp.GetFlightPlan(ac.Squawk.String())
		if err != nil {
			return fmt.Errorf("GetFlightPlan: %v", err)
		}

		err = comp.InitiateTrack(ac.Callsign, ac.TrackingController, fp, true)
		if err != nil {
			return fmt.Errorf("InitiateTrack: %v", err)
		}

		ac.ControllingController = ac.TrackingController

		err = comp.HandoffTrack(ac.Callsign, controller, octrl, sim.SimTime)
		if err != nil {
			sim.AwaitingHandoffs[ac.Callsign] = Handoff{
				ReceivingController: controller.Callsign,
			}
			return fmt.Errorf("HandoffTrack: %v", err)
		}
	}
	return nil
}

func (comp *STARSComputer) AcceptHandoff(ac *av.Aircraft, ctrl *av.Controller,
	controllers map[string]*av.Controller, simTime time.Time) error {
	trk := comp.TrackInformation[ac.Callsign]
	if trk == nil {
		return av.ErrNoAircraftForCallsign
	}

	if octrl := controllers[trk.TrackOwner]; octrl != nil && octrl.Facility != ctrl.Facility { // inter-facility
		fp := trk.FlightPlan
		if fp == nil {
			fp = comp.ContainedPlans[ac.Squawk]
		}

		msg := fp.Message()
		msg.SourceID = formatSourceID(ctrl.Callsign, simTime)
		msg.TrackInformation = TrackInformation{
			TrackOwner: ctrl.Callsign,
			FlightPlan: trk.FlightPlan,
		}
		msg.MessageType = AcceptRecallTransfer
		msg.Identifier = ac.Callsign

		comp.SendTrackInfo(octrl.Facility, msg, simTime)
	}

	// Change it locally reguardless
	trk.HandoffController = ""
	trk.TrackOwner = ctrl.Callsign
	return nil
}

func (comp *STARSComputer) AutomatedAcceptHandoff(ac *av.Aircraft, controller string,
	receivingSTARS *STARSComputer, controllers map[string]*av.Controller, simTime time.Time) error {
	// TODO: can this be unified with AcceptHandoff() above?
	trk := comp.TrackInformation[ac.Callsign]
	if trk == nil {
		return av.ErrNoAircraftForCallsign
	}

	if ctrl := controllers[trk.TrackOwner]; ctrl != nil && comp.Adaptation.FacilityIDs[ctrl.Facility] != "" { // inter-facility
		// TODO: in other places where a *STARSFlightPlan is passed in, can
		// we look it up this way instead?
		msg := comp.ContainedPlans[ac.Squawk].Message()
		msg.SourceID = formatSourceID(trk.TrackOwner, simTime)
		msg.TrackInformation = TrackInformation{
			TrackOwner: trk.HandoffController,
		}
		msg.MessageType = AcceptRecallTransfer
		comp.SendTrackInfo(comp.Adaptation.FacilityIDs[ctrl.Facility], msg, simTime)
	} else {
		// TODO(mtrokel): AcceptHandoff() always does this, but the code
		// for automated handoffs has it under an else clause. Intentional?
		trk.TrackOwner = trk.HandoffController
		trk.HandoffController = ""
	}
	return nil
}

func (comp *STARSComputer) CancelHandoff(ac *av.Aircraft, ctrl *av.Controller,
	controllers map[string]*av.Controller, simTime time.Time) error {
	trk := comp.TrackInformation[ac.Callsign]
	if trk == nil || trk.HandoffController == "" {
		return av.ErrNotBeingHandedOffToMe
	}

	octrl := controllers[trk.HandoffController]
	if octrl == nil {
		return av.ErrInvalidController
	}

	if octrl.Facility != ctrl.Facility { // inter-facility
		msg := trk.FlightPlan.Message()
		msg.SourceID = formatSourceID(ctrl.Callsign, simTime)
		msg.TrackInformation = TrackInformation{
			TrackOwner: ctrl.Callsign,
			Identifier: ac.Callsign,
		}
		msg.Identifier = ac.Callsign
		msg.MessageType = InitiateTransfer
		comp.SendTrackInfo(octrl.Facility, msg, simTime)

		comp.TrackInformation[ac.Callsign] = &TrackInformation{
			TrackOwner: ctrl.Callsign,
			FlightPlan: trk.FlightPlan,
			Identifier: ac.Callsign,
		}
	} else {
		trk.HandoffController = ""
	}
	return nil
}

func (comp *STARSComputer) RedirectHandoff(ac *av.Aircraft, ctrl, octrl *av.Controller) error {
	trk := comp.TrackInformation[ac.Callsign]
	if trk == nil || trk.HandoffController == "" {
		return av.ErrNotBeingHandedOffToMe
	}

	trk.RedirectedHandoff.OriginalOwner = trk.TrackOwner
	if trk.RedirectedHandoff.ShouldFallbackToHandoff(ctrl.Callsign, octrl.Callsign) {
		trk.HandoffController = trk.RedirectedHandoff.Redirector[0]
		trk.RedirectedHandoff = av.RedirectedHandoff{}
	} else {
		trk.RedirectedHandoff.AddRedirector(ctrl)
		trk.RedirectedHandoff.RedirectedTo = octrl.Callsign
	}
	return nil
}

func (comp *STARSComputer) AcceptRedirectedHandoff(ac *av.Aircraft, ctrl *av.Controller) error {
	trk := comp.TrackInformation[ac.Callsign]
	if trk == nil || trk.HandoffController == "" {
		return av.ErrNotBeingHandedOffToMe
	}

	if trk.RedirectedHandoff.RedirectedTo == ctrl.Callsign { // Accept
		trk.HandoffController = ""
		trk.TrackOwner = trk.RedirectedHandoff.RedirectedTo
		trk.RedirectedHandoff = av.RedirectedHandoff{}
	} else if trk.RedirectedHandoff.GetLastRedirector() == ctrl.Callsign { // Recall (only the last redirector is able to recall)
		if n := len(trk.RedirectedHandoff.Redirector); n > 1 { // Multiple redirected handoff, recall & still show "RD"
			trk.RedirectedHandoff.RedirectedTo = trk.RedirectedHandoff.Redirector[n-1]
		} else { // One redirect took place, clear the RD and show it as a normal handoff
			trk.HandoffController = trk.RedirectedHandoff.Redirector[n-1]
			trk.RedirectedHandoff = av.RedirectedHandoff{}
		}
	}
	return nil
}

func (comp *STARSComputer) PointOut(callsign, toController string) error {
	trk := comp.TrackInformation[callsign]
	if trk == nil || trk.HandoffController == "" {
		return av.ErrNoAircraftForCallsign
	}

	trk.PointOut = toController
	return nil
}

func (comp *STARSComputer) AcknowledgePointOut(callsign, controller string) error {
	trk := comp.TrackInformation[callsign]
	if trk == nil || trk.HandoffController == "" {
		return av.ErrNoAircraftForCallsign
	}

	trk.PointOut = ""
	// FIXME: we should be storing TCP IDs not callsigns
	if len(trk.PointOutHistory) < 20 {
		trk.PointOutHistory = append([]string{controller}, trk.PointOutHistory...)
	} else {
		trk.PointOutHistory = trk.PointOutHistory[:19]
		trk.PointOutHistory = append([]string{controller}, trk.PointOutHistory...)
	}
	return nil
}

func (comp *STARSComputer) RejectPointOut(callsign, controller string) error {
	trk := comp.TrackInformation[callsign]
	if trk == nil || trk.HandoffController == "" {
		return av.ErrNoAircraftForCallsign
	}

	// TODO(mtrokel): what needs to be done here, if anything?
	return nil
}

func (comp *STARSComputer) ReleaseDeparture(callsign string) error {
	idx := slices.IndexFunc(comp.HoldForRelease, func(ac *av.Aircraft) bool { return ac.Callsign == callsign })
	if idx == -1 {
		return av.ErrNoAircraftForCallsign
	}
	if comp.HoldForRelease[idx].Released {
		return ErrAircraftAlreadyReleased
	} else {
		comp.HoldForRelease[idx].Released = true
		return nil
	}
}

func (comp *STARSComputer) GetReleaseDepartures() []*av.Aircraft {
	return comp.HoldForRelease
}

func (comp *STARSComputer) AddHeldDeparture(ac *av.Aircraft) {
	comp.HoldForRelease = append(comp.HoldForRelease, ac)
}

func (comp *STARSComputer) Update(s *Sim) {
	comp.SortReceivedMessages(s.eventStream)
}

// Sorting the STARS messages. This will store flight plans with FP
// messages, change flight plans with AM messages, cancel flight plans with
// CX messages, etc.
func (comp *STARSComputer) SortReceivedMessages(e *EventStream) {
	for _, msg := range comp.ReceivedMessages {
		switch msg.MessageType {
		case Plan:
			if msg.BCN != av.Squawk(0) {
				comp.ContainedPlans[msg.BCN] = msg.FlightPlan()
			}

		case Amendment:
			comp.ContainedPlans[msg.BCN] = msg.FlightPlan()

		case Cancellation: // Deletes the flight plan from the computer
			delete(comp.ContainedPlans, msg.BCN)

		case InitiateTransfer:
			// 1. Store the data comp.trackinfo. We now know who's tracking
			// the plane. Use the squawk to get the plan.
			if fp := comp.ContainedPlans[msg.BCN]; fp != nil { // We have the plan
				comp.TrackInformation[msg.Identifier] = &TrackInformation{
					TrackOwner:        msg.TrackOwner,
					HandoffController: msg.HandoffController,
					FlightPlan:        fp,
					Identifier:        msg.Identifier,
				}
				delete(comp.ContainedPlans, msg.BCN)

				e.Post(Event{
					Type:         TransferAcceptedEvent, // Should this be an InitTransfer event?
					Callsign:     msg.Identifier,
					ToController: msg.TrackOwner,
				})
			} else {
				if trk := comp.TrackInformation[msg.Identifier]; trk != nil {
					comp.TrackInformation[msg.Identifier] = &TrackInformation{
						TrackOwner:        msg.TrackOwner,
						HandoffController: msg.HandoffController,
						FlightPlan:        trk.FlightPlan,
						Identifier:        msg.Identifier,
					}

					delete(comp.ContainedPlans, msg.BCN)

					e.Post(Event{
						Type:         TransferAcceptedEvent,
						Callsign:     msg.Identifier,
						ToController: msg.TrackOwner,
					})
				} else { // send an IF msg
					e.Post(Event{
						Type:         TransferRejectedEvent,
						Callsign:     msg.Identifier,
						ToController: msg.TrackOwner,
					})
				}

			}

		case AcceptRecallTransfer:
			// - When we send an accept message, we set the track ownership to us.
			// - When we receive an accept message, we change the track
			//   ownership to the receiving controller.
			// - When we send a recall message, we tell our system to stop the flashing.
			// - When we receive a recall message, we keep the plan and if
			//   we click the track, it is no longer able to be accepted
			//
			// We can infer whether its a recall/ accept by the track ownership that gets sent back.
			info := comp.TrackInformation[msg.Identifier]
			if info == nil {
				break
			}

			if msg.TrackOwner != info.TrackOwner {
				// It has to be an accept message. (We initiated the handoff here)
				info.TrackOwner = msg.TrackOwner
				info.HandoffController = ""
			} else {
				// It has to be a recall message. (we received the handoff)
				delete(comp.TrackInformation, msg.Identifier)
			}
		}
	}

	clear(comp.ReceivedMessages)
}

func (comp *STARSComputer) CompletelyDeleteAircraft(ac *av.Aircraft) {
	comp.HoldForRelease = util.FilterSlice(comp.HoldForRelease,
		func(a *av.Aircraft) bool { return ac.Callsign != a.Callsign })

	for sq, info := range comp.TrackInformation {
		if fp := info.FlightPlan; fp != nil {
			if fp.Callsign == ac.Callsign {
				if comp.SquawkCodePool.IsAssigned(fp.AssignedSquawk) {
					comp.SquawkCodePool.Return(fp.AssignedSquawk)
				}
				delete(comp.TrackInformation, sq)
			} else if fp.AssignedSquawk == ac.Squawk {
				if comp.SquawkCodePool.IsAssigned(fp.AssignedSquawk) {
					comp.SquawkCodePool.Return(fp.AssignedSquawk)
				}
				delete(comp.TrackInformation, sq)
			}
		}
	}
}

type STARSFlightPlan struct {
	*av.FlightPlan
	FlightPlanType    int
	CoordinationTime  CoordinationTime
	CoordinationFix   string
	Sent              bool
	NextFacility      string
	CutFix            string // The fix where the aircraft route is cut off
	STARSAltitude     string
	SP1               string
	SP2               string
	InitialController string // For abbreviated FPs
}

// Flight plan types (STARS)
const (
	// Flight plan received from a NAS ARTCC.  This is a flight plan that
	// has been sent over by an overlying ERAM facility.
	RemoteEnroute = iota

	// Flight plan received from an adjacent terminal facility This is a
	// flight plan that has been sent over by another STARS facility.
	RemoteNonEnroute

	// VFR interfacility flight plan entered locally for which the NAS
	// ARTCC has not returned a flight plan This is a flight plan that is
	// made by a STARS facility that gets a NAS code.
	LocalEnroute

	// Flight plan entered by TCW or flight plan from an adjacent terminal
	// that has been handed off to this STARS facility This is a flight
	// plan that is made at a STARS facility and gets a local code.
	LocalNonEnroute
)

func MakeSTARSFlightPlan(fp *av.FlightPlan) *STARSFlightPlan {
	return &STARSFlightPlan{
		FlightPlan:    fp,
		STARSAltitude: fmt.Sprint(fp.Altitude),
	}
}

func (fp STARSFlightPlan) Message() FlightPlanMessage {
	return FlightPlanMessage{
		BCN:      fp.AssignedSquawk,
		Altitude: fp.STARSAltitude,
		Route:    fp.Route,
		CutFix:   fp.CutFix,
		AircraftData: AircraftDataMessage{
			DepartureLocation: fp.DepartureAirport,
			ArrivalLocation:   fp.ArrivalAirport,
			NumberOfAircraft:  1,
			AircraftType:      fp.TypeWithoutSuffix(),
			AircraftCategory:  fp.AircraftType, // TODO: Use a method to turn this into an aircraft category
			Equipment:         strings.TrimPrefix(fp.AircraftType, fp.TypeWithoutSuffix()),
		},
		FlightID:         fp.ECID + fp.Callsign,
		CoordinationFix:  fp.CoordinationFix,
		CoordinationTime: fp.CoordinationTime,
	}
}

func (fp *STARSFlightPlan) SetCoordinationFix(fa av.ERAMAdaptation, ac *av.Aircraft, simTime time.Time) error {
	cf, ok := GetCoordinationFix(fa, fp, ac.Position(), ac.Waypoints())
	if !ok {
		return ErrNoCoordinationFix
	}
	fp.CoordinationFix = cf

	if dist, err := ac.DistanceAlongRoute(cf); err == nil {
		m := dist / float32(fp.CruiseSpeed) * 60
		fp.CoordinationTime = CoordinationTime{
			Time: simTime.Add(time.Duration(m * float32(time.Minute))),
		}
	} else { // zone based fixes.
		loc, ok := av.DB.LookupWaypoint(fp.CoordinationFix)
		if !ok {
			return ErrNoCoordinationFix
		}

		dist := math.NMDistance2LL(ac.Position(), loc)
		m := dist / float32(fp.CruiseSpeed) * 60
		fp.CoordinationTime = CoordinationTime{
			Time: simTime.Add(time.Duration(m * float32(time.Minute))),
		}
	}
	return nil
}

func (fp *STARSFlightPlan) FindNextFacility(currentFacilities []string, beginFix string, ar map[string][]av.Arrival) (string, [2]math.Point2LL, [][2]float32) {
	rte := av.NiceRoute(fp.Route, ar)
	route := strings.Fields(rte)
	arrivalGroup := route[len(route)-1]
	fmt.Printf("Arrival group: .%v.\n", arrivalGroup)

	fixLocations := [2]math.Point2LL{}
	polygon := [][2]float32{}
	nextFacilityFix := ""

	alt, _ := strconv.Atoi(fp.STARSAltitude)

	for idx, fix := range route {
		pos, ok := av.DB.LookupWaypoint(fix)

		var fac, sector string
		if ok {
			fac, sector, polygon = av.DB.GetARTCC(pos, alt)
			fmt.Printf("%v is in %v sector %v\n", fix, fac, sector)
		} else {
			fmt.Printf("Couldnt find location for %v\n", fix)
			continue
		}
		if fac != "" && !slices.Contains(currentFacilities, fac) {
			fp.NextFacility = fac
			polygon = append(polygon, pos)
			nextFacilityFix = fix
			fp.CutFix = fix
			fixLocations[0] = pos
			if len(route) > idx+1 {
				pos, _ = av.DB.LookupWaypoint(route[idx+1])
				fixLocations[1] = pos
			} else {
				fixLocations[1] = av.DB.Airports[fp.ArrivalAirport].Location
			}
			return nextFacilityFix, fixLocations, polygon
		}
	}
	return "", [2]math.Point2LL{}, nil
}

func (fp *STARSFlightPlan) IntersectionDistance(rte, startFix, endFix string, fixLocations [2]math.Point2LL, polygon [][2]float32) (float32, bool) {
	route := strings.Fields(rte)
	idx := slices.Index(route, startFix)
	route = route[idx+1:]
	interSectionPoint, ok := math.LineIntersection(polygon, fixLocations[0], fixLocations[1])
	if ok {

		prevFix := av.DB.Airports[fp.DepartureAirport].Location
		var distance float32
		for _, fix := range route {
			pos, ok := av.DB.LookupWaypoint(fix)
			if !ok {
				continue
			}
			prevFix = pos

			distanceToFix := math.NMDistance2LL(prevFix, pos)
			prevFix = pos
			distance += distanceToFix
			if fix == endFix {
				break
			}
		}
		// Calculate the distance to the intersection point
		distance += math.NMDistance2LL(prevFix, interSectionPoint)
		return distance, true
	}
	return 0, false
}

type FlightPlanMessage struct {
	SourceID         string // LLLdddd e.g. ZCN2034 (ZNY at 2034z)
	MessageType      int
	FlightID         string // ddaLa(a)(a)(a)(a)(a)ECID (3 chars start w/ digit), Aircraft ID (2-7 chars start with letter)
	AircraftData     AircraftDataMessage
	BCN              av.Squawk
	CoordinationFix  string
	CoordinationTime CoordinationTime

	// Altitude will either be requested (cruise altitude) for departures,
	// or the assigned altitude for arrivals.  ERAM has the ability to
	// assign interm alts (and is used much more than STARS interm alts)
	// with `QQ`.  This interim altiude gets sent down to the STARS
	// computer instead of the cruising altitude. If no interim altitude is
	// set, use the cruise altitude (check this) Examples of altitudes
	// could be 310, VFR/170, VFR, 170B210 (block altitude), etc.
	Altitude string
	Route    string
	CutFix   string

	FacilityDestination string // For InitiateTransfer or AcceptRecallTransfer messages
	// that are inter-facility handoffs so that the ERAM computer knows where to send the message to.

	TrackInformation // For track messages

	RequestedFacility string // For RequestFacility messages that don't go to the same facility.
	Error             error  // For error messages
}

type TrackInformation struct {
	Identifier        string
	TrackOwner        string
	HandoffController string
	FlightPlan        *STARSFlightPlan
	PointOut          string
	PointOutHistory   []string
	RedirectedHandoff av.RedirectedHandoff
	SP1               string
	SP2               string
	TempAltitude      int
	AutoAssociateFP   bool
}

func (trk TrackInformation) String(sq string) string {

	str := fmt.Sprintf("\tIdentifier: %s, TrackInfo:\n", sq)
	str = str + fmt.Sprintf("\t\tIdentifier: %+v\n", trk.Identifier)
	str = str + fmt.Sprintf("\t\tOwner: %s\n", trk.TrackOwner)
	str = str + fmt.Sprintf("\t\tHandoffController: %s\n", trk.HandoffController)
	if trk.FlightPlan != nil {
		str = str + fmt.Sprintf("\t\tFlightPlan: %+v\n\n", *trk.FlightPlan)
	} else {
		str = str + "\t\tFlightPlan: nil\n\n"
	}
	return str
}

func (trk TrackInformation) HandingOffTo(ctrl string) bool {
	return (trk.HandoffController == ctrl && // handing off to them
		!slices.Contains(trk.RedirectedHandoff.Redirector, ctrl)) || // not a redirector
		trk.RedirectedHandoff.RedirectedTo == ctrl // redirected to
}

const (
	DepartureTime  = "P"
	ArrivalTime    = "A"
	OverflightTime = "E"
)

type CoordinationTime struct {
	Time time.Time
	Type string // A for arrivals, P for Departures, E for overflights
}

type AircraftDataMessage struct {
	DepartureLocation string // Only for departures.
	ArrivalLocation   string // Only for arrivals. I think this is made up, but I don't know where to get the arrival info from.
	NumberOfAircraft  int    // Default this at one for now.
	AircraftType      string // A20N, B737, etc.

	// V = VFR (not heavy jet),
	// H = Heavy,
	// W = Heavy + VFR,
	// U = Heavy + OTP.
	AircraftCategory string
	Equipment        string // /L, /G, /A, etc
}

const (
	ACID = iota
	BCN
	ControllingPosition
	TypeOfFlight // Figure out this
	SC1
	SC2
	AircraftType
	RequestedALT
	Rules
	DepartureAirport // Specified with type of flight (maybe)
	Errors
)

type AbbreviatedFPFields struct {
	ACID                string
	BCN                 av.Squawk
	ControllingPosition string
	TypeOfFlight        string // Figure out this
	SC1                 string
	SC2                 string
	AircraftType        string
	RequestedALT        string
	Rules               av.FlightRules
	DepartureAirport    string // Specified with type of flight (maybe)

	// TODO: why is there an error stored here (vs just returned from the
	// parsing function)?
	Error error
}

type UnsupportedTrack struct {
	TrackLocation         math.Point2LL
	Owner                 string
	HandoffController     string
	FlightPlan            *STARSFlightPlan
	SP1                   string
	SP2                   string
	PilotReportedAltitude string
	IntermAlt             string
}

<<<<<<< HEAD
func MakeERAMComputers(starsAdapt STARSFacilityAdaptation, inboundFlows map[string]InboundFlow, lg *log.Logger) *ERAMComputers {
=======
func MakeERAMComputers(starsAdapt STARSFacilityAdaptation, arrivalRoutes map[string][]av.Arrival, lg *log.Logger) *ERAMComputers {
>>>>>>> 1723ca59
	ec := &ERAMComputers{
		Computers: make(map[string]*ERAMComputer),
	}
	// Make the ERAM computer for each ARTCC that we have adaptations defined for.
	arrivalRoutes := make(map[string][]av.Arrival)
	for fac, flow := range inboundFlows {
		arrivalRoutes[fac] = flow.Arrivals
	}

	for fac, adapt := range av.DB.ERAMAdaptations {
		ec.Computers[fac] = MakeERAMComputer(fac, adapt, starsAdapt, ec, arrivalRoutes)
	}

	return ec
}

func (ec *ERAMComputers) Activate() {
	for artcc := range ec.Computers {
		ec.Computers[artcc].Activate(ec)
	}
}

// If given an ARTCC, returns the corresponding ERAMComputer; if given a TRACON,
// returns both the associated ERAMComputer and STARSComputer
func (ec *ERAMComputers) FacilityComputers(fac string) (*ERAMComputer, *STARSComputer, error) {
	if ec, ok := ec.Computers[fac]; ok {
		// fac is an ARTCC
		return ec, nil, nil
	}

	tracon, ok := av.DB.TRACONs[fac]
	if !ok {
		return nil, nil, ErrUnknownFacility
	}

	eram, ok := ec.Computers[tracon.ARTCC]
	if !ok {
		// This shouldn't happen...
		panic("no ERAM computer found for " + tracon.ARTCC + " from TRACON " + fac)
	}

	stars, ok := eram.STARSComputers[fac]
	if !ok {
		// This also shouldn't happen...
		panic("no STARS computer found for " + fac)
	}
// 
	return eram, stars, nil
}

// Give the computers a chance to sort through their received
// messages and do assorted housekeeping.
func (ec ERAMComputers) Update(s *Sim) {
	for _, comp := range ec.Computers {
		comp.Update(s)
	}
}

// identifier can be bcn or callsign
func (ec ERAMComputers) GetSTARSFlightPlan(tracon string, identifier string) (*STARSFlightPlan, error) {
	_, starsComputer, err := ec.FacilityComputers(tracon)
	if err != nil {
		return nil, err
	}

	return starsComputer.GetFlightPlan(identifier)
}

func (ec *ERAMComputers) AddArrival(ac *av.Aircraft, facility string, fa STARSFacilityAdaptation, simTime time.Time) error {
	starsFP := MakeSTARSFlightPlan(ac.FlightPlan)

	artcc, stars, err := ec.FacilityComputers(facility)
	if err != nil {
		return err
	}

	if err := starsFP.SetCoordinationFix(artcc.Adaptation, ac, simTime); err != nil {
		return err
	}

	sq, err := artcc.CreateSquawk()
	if err != nil {
		return err
	}

	ac.FlightPlan.AssignedSquawk = sq
	ac.Squawk = sq
	starsFP.AssignedSquawk = sq

	artcc.AddFlightPlan(starsFP)

	trk := TrackInformation{
		TrackOwner: ac.TrackingController,
		FlightPlan: starsFP,
		Identifier: ac.Callsign,
	}

	if stars != nil {
		stars.AddTrackInformation(ac.Callsign, trk)
	} else {
		artcc.AddTrackInformation(ac.Callsign, trk)
	}
	return nil
}

func (ec *ERAMComputers) CompletelyDeleteAircraft(ac *av.Aircraft) {
	// TODO: update these FPs
	for _, eram := range ec.Computers {
		eram.CompletelyDeleteAircraft(ac)
	}
}

func (ec *ERAMComputers) HandoffTrack(ac *av.Aircraft, from, to string, controllers map[string]*av.Controller, simTime time.Time) error {
	fromCtrl, toCtrl := controllers[from], controllers[to]
	if fromCtrl == nil || toCtrl == nil {
		return av.ErrInvalidController
	}

	eram, stars, err := ec.FacilityComputers(fromCtrl.Facility)
	if err != nil {
		return err
	}

	if stars != nil {
		return stars.HandoffTrack(ac.Callsign, fromCtrl, toCtrl, simTime)
	} else {
		return eram.HandoffTrack(ac, fromCtrl, toCtrl, simTime)
	}
}

func (ec *ERAMComputers) SetScratchpad(callsign, facility, scratchpad string) error {
	_, stars, err := ec.FacilityComputers(facility)
	if err != nil {
		return err
	}

	if trk := stars.TrackInformation[callsign]; trk != nil {
		trk.SP1 = scratchpad
	}
	return nil
}
func (ec *ERAMComputers) SetSecondaryScratchpad(callsign, facility, scratchpad string) error {
	_, stars, err := ec.FacilityComputers(facility)
	if err != nil {
		return err
	}

	if trk := stars.TrackInformation[callsign]; trk != nil {
		trk.SP2 = scratchpad
	}
	return nil
}

// For debugging purposes
func (e ERAMComputers) DumpMap() {
	for key, eramComputer := range e.Computers {
		allowedFacilities := []string{"ZNY", "ZDC", "ZBW"} // Just so the console doesn't get flodded with empty ARTCCs (I debug with EWR)
		if !slices.Contains(allowedFacilities, key) {
			continue
		}
		fmt.Printf("Key: %s\n", key)
		fmt.Printf("Identifier: %s\n", eramComputer.Identifier)

		fmt.Println("STARSComputers:")
		for scKey, starsComputer := range eramComputer.STARSComputers {
			fmt.Printf("\tKey: %s, Identifier: %s\n", scKey, starsComputer.Identifier)
			fmt.Printf("\tReceivedMessages: %v\n\n", starsComputer.ReceivedMessages)

			fmt.Println("\tContainedPlans:")
			for sq, plan := range starsComputer.ContainedPlans {
				fmt.Printf("\t\tSquawk: %s, Callsign %v, Plan: %+v\n\n", sq, plan.Callsign, *plan)
			}

			fmt.Println("\tTrackInformation:")
			for sq, trackInfo := range starsComputer.TrackInformation {
				fmt.Print(trackInfo.String(sq))
			}

			if starsComputer.ERAMInbox != nil {
				fmt.Printf("\tERAMInbox: %v\n", *starsComputer.ERAMInbox)
			}

		}

		if len(eramComputer.ReceivedMessages) > 0 {
			fmt.Printf("ReceivedMessages: %v\n\n", eramComputer.ReceivedMessages)
		}

		fmt.Println("FlightPlans:")
		for sq, plan := range eramComputer.FlightPlans {
			fmt.Printf("\tSquawk: %s, Plan: %+v\n\n", sq, *plan)
		}

		fmt.Println("TrackInformation:")
		for sq, trackInfo := range eramComputer.TrackInformation {
			fmt.Printf("\tIdentifier: %s, TrackInfo:\n", sq)
			fmt.Printf("\t\tIdentifier: %+v\n", trackInfo.Identifier)
			fmt.Printf("\t\tOwner: %s\n", trackInfo.TrackOwner)
			fmt.Printf("\t\tHandoffController: %s\n", trackInfo.HandoffController)
			if trackInfo.FlightPlan != nil {
				fmt.Printf("\t\tFlightPlan: %+v\n\n", *trackInfo.FlightPlan)
			} else {
				fmt.Printf("\t\tFlightPlan: nil\n\n")
			}

		}
	}
}

// Converts the message to a STARS flight plan.
func (s FlightPlanMessage) FlightPlan() *STARSFlightPlan {
	rules := av.FlightRules(util.Select(strings.Contains(s.Altitude, "VFR"), av.VFR, av.IFR))
	flightPlan := &STARSFlightPlan{
		FlightPlan: &av.FlightPlan{
			Rules:            rules,
			AircraftType:     s.AircraftData.AircraftType,
			AssignedSquawk:   s.BCN,
			DepartureAirport: s.AircraftData.DepartureLocation,
			ArrivalAirport:   s.AircraftData.ArrivalLocation,
			Route:            s.Route,
		},
		CoordinationFix:  s.CoordinationFix,
		CoordinationTime: s.CoordinationTime,
		STARSAltitude:    s.Altitude,
	}

	if len(s.FlightID) > 3 {
		flightPlan.ECID = s.FlightID[:3]
		flightPlan.Callsign = s.FlightID[3:]
	}

	return flightPlan
}

// Prepare the message to sent to a STARS facility after a RF message
func FlightPlanDepartureMessage(fp av.FlightPlan, sendingFacility string, simTime time.Time) FlightPlanMessage {
	return FlightPlanMessage{
		SourceID:    formatSourceID(sendingFacility, simTime),
		MessageType: Plan,
		FlightID:    fp.ECID + fp.Callsign,
		AircraftData: AircraftDataMessage{
			DepartureLocation: fp.DepartureAirport,
			ArrivalLocation:   fp.ArrivalAirport,
			NumberOfAircraft:  1, // One for now.
			AircraftType:      fp.TypeWithoutSuffix(),
			AircraftCategory:  fp.AircraftType, // TODO: Use a method to turn this into an aircraft category
			Equipment:         strings.TrimPrefix(fp.AircraftType, fp.TypeWithoutSuffix()),
		},
		BCN:             fp.AssignedSquawk,
		CoordinationFix: fp.Exit,
		Altitude:        util.Select(fp.Rules == av.VFR, "VFR/", "") + strconv.Itoa(fp.Altitude),
		Route:           fp.Route,
	}
}

func MakeSTARSFlightPlanFromAbbreviated(abbr string, stars *STARSComputer, facilityAdaptation STARSFacilityAdaptation) (*STARSFlightPlan, error) {
	if strings.Contains(abbr, "*") {
		// VFR FP; it's a required field
		// TODO(mtrokel)
		return nil, nil
	} else {
		// Abbreviated FP
		fields := strings.Fields(abbr)
		if len(fields) == 0 {
			return nil, ErrInvalidAbbreviatedFP
		}

		info := ParseAbbreviatedFPFields(facilityAdaptation, fields)
		if err := info.Error; err != nil && err != ErrIllegalACType {
			return nil, err
		} else {
			if info.BCN == av.Squawk(0) {
				var err error
				if info.BCN, err = stars.CreateSquawk(); err != nil {
					return nil, err
				}
			}

			fp := &STARSFlightPlan{ // TODO: Do single char ap parsing
				FlightPlan: &av.FlightPlan{
					Callsign:         info.ACID,
					Rules:            util.Select(info.Rules == av.UNKNOWN, av.VFR, info.Rules),
					AircraftType:     info.AircraftType,
					DepartureAirport: info.DepartureAirport,
					AssignedSquawk:   info.BCN,
				},
				STARSAltitude:     util.Select(info.RequestedALT == "", "VFR", info.RequestedALT),
				SP1:               info.SC1,
				SP2:               info.SC1,
				InitialController: info.ControllingPosition,
			}
			return fp, err
		}
	}
}

// FIXME: yuck, duplicated here
const STARSTriangleCharacter = string(rune(0x80))

func ParseAbbreviatedFPFields(facilityAdaptation STARSFacilityAdaptation, fields []string) AbbreviatedFPFields {
	output := AbbreviatedFPFields{}
	if len(fields[0]) >= 2 && len(fields[0]) <= 7 && unicode.IsLetter(rune(fields[0][0])) {
		output.ACID = fields[0]
	} else {
		output.Error = ErrIllegalACID
		return output
	}

	for _, field := range fields[1:] { // fields[0] is always the ACID
		// See if it's a BCN
		if sq, err := av.ParseSquawk(field); err == nil {
			output.BCN = sq
			continue
		}

		// See if its specifying the controlling position
		if len(field) == 2 {
			output.ControllingPosition = field
			continue
		}

		// See if it's specifying the type of flight. No errors for this
		// because this could turn into a scratchpad.
		if len(field) <= 2 {
			if len(field) == 1 {
				switch field {
				case "A":
					output.TypeOfFlight = "arrival"
				case "P":
					output.TypeOfFlight = "departure"
				case "E":
					output.TypeOfFlight = "overflight"
				}
			} else if len(field) == 2 { // Type first, then airport id
				types := []string{"A", "P", "E"}
				if slices.Contains(types, field[:1]) {
					output.TypeOfFlight = field[:1]
					output.DepartureAirport = field[1:]
					continue
				}
			}
		}

		badScratchpads := []string{"NAT", "CST", "AMB", "RDR", "ADB", "XXX"}
		if strings.HasPrefix(field, STARSTriangleCharacter) && len(field) > 3 && len(field) <= 5 || (len(field) <= 6 && facilityAdaptation.AllowLongScratchpad) { // See if it's specifying the SC1

			if slices.Contains(badScratchpads, field) {
				output.Error = ErrIllegalScratchpad
				return output
			}
			if util.IsAllNumbers(field[len(field)-3:]) {
				output.Error = ErrIllegalScratchpad
			}
			output.SC1 = field
		}
		if strings.HasPrefix(field, "+") && len(field) > 2 && (len(field) <= 4 || (len(field) <= 5 && facilityAdaptation.AllowLongScratchpad)) { // See if it's specifying the SC1
			if slices.Contains(badScratchpads, field) {
				output.Error = ErrIllegalScratchpad
				return output
			}
			if util.IsAllNumbers(field[len(field)-3:]) {
				output.Error = ErrIllegalScratchpad
			}
			output.SC2 = field
		}
		if acFields := strings.Split(field, "/"); len(field) >= 4 { // See if it's specifying the type of flight
			switch len(acFields) {
			case 1: // Just the AC Type
				if _, ok := av.DB.AircraftPerformance[field]; !ok { // AC doesn't exist
					output.Error = ErrIllegalACType
					continue
				} else {
					output.AircraftType = field
					continue
				}
			case 2: // Either a formation number with the ac type or a ac type with a equipment suffix
				if all := util.IsAllNumbers(acFields[0]); all { // Formation number
					if !unicode.IsLetter(rune(acFields[1][0])) {
						output.Error = ErrInvalidAbbreviatedFP
						return output
					}
					if _, ok := av.DB.AircraftPerformance[acFields[1]]; !ok { // AC doesn't exist
						output.Error = ErrIllegalACType // This error is informational. Shouldn't end the entire function. Just this switch statement
						continue
					}
					output.AircraftType = field
				} else { // AC Type with equipment suffix
					if len(acFields[1]) > 1 || !util.IsAllLetters(acFields[1]) {
						output.Error = ErrInvalidAbbreviatedFP
						return output
					}
					if _, ok := av.DB.AircraftPerformance[acFields[0]]; !ok { // AC doesn't exist
						output.Error = ErrIllegalACType
						continue
					}
					output.AircraftType = field
				}
			case 3:
				if len(acFields[2]) > 1 || !util.IsAllLetters(acFields[2]) {
					output.Error = ErrInvalidAbbreviatedFP
					return output
				}
				if !unicode.IsLetter(rune(acFields[1][0])) {
					output.Error = ErrInvalidAbbreviatedFP
					return output
				}
				if _, ok := av.DB.AircraftPerformance[acFields[1]]; !ok { // AC doesn't exist
					output.Error = ErrIllegalACType
					break
				}
				output.AircraftType = field
			}
			continue
		}
		if len(field) == 3 && util.IsAllNumbers(field) {
			output.RequestedALT = field
			continue
		}
		if len(field) == 2 {
			if field[0] != '.' {
				output.Error = ErrInvalidAbbreviatedFP
				return output
			}
			switch field[1] {
			case 'V':
				output.Rules = av.VFR
			case 'P':
				output.Rules = av.VFR // vfr on top
			case 'E':
				output.Rules = av.IFR // enroute
			default:
				output.Error = ErrInvalidAbbreviatedFP
				return output
			}
		}

	}
	return output
}<|MERGE_RESOLUTION|>--- conflicted
+++ resolved
@@ -429,49 +429,6 @@
 		case BeaconTerminate: // TODO: Find out what this does
 
 		case InitiateTransfer:
-<<<<<<< HEAD
-			// Save the track information and forward it to another facility if necessary
-
-			// comp.TrackInformation[msg.Identifier] = &TrackInformation{
-			// 	TrackOwner:        msg.TrackOwner,
-			// 	HandoffController: msg.HandoffController,
-			// 	FlightPlan:        comp.FlightPlans[msg.BCN],
-			// 	Identifier:        msg.Identifier,
-			// }
-
-			des := msg.FacilityDestination
-			/* Possibilites for des:
-			1. C00 - ERAM will decide (should've done it already) which center it is going to.
-			2. PPP (or any other facility for that matter) - ERAM will forward it to the appropriate STARS/ ERAM facility (depending if it's
-			in the same ARTCC or not).
-			3. P1N - ERAM will forward it to the appropriate ERAM facility with a specific sector number.
-
-			Intra-facility handoffs aren't sent through ERAM, so they wouldn't be here.
-			*/
-			fp := comp.FlightPlans[msg.BCN]
-			nextFac := fp.NextFacility
-			switch des {
-			case "C00": // #1
-				if nextFac[:3] == comp.Identifier { // Last two digis are sector number (eg. ZNY66 for MANTA, ZNY68 for DIXIE, etc.)
-					// sector := nextFac[3:]
-
-
-				}
-			}
-			
-
-
-		case AcceptRecallTransfer:
-			// Find if it's an accept or recall message
-			if trk := comp.TrackInformation[msg.Identifier]; trk.TrackOwner != msg.TrackOwner { // Accept message
-				trk.TrackOwner = msg.TrackOwner
-				trk.HandoffController = ""
-			} else { // Recall message, just delete the track info
-				delete(comp.TrackInformation, msg.Identifier)
-			}
-			// Figure out if this needs to be forwarded to another facility
-			if des := msg.FacilityDestination; des != comp.Identifier { // Going to another facility
-=======
 			// Save the track information and forward it to another facility in necessary
 			comp.TrackInformation[msg.Identifier] = &TrackInformation{
 				TrackOwner:        msg.TrackOwner,
@@ -482,23 +439,18 @@
 			if des := msg.FacilityDestination; des != comp.Identifier { // Going to another facility
 
 				// ERAM cannot send to a STARS facility that isn't in the same ARTCC, so first check if the facility is in this ARTCC
->>>>>>> 1723ca59
 				if _, ok := comp.STARSComputers[des]; ok {
 					comp.SendMessageToSTARSFacility(des, msg)
 				} else { // Forward to another ERAM facility
 					// find the overlying ARTCC
 					if _, ok := av.DB.ARTCCs[des]; !ok {
 						des = av.DB.TRACONs[des].ARTCC
-<<<<<<< HEAD
-=======
 					}
 
 					err := comp.SendMessageToERAM(des, msg)
 					if err != nil {
 						lg.Errorf("Error sending message to %s: %v", des, err)
->>>>>>> 1723ca59
 					}
-					comp.SendMessageToERAM(des, msg)
 				}
 			}
 
@@ -564,11 +516,7 @@
 		msg.FacilityDestination = to.Facility
 
 		if stars, ok := comp.STARSComputers[msg.FacilityDestination]; ok { // in host ERAM
-<<<<<<< HEAD
-			comp.SendMessageToSTARSFacility(stars.ERAMID, msg)
-=======
 			comp.SendMessageToSTARSFacility(stars.Identifier, msg)
->>>>>>> 1723ca59
 		} else { // needs to go through another ERAM
 			var nextFacility string
 			if receivingARTCC, ok := av.DB.ARTCCs[msg.FacilityDestination]; !ok {
@@ -626,21 +574,9 @@
 }
 
 func (comp *ERAMComputer) RequestFP(identifier, receivingFaciility string) error {
-<<<<<<< HEAD
-
-	for name, code := range comp.Adaptation.FacilityIDs {
-		if code == receivingFaciility {
-			receivingFaciility = name
-			break
-		}
-		if name == receivingFaciility {
-			return av.ErrInvalidFacility
-		}
-=======
 	receivingFaciility, ok := comp.Adaptation.FacilityIDs[receivingFaciility]
 	if !ok {
 		return av.ErrNoSTARSFacility
->>>>>>> 1723ca59
 	}
 	if _, ok := comp.STARSComputers[receivingFaciility]; !ok {
 		return av.ErrNoSTARSFacility
@@ -741,11 +677,7 @@
 
 // Send inter-faciliy track info
 func (comp *STARSComputer) SendTrackInfo(receivingFacility string, msg FlightPlanMessage, simTime time.Time) {
-<<<<<<< HEAD
-	msg.SourceID = formatSourceID(comp.ERAMID, simTime)
-=======
 	msg.SourceID = formatSourceID(comp.Identifier, simTime)
->>>>>>> 1723ca59
 	msg.FacilityDestination = receivingFacility
 	comp.SendToOverlyingERAMFacility(msg)
 }
@@ -761,20 +693,12 @@
 
 func (comp *STARSComputer) RequestFlightPlan(bcn av.Squawk, simTime time.Time, requestedFacility string) {
 	if requestedFacility == "" {
-<<<<<<< HEAD
-		requestedFacility = comp.ERAMID
-=======
 		requestedFacility = comp.Identifier
->>>>>>> 1723ca59
 	}
 	message := FlightPlanMessage{
 		MessageType:       RequestFlightPlan,
 		BCN:               bcn,
-<<<<<<< HEAD
-		SourceID:          formatSourceID(comp.ERAMID, simTime),
-=======
 		SourceID:          formatSourceID(comp.Identifier, simTime),
->>>>>>> 1723ca59
 		RequestedFacility: requestedFacility,
 	}
 	comp.SendToOverlyingERAMFacility(message)
@@ -910,11 +834,7 @@
 	fmt.Println("send dm msg")
 	msg := fp.Message()
 	msg.MessageType = DepartureDM
-<<<<<<< HEAD
-	msg.SourceID = formatSourceID(comp.ERAMID, time.Now())
-=======
 	msg.SourceID = formatSourceID(comp.Identifier, time.Now())
->>>>>>> 1723ca59
 	comp.SendToOverlyingERAMFacility(msg)
 
 	return nil
@@ -947,14 +867,6 @@
 }
 
 func (comp *STARSComputer) HandoffTrack(callsign string, from *av.Controller, to *av.Controller, simTime time.Time) error {
-<<<<<<< HEAD
-	var interFacility bool = true 
-	if to.Facility == from.Facility {
-		interFacility = false
-	} 
-
-=======
->>>>>>> 1723ca59
 	if comp == nil || from == nil || to == nil {
 		return nil
 	}
@@ -963,7 +875,7 @@
 		return av.ErrNoAircraftForCallsign
 	}
 
-	if interFacility { // inter-facility
+	if to.Facility != from.Facility { // inter-facility
 		msg := trk.FlightPlan.Message()
 		msg.SourceID = formatSourceID(from.Callsign, simTime)
 		msg.TrackInformation = TrackInformation{
@@ -975,11 +887,7 @@
 		msg.MessageType = InitiateTransfer
 		comp.SendTrackInfo(to.Facility, msg, simTime)
 	}
-<<<<<<< HEAD
-	
-=======
-
->>>>>>> 1723ca59
+
 	trk.HandoffController = to.Callsign
 
 	return nil
@@ -1603,11 +1511,7 @@
 	IntermAlt             string
 }
 
-<<<<<<< HEAD
 func MakeERAMComputers(starsAdapt STARSFacilityAdaptation, inboundFlows map[string]InboundFlow, lg *log.Logger) *ERAMComputers {
-=======
-func MakeERAMComputers(starsAdapt STARSFacilityAdaptation, arrivalRoutes map[string][]av.Arrival, lg *log.Logger) *ERAMComputers {
->>>>>>> 1723ca59
 	ec := &ERAMComputers{
 		Computers: make(map[string]*ERAMComputer),
 	}
